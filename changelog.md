--- conflicted
+++ resolved
@@ -5,22 +5,21 @@
 The format is based on [Keep a Changelog](https://keepachangelog.com/en/1.0.0/), and this project adheres to 
 [Semantic Versioning](https://semver.org/spec/v2.0.0.html).
 
-<<<<<<< HEAD
+## [Unreleased]
+
+### Added
+
+- [Introduce default status code response record](https://github.com/ballerina-platform/ballerina-library/issues/6491)
+
 ## [2.11.2] - 2024-06-14
 
 ### Added
+
 - [Generate and host SwaggerUI for the generated OpenAPI specification as a built-in resource](https://github.com/ballerina-platform/ballerina-library/issues/6622)
 
 ### Fixed
 
 - [Remove the resource level annotation restrictions](https://github.com/ballerina-platform/ballerina-library/issues/5831)
-=======
-## [Unreleased]
-
-### Added
-
-- [Introduce default status code response record](https://github.com/ballerina-platform/ballerina-library/issues/6491)
->>>>>>> c933f682
 
 ## [2.11.1] - 2024-05-29
 
