--- conflicted
+++ resolved
@@ -5,19 +5,17 @@
 The format is based on [Keep a Changelog](https://keepachangelog.com/en/1.0.0/), and this project adheres to 
 [Semantic Versioning](https://semver.org/spec/v2.0.0.html).
 
-<<<<<<< HEAD
 ## [Unreleased]
 
 ### Added
 
 - [Introduce default status code response record](https://github.com/ballerina-platform/ballerina-library/issues/6491)
-=======
+
 ## [2.11.1] - 2024-05-29
 
 ### Fixed
 
 - [Fix caching behaviour with client execute method](https://github.com/ballerina-platform/ballerina-library/issues/6570)
->>>>>>> 9d0f1b0d
 
 ## [2.11.0] - 2024-05-03
 
