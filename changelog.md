--- conflicted
+++ resolved
@@ -5,19 +5,11 @@
 The format is based on [Keep a Changelog](https://keepachangelog.com/en/1.0.0/), and this project adheres to 
 [Semantic Versioning](https://semver.org/spec/v2.0.0.html).
 
-<<<<<<< HEAD
-## [Unreleased]
-
-### Fixed
-
-- [Fix the issue - Errors occur at the SSL Connection creation are hidden](https://github.com/ballerina-platform/ballerina-standard-library/issues/3862)
-=======
 ## Unreleased
 
 ### Fixed
 
 - [Fixed server push not working with nghttp2 HTTP/2 client](https://github.com/ballerina-platform/ballerina-standard-library/issues/3077)
->>>>>>> 3b76ce04
 
 ## [2.6.0] - 2023-02-20
 
