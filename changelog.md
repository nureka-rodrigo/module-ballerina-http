--- conflicted
+++ resolved
@@ -7,14 +7,10 @@
 
 ## [Unreleased]
 
-<<<<<<< HEAD
 ### Fixed
 
 - [Application killed due to a panic has the exit code 0](https://github.com/ballerina-platform/ballerina-standard-library/issues/3796)
-=======
-## Fixed
 - [Binary payload retrieved from the `http:Request` has different content-length than the original payload](https://github.com/ballerina-platform/ballerina-standard-library/issues/3662)
->>>>>>> 89f5fad3
 
 ## [2.5.1] - 2022-12-01
 
