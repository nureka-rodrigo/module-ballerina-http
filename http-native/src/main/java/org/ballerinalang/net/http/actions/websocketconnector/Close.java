--- conflicted
+++ resolved
@@ -45,11 +45,7 @@
     private static final Logger log = LoggerFactory.getLogger(Close.class);
 
     public static Object externClose(BalEnv env, BObject wsConnection, long statusCode, BString reason,
-<<<<<<< HEAD
                                      long timeoutInSecs) {
-=======
-            long timeoutInSecs) {
->>>>>>> 2df83e67
         Strand strand = Scheduler.getStrand();
         BalFuture balFuture = env.markAsync();
         WebSocketConnectionInfo connectionInfo = (WebSocketConnectionInfo) wsConnection
