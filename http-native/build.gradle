/*
 * Copyright (c) 2020, WSO2 Inc. (http://www.wso2.org) All Rights Reserved.
 *
 * Licensed under the Apache License, Version 2.0 (the "License");
 * you may not use this file except in compliance with the License.
 * You may obtain a copy of the License at
 *
 * http://www.apache.org/licenses/LICENSE-2.0
 *
 * Unless required by applicable law or agreed to in writing, software
 * distributed under the License is distributed on an "AS IS" BASIS,
 * WITHOUT WARRANTIES OR CONDITIONS OF ANY KIND, either express or implied.
 * See the License for the specific language governing permissions and
 * limitations under the License.
 *
 */

plugins {
    id 'java'
    id 'checkstyle'
    id 'com.github.spotbugs'
}

description = 'Ballerina - HTTP/WS Java Utils'

def packageName = "http"

dependencies {
    checkstyle project(':build-config:checkstyle')
    checkstyle "com.puppycrawl.tools:checkstyle:${puppycrawlCheckstyleVersion}"

    compile group: 'org.ballerinalang', name: 'ballerina-lang', version: "${ballerinaLangVersion}"
    compile group: 'org.ballerinalang', name: 'ballerina-tools-api', version: "${ballerinaLangVersion}"
    compile group: 'org.ballerinalang', name: 'ballerina-core', version: "${ballerinaLangVersion}"
    compile group: 'org.ballerinalang', name: 'ballerina-runtime', version: "${ballerinaLangVersion}"
    compile group: 'org.ballerinalang', name: 'ballerina-config', version: "${ballerinaLangVersion}"
    compile group: 'org.ballerinalang', name: 'ballerina-logging', version: "${ballerinaLangVersion}"
    compile group: 'org.ballerinalang', name: 'value', version: "${ballerinaLangVersion}"

    compile group: 'org.ballerinalang', name: 'io-native', version: "${stdlibIoVersion}"
    compile group: 'org.ballerinalang', name: 'mime-native', version: "${stdlibMimeVersion}"

    compile group: 'org.slf4j', name: 'slf4j-jdk14', version: "${slf4jVersion}"
    compile group: 'org.apache.commons', name: 'commons-lang3', version: "${commonsLang3Version}"
    compile group: 'org.testng', name: 'testng', version: "${testngVersion}"

    // Transport related dependencies
    compile group: 'io.netty', name: 'netty-codec-http2', version:"${nettyVersion}"
    compile group: 'io.netty', name: 'netty-handler-proxy', version:"${nettyVersion}"
    compile group: 'io.netty', name: 'netty-tcnative-boringssl-static', version:"${nettyTcnativeVersion}"

    compile group: 'org.wso2.eclipse.osgi', name: 'org.eclipse.osgi', version:"${wso2EclipseOsgiVersion}"
    compile group: 'org.wso2.orbit.org.yaml', name: 'snakeyaml', version:"${wso2SnakeYamlVersion}"
    compile group: 'commons-pool.wso2', name: 'commons-pool', version:"${wso2CommonsPoolVersion}"
    compile group: 'org.bouncycastle', name: 'bcprov-jdk15on', version: "${bouncycastleVersion}"
    compile group: 'org.bouncycastle', name: 'bcpkix-jdk15on', version: "${bouncycastleVersion}"
    compile group: 'jakarta.xml.bind', name: 'jakarta.xml.bind-api', version: "${jakartaXmlBindVersion}"

    testCompile group: 'org.mock-server', name: 'mockserver-netty', version:"${mockserverNettyVersion}"
    testCompile group: 'com.mashape.unirest', name: 'unirest-java', version:"${unirestVersion}"
}

task conditionCheck {
    gradle.taskGraph.whenReady { graph ->
        if (graph.hasTask(":${packageName}-ballerina:publish")
                || graph.hasTask(":${packageName}-ballerina:publishToMavenLocal")) {
            test.enabled = false
        }
    }
}

test {
<<<<<<< HEAD
   useTestNG() {
       suites 'src/test/resources/testng.xml'
   }
   testLogging.showStandardStreams = true
   testLogging {
       events "PASSED", "FAILED", "SKIPPED"
   }
=======
    dependsOn(conditionCheck)
    useTestNG() {
        suites 'src/test/resources/testng.xml'
    }
    testLogging.showStandardStreams = true
    testLogging {
        events "PASSED", "FAILED", "SKIPPED"
    }
>>>>>>> ff409cd6
}

checkstyle {
    toolVersion '7.8.2'
    configFile rootProject.file("build-config/checkstyle/build/checkstyle.xml")
    configProperties = ["suppressionFile" : file("${rootDir}/build-config/checkstyle/build/suppressions.xml")]
}

def excludePattern = '**/module-info.java'
tasks.withType(Checkstyle) {
    exclude excludePattern
}

checkstyleMain.dependsOn(":build-config:checkstyle:downloadMultipleFiles")

spotbugsMain {
    effort "max"
    reportLevel "low"
    reportsDir = file("$project.buildDir/reports/spotbugs")
    reports {
        html.enabled true
        text.enabled = true
    }
    def excludeFile = file('spotbugs-exclude.xml')
    if(excludeFile.exists()) {
        excludeFilter = excludeFile
    }
}

spotbugsTest {
    enabled = false
}

publishing {
    publications {
        mavenJava(MavenPublication) {
            groupId project.group
            artifactId "http-native"
            version = project.version
            artifact jar
        }
    }

    repositories {
        maven {
            name = "GitHubPackages"
            url = uri("https://maven.pkg.github.com/ballerina-platform/module-ballerina-http")
            credentials {
                username = System.getenv("packageUser")
                password = System.getenv("packagePAT")
            }
        }
    }
}

compileJava {
    doFirst {
        options.compilerArgs = [
                '--module-path', classpath.asPath,
        ]
        classpath = files()
    }
}

task extractJavaClassFiles(type: Copy) {
    def jar = file("${buildDir}/libs/http-native-${version}.jar")

    from zipTree(jar).matching {
        exclude '**/tests/*'
        exclude 'module-info.class'
        include '**/*.class'
    }
    into "${project.rootDir.absolutePath}/build/classes"
}

task codeCoverageReportJava(type: JacocoReport) {
    dependsOn(extractJavaClassFiles)
    executionData file("${project.rootDir.absolutePath}/http-native/build/jacoco/test.exec")
    additionalClassDirs files("${project.rootDir.absolutePath}/build/classes")

    reports {
        xml.enabled = true
        html.enabled = true
        xml.destination = new File("${buildDir}/reports/jacoco/report.xml")
        html.destination = new File("${buildDir}/reports/jacoco/report.html")
    }

    onlyIf = {
        true
    }
} <|MERGE_RESOLUTION|>--- conflicted
+++ resolved
@@ -70,15 +70,6 @@
 }
 
 test {
-<<<<<<< HEAD
-   useTestNG() {
-       suites 'src/test/resources/testng.xml'
-   }
-   testLogging.showStandardStreams = true
-   testLogging {
-       events "PASSED", "FAILED", "SKIPPED"
-   }
-=======
     dependsOn(conditionCheck)
     useTestNG() {
         suites 'src/test/resources/testng.xml'
@@ -87,7 +78,6 @@
     testLogging {
         events "PASSED", "FAILED", "SKIPPED"
     }
->>>>>>> ff409cd6
 }
 
 checkstyle {
