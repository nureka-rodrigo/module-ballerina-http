--- conflicted
+++ resolved
@@ -25,16 +25,10 @@
     compile group: 'org.ballerinalang', name: 'ballerina-lang', version: "${ballerinaLangVersion}"
     compile group: 'org.ballerinalang', name: 'ballerina-core', version: "${ballerinaLangVersion}"
     compile group: 'org.ballerinalang', name: 'ballerina-runtime', version: "${ballerinaLangVersion}"
-<<<<<<< HEAD
-    compile group: 'org.ballerinalang', name: 'ballerina-logging', version: "${ballerinaLangVersion}"
-    compile group: 'org.ballerinalang', name: 'ballerina-config', version: "${ballerinaLangVersion}"
-//    compile group: 'org.ballerinalang', name: 'ballerina-rt', version: "${ballerinaLangVersion}"
-=======
 //    compile group: 'org.ballerinalang', name: 'ballerina-io', version: "${ballerinaLangVersion}"
     compile group: 'org.ballerinalang', name: 'ballerina-config', version: "${ballerinaLangVersion}"
     compile group: 'org.ballerinalang', name: 'ballerina-logging', version: "${ballerinaLangVersion}"
 //    compile group: 'org.ballerinalang', name: 'ballerina-mime', version: "${ballerinaLangVersion}"
->>>>>>> 62effb9d
     compile group: 'org.ballerinalang', name: 'io-native', version: "${stdlibIoVersion}"
     compile group: 'org.ballerinalang', name: 'mime-native', version: "${stdlibMimeVersion}"
     compile group: 'org.ballerinalang', name: 'value', version: "${ballerinaLangVersion}"
