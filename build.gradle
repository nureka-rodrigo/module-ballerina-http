--- conflicted
+++ resolved
@@ -80,124 +80,9 @@
         }
     }
 
-<<<<<<< HEAD
-        maven {
-            url 'https://maven.pkg.github.com/ballerina-platform/module-ballerina-mime'
-            credentials {
-                username System.getenv("packageUser")
-                password System.getenv("packagePAT")
-            }
-        }
-        maven {
-            url 'https://maven.pkg.github.com/ballerina-platform/module-ballerina-io'
-            credentials {
-                username System.getenv("packageUser")
-                password System.getenv("packagePAT")
-            }
-        }
-        maven {
-            url 'https://maven.pkg.github.com/ballerina-platform/module-ballerina-log'
-            credentials {
-                username System.getenv("packageUser")
-                password System.getenv("packagePAT")
-            }
-        }
-        maven {
-            url 'https://maven.pkg.github.com/ballerina-platform/module-ballerina-regex'
-            credentials {
-                username System.getenv("packageUser")
-                password System.getenv("packagePAT")
-            }
-        }
-        maven {
-            url 'https://maven.pkg.github.com/ballerina-platform/module-ballerina-auth'
-            credentials {
-                username System.getenv("packageUser")
-                password System.getenv("packagePAT")
-            }
-        }
-        maven {
-            url 'https://maven.pkg.github.com/ballerina-platform/module-ballerina-jwt'
-            credentials {
-                username System.getenv("packageUser")
-                password System.getenv("packagePAT")
-            }
-        }
-        maven {
-            url 'https://maven.pkg.github.com/ballerina-platform/module-ballerina-oauth2'
-            credentials {
-                username System.getenv("packageUser")
-                password System.getenv("packagePAT")
-            }
-        }
-        maven {
-            url 'https://maven.pkg.github.com/ballerina-platform/module-ballerina-cache'
-            credentials {
-                username System.getenv("packageUser")
-                password System.getenv("packagePAT")
-            }
-        }
-        maven {
-            url 'https://maven.pkg.github.com/ballerina-platform/module-ballerina-time'
-            credentials {
-                username System.getenv("packageUser")
-                password System.getenv("packagePAT")
-            }
-        }
-        maven {
-            url 'https://maven.pkg.github.com/ballerina-platform/module-ballerina-crypto'
-            credentials {
-                username System.getenv("packageUser")
-                password System.getenv("packagePAT")
-            }
-        }
-        maven {
-            url 'https://maven.pkg.github.com/ballerina-platform/module-ballerina-file'
-            credentials {
-                username System.getenv("packageUser")
-                password System.getenv("packagePAT")
-            }
-        }
-        maven {
-            url 'https://maven.pkg.github.com/ballerina-platform/module-ballerina-config'
-            credentials {
-                username System.getenv("packageUser")
-                password System.getenv("packagePAT")
-            }
-        }
-        maven {
-            url 'https://maven.pkg.github.com/ballerina-platform/module-ballerina-os'
-            credentials {
-                username System.getenv("packageUser")
-                password System.getenv("packagePAT")
-            }
-        }
-        maven {
-            url 'https://maven.pkg.github.com/ballerina-platform/module-ballerina-task'
-            credentials {
-                username System.getenv("packageUser")
-                password System.getenv("packagePAT")
-            }
-        }
-        maven {
-            url 'https://maven.pkg.github.com/ballerina-platform/module-ballerina-uuid'
-            credentials {
-                username System.getenv("packageUser")
-                password System.getenv("packagePAT")
-            }
-        }
-        maven {
-            url 'https://maven.pkg.github.com/ballerina-platform/module-ballerina-encoding'
-            credentials {
-                username System.getenv("packageUser")
-                password System.getenv("packagePAT")
-            }
-        }
-=======
     ext {
         snapshotVersion= '-SNAPSHOT'
         timestampedVersionRegex = '.*-\\d{8}-\\d{6}-\\w.*\$'
->>>>>>> 238492d2
     }
 }
 
