/*
 * Copyright (c) 2020, WSO2 Inc. (http://www.wso2.org) All Rights Reserved.
 *
 * Licensed under the Apache License, Version 2.0 (the "License");
 * you may not use this file except in compliance with the License.
 * You may obtain a copy of the License at
 *
 * http://www.apache.org/licenses/LICENSE-2.0
 *
 * Unless required by applicable law or agreed to in writing, software
 * distributed under the License is distributed on an "AS IS" BASIS,
 * WITHOUT WARRANTIES OR CONDITIONS OF ANY KIND, either express or implied.
 * See the License for the specific language governing permissions and
 * limitations under the License.
 *
 */

plugins {
    id "com.github.spotbugs" version "4.2.3"
    id "com.github.johnrengelman.shadow" version "5.2.0"
    id "de.undercouch.download" version "4.0.4"
    id "net.researchgate.release" version "2.8.0"
}

ext.ballerinaLangVersion = project.ballerinaLangVersion
ext.stdlibMimeVersion = project.stdlibMimeVersion
ext.stdlibIoVersion = project.stdlibIoVersion
ext.stdlibLogVersion = project.stdlibLogVersion
ext.stdlibStringutilsVersion = project.stdlibStringutilsVersion
ext.stdlibAuthVersion = project.stdlibAuthVersion
ext.stdlibJwtVersion = project.stdlibJwtVersion
ext.stdlibOAuth2Version = project.stdlibOAuth2Version
ext.stdlibCacheVersion = project.stdlibCacheVersion
ext.stdlibTimeVersion = project.stdlibTimeVersion
ext.stdlibCryptoVersion = project.stdlibCryptoVersion
ext.stdlibFileVersion = project.stdlibFileVersion
ext.stdlibConfigVersion = project.stdlibConfigVersion
ext.stdlibOsVersion = project.stdlibOsVersion
ext.stdlibTaskVersion = project.stdlibTaskVersion
ext.stdlibUuidVersion = project.stdlibUuidVersion
ext.stdlibEncodingVersion = project.stdlibEncodingVersion
ext.stdlibReflectVersion = project.stdlibReflectVersion

ext.slf4jVersion = project.slf4jVersion
ext.ballerinaTomlParserVersion = project.ballerinaTomlParserVersion
ext.puppycrawlCheckstyleVersion = project.puppycrawlCheckstyleVersion
ext.commonsLang3Version = project.commonsLang3Version
ext.nettyVersion = project.nettyVersion
ext.nettyTcnativeVersion = project.nettyTcnativeVersion
ext.wso2CommonsPoolVersion = project.wso2CommonsPoolVersion
ext.wso2SnakeYamlVersion = project.wso2SnakeYamlVersion
ext.bouncycastleVersion = project.bouncycastleVersion
ext.mimepullVersion = project.mimepullVersion
ext.testngVersion = project.testngVersion

allprojects {
    group = project.group
    version = project.version

    apply plugin: 'jacoco'
    apply plugin: 'maven-publish'

    repositories {
        mavenLocal()
        maven {
            url = 'https://maven.wso2.org/nexus/content/repositories/releases/'
        }

        maven {
            url = 'https://maven.wso2.org/nexus/content/groups/wso2-public/'
        }

        maven {
            url = 'https://repo.maven.apache.org/maven2'
        }

        maven {
            url = 'https://maven.pkg.github.com/ballerina-platform/ballerina-lang'
            credentials {
                username System.getenv("packageUser")
                password System.getenv("packagePAT")
            }
        }

        maven {
            url 'https://maven.pkg.github.com/ballerina-platform/module-ballerina-mime'
            credentials {
                username System.getenv("packageUser")
                password System.getenv("packagePAT")
            }
        }
        maven {
            url 'https://maven.pkg.github.com/ballerina-platform/module-ballerina-io'
            credentials {
                username System.getenv("packageUser")
                password System.getenv("packagePAT")
            }
        }
        maven {
            url 'https://maven.pkg.github.com/ballerina-platform/module-ballerina-log'
            credentials {
                username System.getenv("packageUser")
                password System.getenv("packagePAT")
            }
        }
        maven {
            url 'https://maven.pkg.github.com/ballerina-platform/module-ballerina-stringutils'
            credentials {
                username System.getenv("packageUser")
                password System.getenv("packagePAT")
            }
        }
        maven {
            url 'https://maven.pkg.github.com/ballerina-platform/module-ballerina-auth'
            credentials {
                username System.getenv("packageUser")
                password System.getenv("packagePAT")
            }
        }
        maven {
            url 'https://maven.pkg.github.com/ballerina-platform/module-ballerina-jwt'
            credentials {
                username System.getenv("packageUser")
                password System.getenv("packagePAT")
            }
        }
        maven {
            url 'https://maven.pkg.github.com/ballerina-platform/module-ballerina-oauth2'
            credentials {
                username System.getenv("packageUser")
                password System.getenv("packagePAT")
            }
        }
        maven {
            url 'https://maven.pkg.github.com/ballerina-platform/module-ballerina-cache'
            credentials {
                username System.getenv("packageUser")
                password System.getenv("packagePAT")
            }
        }
        maven {
            url 'https://maven.pkg.github.com/ballerina-platform/module-ballerina-time'
            credentials {
                username System.getenv("packageUser")
                password System.getenv("packagePAT")
            }
        }
        maven {
            url 'https://maven.pkg.github.com/ballerina-platform/module-ballerina-crypto'
            credentials {
                username System.getenv("packageUser")
                password System.getenv("packagePAT")
            }
        }
        maven {
            url 'https://maven.pkg.github.com/ballerina-platform/module-ballerina-file'
            credentials {
                username System.getenv("packageUser")
                password System.getenv("packagePAT")
            }
        }
        maven {
            url 'https://maven.pkg.github.com/ballerina-platform/module-ballerina-config'
            credentials {
                username System.getenv("packageUser")
                password System.getenv("packagePAT")
            }
        }
        maven {
            url 'https://maven.pkg.github.com/ballerina-platform/module-ballerina-os'
            credentials {
                username System.getenv("packageUser")
                password System.getenv("packagePAT")
            }
        }
        maven {
            url 'https://maven.pkg.github.com/ballerina-platform/module-ballerina-task'
            credentials {
                username System.getenv("packageUser")
                password System.getenv("packagePAT")
            }
        }
        maven {
            url 'https://maven.pkg.github.com/ballerina-platform/module-ballerina-uuid'
            credentials {
                username System.getenv("packageUser")
                password System.getenv("packagePAT")
            }
        }
        maven {
            url 'https://maven.pkg.github.com/ballerina-platform/module-ballerina-encoding'
            credentials {
                username System.getenv("packageUser")
                password System.getenv("packagePAT")
            }
        }
        maven {
            url 'https://maven.pkg.github.com/ballerina-platform/module-ballerina-reflect'
            credentials {
                username System.getenv("packageUser")
                password System.getenv("packagePAT")
            }
        }
    }
}

subprojects {
    apply plugin: 'java'

    configurations {
        ballerinaStdLibs
    }
    dependencies {
        /* Standard libraries */
        ballerinaStdLibs "org.ballerinalang:io-ballerina:${stdlibIoVersion}"
        ballerinaStdLibs "org.ballerinalang:log-ballerina:${stdlibLogVersion}"
        ballerinaStdLibs "org.ballerinalang:stringutils-ballerina:${stdlibStringutilsVersion}"
        ballerinaStdLibs "org.ballerinalang:mime-ballerina:${stdlibMimeVersion}"
        ballerinaStdLibs "org.ballerinalang:auth-ballerina:${stdlibAuthVersion}"
        ballerinaStdLibs "org.ballerinalang:jwt-ballerina:${stdlibJwtVersion}"
        ballerinaStdLibs "org.ballerinalang:oauth2-ballerina:${stdlibOAuth2Version}"
        ballerinaStdLibs "org.ballerinalang:cache-ballerina:${stdlibCacheVersion}"
        ballerinaStdLibs "org.ballerinalang:time-ballerina:${stdlibTimeVersion}"
        ballerinaStdLibs "org.ballerinalang:crypto-ballerina:${stdlibCryptoVersion}"
        ballerinaStdLibs "org.ballerinalang:file-ballerina:${stdlibFileVersion}"
        ballerinaStdLibs "org.ballerinalang:config-ballerina:${stdlibConfigVersion}"
<<<<<<< HEAD
        ballerinaStdLibs "org.ballerinalang:runtime-ballerina:${stdlibRuntimeVersion}"
        ballerinaStdLibs "org.ballerinalang:reflect-ballerina:${stdlibReflectVersion}"
=======
>>>>>>> 087764bb

        // Transitive dependencies
        ballerinaStdLibs "org.ballerinalang:os-ballerina:${stdlibOsVersion}"
        ballerinaStdLibs "org.ballerinalang:task-ballerina:${stdlibTaskVersion}"
        ballerinaStdLibs "org.ballerinalang:uuid-ballerina:${stdlibUuidVersion}"
        ballerinaStdLibs "org.ballerinalang:encoding-ballerina:${stdlibEncodingVersion}"
    }
}

def moduleVersion = project.version
if (moduleVersion.indexOf('-') != -1) {
    moduleVersion = moduleVersion.substring(0, moduleVersion.indexOf('-'))
}

release {
    failOnPublishNeeded = false

    buildTasks = ['build']
    versionPropertyFile = 'gradle.properties'
    tagTemplate = 'v$version'

    git {
        requireBranch = "release-${moduleVersion}"
        pushToRemote = 'origin'
    }
}

task build {
    dependsOn('http-ballerina:build')
}

task codeCoverageReport(type: JacocoReport) {
    executionData fileTree(project.rootDir.absolutePath).include("**/build/coverage-reports/*.exec")

    subprojects.each {
        sourceSets it.sourceSets.main
    }

    reports {
        xml.enabled = true
        html.enabled = true
        csv.enabled = true
        xml.destination = new File("${buildDir}/reports/jacoco/report.xml")
        html.destination = new File("${buildDir}/reports/jacoco/report.html")
        csv.destination = new File("${buildDir}/reports/jacoco/report.csv")
    }

    onlyIf = {
        true
    }
}<|MERGE_RESOLUTION|>--- conflicted
+++ resolved
@@ -224,11 +224,7 @@
         ballerinaStdLibs "org.ballerinalang:crypto-ballerina:${stdlibCryptoVersion}"
         ballerinaStdLibs "org.ballerinalang:file-ballerina:${stdlibFileVersion}"
         ballerinaStdLibs "org.ballerinalang:config-ballerina:${stdlibConfigVersion}"
-<<<<<<< HEAD
-        ballerinaStdLibs "org.ballerinalang:runtime-ballerina:${stdlibRuntimeVersion}"
         ballerinaStdLibs "org.ballerinalang:reflect-ballerina:${stdlibReflectVersion}"
-=======
->>>>>>> 087764bb
 
         // Transitive dependencies
         ballerinaStdLibs "org.ballerinalang:os-ballerina:${stdlibOsVersion}"
