--- conflicted
+++ resolved
@@ -68,11 +68,8 @@
     private BMap<BString, Object> compression;
     private String hostName;
     private String chunkingConfig;
-<<<<<<< HEAD
+    private String mediaTypeSubtypePrefix;
     private String introspectionResourcePath;
-=======
-    private String mediaTypeSubtypePrefix;
->>>>>>> 7d6f0619
 
     protected HttpService(BObject service, String basePath) {
         this.balService = service;
