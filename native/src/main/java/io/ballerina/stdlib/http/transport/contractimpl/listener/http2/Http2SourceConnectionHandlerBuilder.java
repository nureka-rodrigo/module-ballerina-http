--- conflicted
+++ resolved
@@ -53,22 +53,16 @@
                                                HttpServerChannelInitializer serverChannelInitializer,
                                                ChannelGroup allChannels,
                                                ChannelGroup listenerChannels,
-<<<<<<< HEAD
+                                               long maxHeaderListSize,
                                                int initialWindowSize) {
-=======
-                                               long maxHeaderListSize) {
->>>>>>> 454a01cb
         this.interfaceId = interfaceId;
         this.serverConnectorFuture = serverConnectorFuture;
         this.serverName = serverName;
         this.serverChannelInitializer = serverChannelInitializer;
         this.allChannels = allChannels;
         this.listenerChannels = listenerChannels;
-<<<<<<< HEAD
+        this.initialSettings().maxHeaderListSize(maxHeaderListSize);
         this.initialSettings().initialWindowSize(initialWindowSize);
-=======
-        this.initialSettings().maxHeaderListSize(maxHeaderListSize);
->>>>>>> 454a01cb
     }
 
     @Override
