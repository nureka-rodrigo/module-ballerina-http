--- conflicted
+++ resolved
@@ -47,33 +47,24 @@
     private HttpServerChannelInitializer serverChannelInitializer;
     private ChannelGroup allChannels;
     private ChannelGroup listenerChannels;
-<<<<<<< HEAD
+    private long maxHeaderListSize;
     private int initialWindowSize;
-=======
-    private long maxHeaderListSize;
->>>>>>> 454a01cb
 
     public Http2WithPriorKnowledgeHandler(String interfaceId, String serverName,
                                           ServerConnectorFuture serverConnectorFuture,
                                           HttpServerChannelInitializer serverChannelInitializer,
                                           ChannelGroup allChannels,
                                           ChannelGroup listenerChannels,
-<<<<<<< HEAD
+                                          long maxHeaderListSize,
                                           int initialWindowSize) {
-=======
-                                          long maxHeaderListSize) {
->>>>>>> 454a01cb
         this.interfaceId = interfaceId;
         this.serverName = serverName;
         this.serverConnectorFuture = serverConnectorFuture;
         this.serverChannelInitializer = serverChannelInitializer;
         this.allChannels = allChannels;
         this.listenerChannels = listenerChannels;
-<<<<<<< HEAD
+        this.maxHeaderListSize = maxHeaderListSize;
         this.initialWindowSize = initialWindowSize;
-=======
-        this.maxHeaderListSize = maxHeaderListSize;
->>>>>>> 454a01cb
     }
 
     @Override
@@ -92,12 +83,7 @@
                         Constants.HTTP2_SOURCE_CONNECTION_HANDLER,
                         new Http2SourceConnectionHandlerBuilder(
                                 interfaceId, serverConnectorFuture, serverName, serverChannelInitializer,
-<<<<<<< HEAD
-                                allChannels, listenerChannels, initialWindowSize).build());
-=======
-                                allChannels, listenerChannels, maxHeaderListSize).build());
->>>>>>> 454a01cb
-
+                                allChannels, listenerChannels, maxHeaderListSize, initialWindowSize).build());
                 safelyRemoveHandlers(pipeline, Constants.HTTP2_UPGRADE_HANDLER,
                         Constants.HTTP_COMPRESSOR, Constants.HTTP_TRACE_LOG_HANDLER);
             }
