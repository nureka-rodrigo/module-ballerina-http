--- conflicted
+++ resolved
@@ -78,16 +78,8 @@
             InterceptorResource interceptorResource;
             int interceptorServiceIndex = inboundMessage.getProperty(HttpConstants.INTERCEPTOR_SERVICE_INDEX)
                     == null ? 0 : (int)  inboundMessage.getProperty(HttpConstants.INTERCEPTOR_SERVICE_INDEX);
-<<<<<<< HEAD
-            while (interceptorServiceIndex < httpInterceptorServicesRegistries.size()) {
-                if (!inboundMessage.isAccessedInInterceptorService()) {
-                    setTargetServiceToCarbonMsg(inboundMessage);
-                }
-                HTTPInterceptorServicesRegistry interceptorServicesRegistry = httpInterceptorServicesRegistries.
-=======
             while (interceptorServiceIndex < interceptorServicesRegistries.size()) {
                 HTTPInterceptorServicesRegistry interceptorServicesRegistry = interceptorServicesRegistries.
->>>>>>> be5f2e2e
                         get(interceptorServiceIndex);
 
                 // Checking whether the interceptor service state matches the interceptor service registry type
@@ -268,7 +260,7 @@
     }
 
     private InterceptorResource findInterceptorResource(HTTPInterceptorServicesRegistry interceptorServicesRegistry,
-                                                        HttpCarbonMessage inboundMessage) {
+                                                                HttpCarbonMessage inboundMessage) {
         try {
             return HttpDispatcher.findInterceptorResource(interceptorServicesRegistry, inboundMessage);
         } catch (Exception e) {
@@ -283,14 +275,6 @@
     }
 
     private void setTargetServiceToCarbonMsg(HttpCarbonMessage inboundMessage) {
-<<<<<<< HEAD
-        try {
-            HttpService targetService = HttpDispatcher.findService(httpServicesRegistry, inboundMessage);
-            BObject targetServiceObject = targetService.getBalService();
-            inboundMessage.setProperty(HttpConstants.TARGET_SERVICE_OBJECT, targetServiceObject);
-        } catch (Exception e) {
-            inboundMessage.setProperty(HttpConstants.TARGET_SERVICE_OBJECT, HttpUtil.createHttpError(e.getMessage(),
-=======
         inboundMessage.setProperty(INTERCEPTOR_SERVICES_REGISTRIES, httpInterceptorServicesRegistries);
         try {
             HttpService targetService = HttpDispatcher.findService(httpServicesRegistry, inboundMessage, true);
@@ -302,7 +286,6 @@
             }
         } catch (Exception e) {
             inboundMessage.setProperty(HttpConstants.TARGET_SERVICE, HttpUtil.createHttpError(e.getMessage(),
->>>>>>> be5f2e2e
                     HttpErrorType.GENERIC_LISTENER_ERROR));
         }
     }
