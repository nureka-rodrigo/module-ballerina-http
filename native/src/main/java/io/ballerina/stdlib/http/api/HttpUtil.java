/*
 * Copyright (c) 2017, WSO2 Inc. (http://www.wso2.org) All Rights Reserved.
 *
 * WSO2 Inc. licenses this file to you under the Apache License,
 * Version 2.0 (the "License"); you may not use this file except
 * in compliance with the License.
 * You may obtain a copy of the License at
 *
 *    http://www.apache.org/licenses/LICENSE-2.0
 *
 * Unless required by applicable law or agreed to in writing,
 * software distributed under the License is distributed on an
 * "AS IS" BASIS, WITHOUT WARRANTIES OR CONDITIONS OF ANY
 * KIND, either express or implied.  See the License for the
 * specific language governing permissions and limitations
 * under the License.
 */

package io.ballerina.stdlib.http.api;

import io.ballerina.runtime.api.Environment;
import io.ballerina.runtime.api.Module;
import io.ballerina.runtime.api.Runtime;
import io.ballerina.runtime.api.TypeTags;
import io.ballerina.runtime.api.creators.ErrorCreator;
import io.ballerina.runtime.api.creators.ValueCreator;
import io.ballerina.runtime.api.types.Field;
import io.ballerina.runtime.api.types.FunctionType;
import io.ballerina.runtime.api.types.MethodType;
import io.ballerina.runtime.api.types.ObjectType;
import io.ballerina.runtime.api.types.RecordType;
import io.ballerina.runtime.api.types.Type;
import io.ballerina.runtime.api.types.TypeId;
import io.ballerina.runtime.api.utils.JsonUtils;
import io.ballerina.runtime.api.utils.StringUtils;
import io.ballerina.runtime.api.utils.TypeUtils;
import io.ballerina.runtime.api.values.BArray;
import io.ballerina.runtime.api.values.BDecimal;
import io.ballerina.runtime.api.values.BError;
import io.ballerina.runtime.api.values.BMap;
import io.ballerina.runtime.api.values.BObject;
import io.ballerina.runtime.api.values.BRefValue;
import io.ballerina.runtime.api.values.BStreamingJson;
import io.ballerina.runtime.api.values.BString;
import io.ballerina.runtime.api.values.BValue;
import io.ballerina.runtime.api.values.BXmlItem;
import io.ballerina.runtime.api.values.BXmlSequence;
import io.ballerina.runtime.observability.ObserveUtils;
import io.ballerina.runtime.observability.ObserverContext;
import io.ballerina.runtime.transactions.TransactionConstants;
import io.ballerina.stdlib.http.api.client.caching.RequestCacheControlObj;
import io.ballerina.stdlib.http.api.client.caching.ResponseCacheControlObj;
import io.ballerina.stdlib.http.api.nativeimpl.ModuleUtils;
import io.ballerina.stdlib.http.api.nativeimpl.pipelining.PipeliningHandler;
import io.ballerina.stdlib.http.api.service.endpoint.Register;
import io.ballerina.stdlib.http.transport.contract.Constants;
import io.ballerina.stdlib.http.transport.contract.HttpResponseFuture;
import io.ballerina.stdlib.http.transport.contract.HttpWsConnectorFactory;
import io.ballerina.stdlib.http.transport.contract.config.ChunkConfig;
import io.ballerina.stdlib.http.transport.contract.config.ForwardedExtensionConfig;
import io.ballerina.stdlib.http.transport.contract.config.InboundMsgSizeValidationConfig;
import io.ballerina.stdlib.http.transport.contract.config.KeepAliveConfig;
import io.ballerina.stdlib.http.transport.contract.config.ListenerConfiguration;
import io.ballerina.stdlib.http.transport.contract.config.Parameter;
import io.ballerina.stdlib.http.transport.contract.config.ProxyServerConfiguration;
import io.ballerina.stdlib.http.transport.contract.config.SenderConfiguration;
import io.ballerina.stdlib.http.transport.contract.config.SslConfiguration;
import io.ballerina.stdlib.http.transport.contract.exceptions.ClientConnectorException;
import io.ballerina.stdlib.http.transport.contract.exceptions.ConnectionTimedOutException;
import io.ballerina.stdlib.http.transport.contract.exceptions.EndpointTimeOutException;
import io.ballerina.stdlib.http.transport.contract.exceptions.PromiseRejectedException;
import io.ballerina.stdlib.http.transport.contract.exceptions.ServerConnectorException;
import io.ballerina.stdlib.http.transport.contract.exceptions.SslException;
import io.ballerina.stdlib.http.transport.contractimpl.sender.channel.pool.ConnectionManager;
import io.ballerina.stdlib.http.transport.contractimpl.sender.channel.pool.PoolConfiguration;
import io.ballerina.stdlib.http.transport.message.Http2PushPromise;
import io.ballerina.stdlib.http.transport.message.HttpCarbonMessage;
import io.ballerina.stdlib.http.transport.message.HttpMessageDataStreamer;
import io.ballerina.stdlib.io.utils.IOConstants;
import io.ballerina.stdlib.io.utils.IOUtils;
import io.ballerina.stdlib.mime.util.EntityBodyChannel;
import io.ballerina.stdlib.mime.util.EntityBodyHandler;
import io.ballerina.stdlib.mime.util.EntityHeaderHandler;
import io.ballerina.stdlib.mime.util.EntityWrapper;
import io.ballerina.stdlib.mime.util.HeaderUtil;
import io.ballerina.stdlib.mime.util.MimeUtil;
import io.ballerina.stdlib.mime.util.MultipartDataSource;
import io.ballerina.stdlib.mime.util.MultipartDecoder;
import io.netty.buffer.Unpooled;
import io.netty.handler.codec.http.DefaultHttpRequest;
import io.netty.handler.codec.http.DefaultHttpResponse;
import io.netty.handler.codec.http.DefaultLastHttpContent;
import io.netty.handler.codec.http.HttpHeaderNames;
import io.netty.handler.codec.http.HttpHeaderValues;
import io.netty.handler.codec.http.HttpHeaders;
import io.netty.handler.codec.http.HttpMethod;
import io.netty.handler.codec.http.HttpResponseStatus;
import io.netty.handler.codec.http.HttpVersion;
import io.netty.util.CharsetUtil;
import org.slf4j.Logger;
import org.slf4j.LoggerFactory;

import java.io.IOException;
import java.io.OutputStream;
import java.io.UnsupportedEncodingException;
import java.net.URLEncoder;
import java.net.UnknownHostException;
import java.nio.charset.Charset;
import java.nio.charset.StandardCharsets;
import java.util.ArrayList;
import java.util.Arrays;
import java.util.List;
import java.util.Locale;
import java.util.Map;
import java.util.Objects;
import java.util.Set;
import java.util.TreeSet;
import java.util.stream.Collectors;

import static io.ballerina.runtime.api.constants.RuntimeConstants.BALLERINA_VERSION;
import static io.ballerina.runtime.api.utils.StringUtils.fromString;
import static io.ballerina.runtime.api.utils.StringUtils.fromStringArray;
import static io.ballerina.runtime.api.utils.StringUtils.fromStringSet;
import static io.ballerina.runtime.api.utils.TypeUtils.getReferredType;
import static io.ballerina.runtime.observability.ObservabilityConstants.PROPERTY_HTTP_HOST;
import static io.ballerina.runtime.observability.ObservabilityConstants.PROPERTY_HTTP_PORT;
import static io.ballerina.runtime.observability.ObservabilityConstants.PROPERTY_KEY_HTTP_STATUS_CODE;
import static io.ballerina.runtime.observability.ObservabilityConstants.TAG_KEY_HTTP_METHOD;
import static io.ballerina.runtime.observability.ObservabilityConstants.TAG_KEY_HTTP_URL;
import static io.ballerina.runtime.observability.ObservabilityConstants.TAG_KEY_PEER_ADDRESS;
import static io.ballerina.stdlib.http.api.HttpConstants.ANN_CONFIG_ATTR_COMPRESSION_CONTENT_TYPES;
import static io.ballerina.stdlib.http.api.HttpConstants.ANN_CONFIG_ATTR_SSL_ENABLED_PROTOCOLS;
import static io.ballerina.stdlib.http.api.HttpConstants.ENDPOINT_CONFIG_HTTP2_INITIAL_WINDOW_SIZE;
import static io.ballerina.stdlib.http.api.HttpConstants.HTTP_HEADERS;
import static io.ballerina.stdlib.http.api.HttpConstants.RESOLVED_REQUESTED_URI;
import static io.ballerina.stdlib.http.api.HttpConstants.RESPONSE_CACHE_CONTROL;
import static io.ballerina.stdlib.http.api.HttpConstants.SECURESOCKET_CONFIG_CERT_VALIDATION;
import static io.ballerina.stdlib.http.api.HttpConstants.SECURESOCKET_CONFIG_CERT_VALIDATION_CACHE_SIZE;
import static io.ballerina.stdlib.http.api.HttpConstants.SECURESOCKET_CONFIG_HANDSHAKE_TIMEOUT;
import static io.ballerina.stdlib.http.api.HttpConstants.SECURESOCKET_CONFIG_KEYSTORE_PASSWORD;
import static io.ballerina.stdlib.http.api.HttpConstants.SECURESOCKET_CONFIG_MUTUAL_SSL;
import static io.ballerina.stdlib.http.api.HttpConstants.SECURESOCKET_CONFIG_PROTOCOL;
import static io.ballerina.stdlib.http.api.HttpConstants.SECURESOCKET_CONFIG_SESSION_TIMEOUT;
import static io.ballerina.stdlib.http.api.HttpConstants.SECURESOCKET_CONFIG_TRUSTSTORE_FILE_PATH;
import static io.ballerina.stdlib.http.api.HttpConstants.SECURESOCKET_CONFIG_TRUSTSTORE_PASSWORD;
import static io.ballerina.stdlib.http.api.HttpConstants.SINGLE_SLASH;
import static io.ballerina.stdlib.http.api.HttpConstants.SOCKET_CONFIG_CONNECT_TIMEOUT;
import static io.ballerina.stdlib.http.api.HttpConstants.SOCKET_CONFIG_KEEP_ALIVE;
import static io.ballerina.stdlib.http.api.HttpConstants.SOCKET_CONFIG_RECEIVE_BUFFER_SIZE;
import static io.ballerina.stdlib.http.api.HttpConstants.SOCKET_CONFIG_SEND_BUFFER_SIZE;
import static io.ballerina.stdlib.http.api.HttpConstants.SOCKET_CONFIG_SOCKET_REUSE;
import static io.ballerina.stdlib.http.api.HttpConstants.SOCKET_CONFIG_SO_BACKLOG;
import static io.ballerina.stdlib.http.api.HttpConstants.SOCKET_CONFIG_TCP_NO_DELAY;
import static io.ballerina.stdlib.http.api.HttpConstants.STATUS_CODE_RESPONSE_BODY_FIELD;
import static io.ballerina.stdlib.http.api.HttpConstants.STATUS_CODE_RESPONSE_STATUS_FIELD;
import static io.ballerina.stdlib.http.api.HttpErrorType.CLIENT_CONNECTOR_ERROR;
import static io.ballerina.stdlib.http.transport.contract.Constants.ENCODING_GZIP;
import static io.ballerina.stdlib.http.transport.contract.Constants.HTTP_1_1_VERSION;
import static io.ballerina.stdlib.http.transport.contract.Constants.HTTP_TRANSFER_ENCODING_IDENTITY;
import static io.ballerina.stdlib.http.transport.contract.Constants.PROMISED_STREAM_REJECTED_ERROR;
import static io.ballerina.stdlib.http.transport.contract.Constants.REMOTE_CLIENT_CLOSED_BEFORE_INITIATING_100_CONTINUE_RESPONSE;
import static io.ballerina.stdlib.http.transport.contract.Constants.REMOTE_CLIENT_CLOSED_BEFORE_INITIATING_INBOUND_REQUEST;
import static io.ballerina.stdlib.http.transport.contract.Constants.REMOTE_CLIENT_CLOSED_BEFORE_INITIATING_OUTBOUND_RESPONSE;
import static io.ballerina.stdlib.http.transport.contract.Constants.REMOTE_CLIENT_CLOSED_WHILE_READING_INBOUND_REQUEST_BODY;
import static io.ballerina.stdlib.http.transport.contract.Constants.REMOTE_CLIENT_CLOSED_WHILE_READING_INBOUND_REQUEST_HEADERS;
import static io.ballerina.stdlib.http.transport.contract.Constants.REMOTE_CLIENT_CLOSED_WHILE_WRITING_100_CONTINUE_RESPONSE;
import static io.ballerina.stdlib.http.transport.contract.Constants.REMOTE_CLIENT_CLOSED_WHILE_WRITING_OUTBOUND_RESPONSE_BODY;
import static io.ballerina.stdlib.http.transport.contract.Constants.REMOTE_CLIENT_CLOSED_WHILE_WRITING_OUTBOUND_RESPONSE_HEADERS;
import static io.ballerina.stdlib.http.transport.contract.Constants.REMOTE_SERVER_CLOSED_BEFORE_INITIATING_INBOUND_RESPONSE;
import static io.ballerina.stdlib.http.transport.contract.Constants.REMOTE_SERVER_CLOSED_BEFORE_INITIATING_OUTBOUND_REQUEST;
import static io.ballerina.stdlib.http.transport.contract.Constants.REMOTE_SERVER_CLOSED_WHILE_READING_INBOUND_RESPONSE_BODY;
import static io.ballerina.stdlib.http.transport.contract.Constants.REMOTE_SERVER_CLOSED_WHILE_READING_INBOUND_RESPONSE_HEADERS;
import static io.ballerina.stdlib.http.transport.contract.Constants.REMOTE_SERVER_CLOSED_WHILE_WRITING_OUTBOUND_REQUEST_BODY;
import static io.ballerina.stdlib.http.transport.contract.Constants.REMOTE_SERVER_CLOSED_WHILE_WRITING_OUTBOUND_REQUEST_HEADERS;
import static io.ballerina.stdlib.mime.util.EntityBodyHandler.checkEntityBodyAvailability;
import static io.ballerina.stdlib.mime.util.MimeConstants.BOUNDARY;
import static io.ballerina.stdlib.mime.util.MimeConstants.CONTENT_TYPE;
import static io.ballerina.stdlib.mime.util.MimeConstants.ENTITY_BYTE_CHANNEL;
import static io.ballerina.stdlib.mime.util.MimeConstants.HEADERS_MAP_FIELD;
import static io.ballerina.stdlib.mime.util.MimeConstants.HEADER_NAMES_ARRAY_FIELD;
import static io.ballerina.stdlib.mime.util.MimeConstants.INVALID_CONTENT_LENGTH_ERROR;
import static io.ballerina.stdlib.mime.util.MimeConstants.IS_BODY_BYTE_CHANNEL_ALREADY_SET;
import static io.ballerina.stdlib.mime.util.MimeConstants.MULTIPART_AS_PRIMARY_TYPE;
import static io.ballerina.stdlib.mime.util.MimeConstants.OCTET_STREAM;
import static io.ballerina.stdlib.mime.util.MimeConstants.REQUEST_ENTITY_FIELD;
import static io.ballerina.stdlib.mime.util.MimeConstants.RESPONSE_ENTITY_FIELD;
import static io.netty.handler.codec.http.HttpHeaderNames.CACHE_CONTROL;
import static java.lang.System.err;

/**
 * Utility class providing utility methods.
 */
public class HttpUtil {

    public static final boolean TRUE = true;
    public static final boolean FALSE = false;

    private static final Logger log = LoggerFactory.getLogger(HttpUtil.class);

    private static final String METHOD_ACCESSED = "isMethodAccessed";
    private static final String IO_EXCEPTION_OCCURRED = "I/O exception occurred";
    private static final String CHUNKING_CONFIG = "chunking_config";
    private static final String ILLEGAL_FUNCTION_INVOKED = "illegal respond: response has already been sent";

    /**
     * Set new entity to in/out request/response struct.
     *
     * @param httpMessageStruct request/response struct.
     * @return created entity.
     */
    public static BObject createNewEntity(BObject httpMessageStruct) {
        BObject entity = ValueCreatorUtils.createEntityObject();
        HttpCarbonMessage httpCarbonMessage = HttpUtil.getCarbonMsg(httpMessageStruct,
                HttpUtil.createHttpCarbonMessage(isRequest(httpMessageStruct)));
        entity.addNativeData(ENTITY_BYTE_CHANNEL, null);

        httpMessageStruct.addNativeData(HTTP_HEADERS, httpCarbonMessage.getHeaders());
        httpMessageStruct.addNativeData(HttpConstants.HTTP_TRAILER_HEADERS, httpCarbonMessage.getTrailerHeaders());
        httpMessageStruct.set(isRequest(httpMessageStruct) ? REQUEST_ENTITY_FIELD : RESPONSE_ENTITY_FIELD , entity);
        httpMessageStruct.addNativeData(IS_BODY_BYTE_CHANNEL_ALREADY_SET, false);
        return entity;
    }

    /**
     * Set the given entity to request or response message.
     *
     * @param messageObj Represent ballerina request/response
     * @param entityObj  Represent an entity
     * @param isRequest  boolean representing whether the message is a request or a response
     * @param updateAllHeaders  boolean representing whether the headers need to be updated in the transport message
     */
    public static void setEntity(BObject messageObj, BObject entityObj, boolean isRequest,
                                 boolean updateAllHeaders) {
        HttpCarbonMessage httpCarbonMessage = HttpUtil.getCarbonMsg(messageObj,
                HttpUtil.createHttpCarbonMessage(isRequest));
        String contentType = MimeUtil.getContentTypeWithParameters(entityObj);
        if (checkEntityBodyAvailability(entityObj)) {
            httpCarbonMessage.waitAndReleaseAllEntities();
            if (contentType == null) {
                contentType = OCTET_STREAM;
            }
            ((HttpHeaders) messageObj.getNativeData(HTTP_HEADERS)).set(HttpHeaderNames.CONTENT_TYPE.toString(),
                                                                                     contentType);
        }
        httpCarbonMessage.setProperty(HttpConstants.ENTITY_OBJ, entityObj);
        messageObj.set(isRequest ? REQUEST_ENTITY_FIELD : RESPONSE_ENTITY_FIELD, entityObj);
        messageObj.addNativeData(IS_BODY_BYTE_CHANNEL_ALREADY_SET, checkEntityBodyAvailability(entityObj));
        if (updateAllHeaders) {
            HttpUtil.setEntityHeaderToTransportHeader(entityObj, (HttpHeaders) messageObj.getNativeData(
                    HTTP_HEADERS));
        }
    }

    /**
     * Get the entity from request or response.
     *
     * @param messageObj         Ballerina context
     * @param isRequest          boolean representing whether the message is a request or a response
     * @param entityBodyRequired boolean representing whether the entity body is required
     * @param entityHeadersRequired boolean representing whether the entity headers are required
     * @return Entity of the request or response
     */
    public static BObject getEntity(BObject messageObj, boolean isRequest, boolean entityBodyRequired,
                                        boolean entityHeadersRequired) {
        BObject entity = (BObject) messageObj.get(isRequest ? REQUEST_ENTITY_FIELD : RESPONSE_ENTITY_FIELD);
        HttpCarbonMessage httpCarbonMessage = HttpUtil.getCarbonMsg(messageObj,
                HttpUtil.createHttpCarbonMessage(isRequest));
        boolean byteChannelAlreadySet = false;

        if (messageObj.getNativeData(IS_BODY_BYTE_CHANNEL_ALREADY_SET) != null) {
            byteChannelAlreadySet = (Boolean) messageObj.getNativeData(IS_BODY_BYTE_CHANNEL_ALREADY_SET);
        }
        if (entityBodyRequired && !byteChannelAlreadySet) {
            populateEntityBody(messageObj, entity, isRequest, entityHeadersRequired);
        }
        if (entityHeadersRequired) {
            populateEntityHeaders(messageObj, entity);
        }
        httpCarbonMessage.setProperty(HttpConstants.ENTITY_OBJ, entity);
        return entity;
    }

    /**
     * Populate entity with the relevant body content.
     *
     * @param messageObj Represent ballerina request/response
     * @param entityObj     Represent an entity
     * @param request    boolean representing whether the message is a request or a response
     * @param streaming  boolean representing whether the entity requires byte channel or message as native data
     */
    public static void populateEntityBody(BObject messageObj, BObject entityObj, boolean request,
                                          boolean streaming) {
        HttpCarbonMessage httpCarbonMessage = HttpUtil
                .getCarbonMsg(messageObj, HttpUtil.createHttpCarbonMessage(request));
        String contentType = httpCarbonMessage.getHeader(HttpHeaderNames.CONTENT_TYPE.toString());
        // Checking whether the call comes after an interceptor service execution
        if (httpCarbonMessage.getProperty(HttpConstants.ENTITY_OBJ) != null) {
            messageObj.set(request ? REQUEST_ENTITY_FIELD : RESPONSE_ENTITY_FIELD, entityObj);
            messageObj.addNativeData(IS_BODY_BYTE_CHANNEL_ALREADY_SET, true);
            // TODO : Have to check whether we need to set this
            entityObj.addNativeData(HttpConstants.TRANSPORT_MESSAGE, httpCarbonMessage);
            return;
        }
        //TODO check following condition related to streaming
        if (MimeUtil.isNotNullAndEmpty(contentType) && contentType.startsWith(MULTIPART_AS_PRIMARY_TYPE)
                && !streaming) {
            MultipartDecoder.parseBody(entityObj, contentType,
                                       new HttpMessageDataStreamer(httpCarbonMessage).getInputStream());
        } else {
            long contentLength = HttpUtil.extractContentLength(httpCarbonMessage);
            if (contentLength > 0) {
                if (streaming) {
                    entityObj.addNativeData(ENTITY_BYTE_CHANNEL, new EntityWrapper(
                            new EntityBodyChannel(new HttpMessageDataStreamer(httpCarbonMessage).getInputStream())));
                } else {
                    entityObj.addNativeData(HttpConstants.TRANSPORT_MESSAGE, httpCarbonMessage);
                }
            } else {
                if (HttpHeaderValues.CHUNKED.toString().equals(
                        httpCarbonMessage.getHeader(HttpHeaderNames.TRANSFER_ENCODING.toString()))) {
                    entityObj.addNativeData(HttpConstants.TRANSPORT_MESSAGE, httpCarbonMessage);
                }
            }
        }
        messageObj.set(request ? REQUEST_ENTITY_FIELD : RESPONSE_ENTITY_FIELD, entityObj);
        messageObj.addNativeData(IS_BODY_BYTE_CHANNEL_ALREADY_SET, true);
    }

    private static void populateEntityHeaders(BObject messageObj, BObject entity) {
        HttpCarbonMessage httpCarbonMessage = (HttpCarbonMessage) messageObj.getNativeData(
                HttpConstants.TRANSPORT_MESSAGE);
        if (httpCarbonMessage == null) {
            return;
        }

        BMap<BString, Object> headers = EntityHeaderHandler.getNewHeaderMap();
        HttpHeaders httpHeaders = httpCarbonMessage.getHeaders();
        for (String key : httpHeaders.names()) {
            String[] values = httpHeaders.getAll(key).toArray(new String[0]);
            headers.put(fromString(key.toLowerCase(Locale.getDefault())), fromStringArray(values));
        }
        entity.set(HEADERS_MAP_FIELD, headers);

        Set<String> distinctNames = new TreeSet<>(String.CASE_INSENSITIVE_ORDER);
        distinctNames.addAll(httpHeaders.names());
        entity.set(HEADER_NAMES_ARRAY_FIELD, fromStringSet(distinctNames));
    }

    /**
     * Given a {@link HttpCarbonMessage}, returns the content length extracting from headers.
     *
     * @param httpCarbonMessage Represent the message
     * @return length of the content
     */
    public static long extractContentLength(HttpCarbonMessage httpCarbonMessage) {
        long contentLength = HttpConstants.NO_CONTENT_LENGTH_FOUND;
        String lengthStr = httpCarbonMessage.getHeader(HttpHeaderNames.CONTENT_LENGTH.toString());
        try {
            contentLength = lengthStr != null ? Long.parseLong(lengthStr) : contentLength;
            if (contentLength == HttpConstants.NO_CONTENT_LENGTH_FOUND) {
                //Read one byte to make sure the incoming stream has data
                contentLength = httpCarbonMessage.countMessageLengthTill(HttpConstants.ONE_BYTE);
            }
        } catch (NumberFormatException e) {
            throw MimeUtil.createError(INVALID_CONTENT_LENGTH_ERROR, "Invalid content length");
        }
        return contentLength;
    }

    public static BObject extractEntity(BObject request) {
        Object isEntityBodyAvailable = request.getNativeData(IS_BODY_BYTE_CHANNEL_ALREADY_SET);
        if (isEntityBodyAvailable == null || !((Boolean) isEntityBodyAvailable)) {
            return null;
        }
        return (BObject) request.get(isRequest(request) ? REQUEST_ENTITY_FIELD : RESPONSE_ENTITY_FIELD);
    }

    public static void closeMessageOutputStream(OutputStream messageOutputStream) {
        try {
            if (messageOutputStream != null) {
                messageOutputStream.close();
            }
        } catch (IOException e) {
            log.error("Couldn't close message output stream", e);
        }
    }

    public static void prepareOutboundResponse(BObject connectionObj, HttpCarbonMessage inboundRequestMsg,
                                               HttpCarbonMessage outboundResponseMsg,
                                               BObject outboundResponseObj) {
        HttpUtil.checkEntityAvailability(outboundResponseObj);
        HttpUtil.addCorsHeaders(inboundRequestMsg, outboundResponseMsg);
        HttpUtil.enrichOutboundMessage(outboundResponseMsg, outboundResponseObj);
        Service httpService = (Service) connectionObj.getNativeData(HttpConstants.HTTP_SERVICE);
        if (httpService != null) {
            HttpUtil.setCompressionHeaders(httpService.getCompressionConfig(), inboundRequestMsg, outboundResponseMsg);
            HttpUtil.setChunkingHeader(httpService.getChunkingConfig(), outboundResponseMsg);
            if (httpService.getMediaTypeSubtypePrefix() != null) {
                HttpUtil.setMediaTypeSubtypePrefix(httpService.getMediaTypeSubtypePrefix(), outboundResponseMsg);
            }
        }
    }

    private static void setMediaTypeSubtypePrefix(String mediaTypeSubtypePrefix, HttpCarbonMessage responseMsg) {
        String existingMediaType = responseMsg.getHeader(HttpHeaderNames.CONTENT_TYPE.toString());
        if (Objects.isNull(existingMediaType)) {
            return;
        }
        String specificMediaType = getMediaTypeWithPrefix(mediaTypeSubtypePrefix, existingMediaType);
        if (Objects.nonNull(specificMediaType)) {
            responseMsg.setHeader(HttpHeaderNames.CONTENT_TYPE.toString(), specificMediaType);
        }
    }

    public static String getMediaTypeWithPrefix(String mediaTypeSubtypePrefix, String existingMediaType) {
        String specificMediaType = null;
        int index = existingMediaType.indexOf(SINGLE_SLASH);
        if (index > 0) {
            String[] mediaType = existingMediaType.split(SINGLE_SLASH);
            specificMediaType = mediaType[0] + SINGLE_SLASH + mediaTypeSubtypePrefix +
                    HttpConstants.PLUS + mediaType[1];
        }
        return specificMediaType;
    }

    private static void addCorsHeaders(HttpCarbonMessage requestMsg, HttpCarbonMessage responseMsg) {
        if (requestMsg.getHeader(HttpHeaderNames.ORIGIN.toString()) != null) {
            CorsHeaderGenerator.process(requestMsg, responseMsg, true);
        }
    }

    /**
     * This method should never be called directly to send out responses for ballerina HTTP 1.1. Use
     * PipeliningHandler's sendPipelinedResponse() method instead.
     *
     * @param requestMsg  Represent the request message
     * @param responseMsg Represent the corresponding response
     * @return HttpResponseFuture that represent the future results
     */
    public static HttpResponseFuture sendOutboundResponse(HttpCarbonMessage requestMsg,
                                                          HttpCarbonMessage responseMsg) {
        HttpResponseFuture responseFuture;
        try {
            responseFuture = requestMsg.respond(responseMsg);
        } catch (ServerConnectorException e) {
            throw new BallerinaConnectorException("Error occurred during response", e);
        }
        return responseFuture;
    }

    /**
     * Sends an HTTP/2 Server Push message back to the client.
     *
     * @param requestMsg   the request message associated to the server push response
     * @param pushResponse the server push message
     * @param pushPromise  the push promise associated with the server push
     * @return the future to get notifications of the operation asynchronously
     */
    public static HttpResponseFuture pushResponse(HttpCarbonMessage requestMsg, HttpCarbonMessage pushResponse,
                                                  Http2PushPromise pushPromise) {
        HttpResponseFuture responseFuture;
        try {
            responseFuture = requestMsg.pushResponse(pushResponse, pushPromise);
        } catch (ServerConnectorException e) {
            throw new BallerinaConnectorException("Error occurred while sending a server push message", e);
        }
        return responseFuture;
    }

    /**
     * Sends an HTTP/2 Push Promise message back to the client.
     *
     * @param requestMsg  the request message associated to the push promise
     * @param pushPromise the push promise message
     * @return the future to get notifications of the operation asynchronously
     */
    public static HttpResponseFuture pushPromise(HttpCarbonMessage requestMsg, Http2PushPromise pushPromise) {
        HttpResponseFuture responseFuture;
        try {
            responseFuture = requestMsg.pushPromise(pushPromise);
        } catch (ServerConnectorException e) {
            throw new BallerinaConnectorException("Error occurred during response", e);
        }
        return responseFuture;
    }

    public static void handleFailure(HttpCarbonMessage requestMessage, String errorMsg) {
        int statusCode = getStatusCode(requestMessage, errorMsg);
        PipeliningHandler.sendPipelinedResponse(requestMessage, createErrorMessage(errorMsg, statusCode));
    }

    public static void handleFailure(HttpCarbonMessage requestMessage, BError error, Boolean printStackTrace) {
        String errorMsg = getErrorMessage(error);
        int statusCode = getStatusCode(requestMessage, errorMsg);
        if (printStackTrace) {
            error.printStackTrace();
        }
        PipeliningHandler.sendPipelinedResponse(requestMessage, createErrorMessage(errorMsg, statusCode));
    }

    private static String getErrorMessage(BError error) {
        BMap errorDetails = (BMap) error.getDetails();
        if (errorDetails != null && errorDetails.get(HttpConstants.HTTP_ERROR_MESSAGE) != null) {
            return errorDetails.get(HttpConstants.HTTP_ERROR_MESSAGE).toString();
        }
        return error.getErrorMessage().getValue();
    }

    private static int getStatusCode(HttpCarbonMessage requestMessage, String errorMsg) {
        Integer carbonStatusCode = requestMessage.getHttpStatusCode();
        if (carbonStatusCode == null) {
            //log only the internal server errors
            log.error(errorMsg);
            return HttpResponseStatus.INTERNAL_SERVER_ERROR.code();
        }
        return carbonStatusCode;
    }

    public static BError createError(Exception ex) {
        if (ex.getMessage() != null) {
            return ErrorCreator.createError(ex);
        }
        return ErrorCreator.createError(StringUtils.fromString(""));
    }

    public static HttpCarbonMessage createErrorMessage(String payload, int statusCode) {
        HttpCarbonMessage response = HttpUtil.createHttpCarbonMessage(false);
        response.waitAndReleaseAllEntities();
        if (payload != null) {
            response.addHttpContent(
                    new DefaultLastHttpContent(Unpooled.wrappedBuffer(payload.getBytes(CharsetUtil.UTF_8))));
        } else {
            response.addHttpContent(new DefaultLastHttpContent());
        }
        setHttpStatusCodes(statusCode, response);

        return response;
    }

    private static void setHttpStatusCodes(int statusCode, HttpCarbonMessage response) {
        HttpHeaders httpHeaders = response.getHeaders();
        httpHeaders.set(HttpHeaderNames.CONTENT_TYPE, Constants.TEXT_PLAIN);

        response.setHttpStatusCode(statusCode);
    }

    /**
     * Get error value from throwable.
     *
     * @param throwable Throwable representing the error.
     * @return Error struct
     */
    public static BError getError(Throwable throwable) {
        if (throwable.getCause() instanceof ClientConnectorException) {
            return createHttpError(throwable);
        }
        if (throwable.getMessage() == null) {
            return createHttpError(IO_EXCEPTION_OCCURRED);
        } else {
            return createHttpError(throwable.getMessage());
        }
    }

    public static BError createHttpError(String errorMessage) {
        HttpErrorType errorType = getErrorType(errorMessage);
        return createHttpError(errorMessage, errorType);
    }

    public static BError createHttpError(Throwable throwable) {
        BError cause;
        if (throwable instanceof EndpointTimeOutException) {
            return createHttpError(throwable.getMessage(), HttpErrorType.IDLE_TIMEOUT_TRIGGERED);
        } else if (throwable instanceof SslException) {
            return createHttpError(throwable.getMessage(), HttpErrorType.SSL_ERROR);
        } else if (throwable instanceof PromiseRejectedException) {
            return createHttpError(throwable.getMessage(), HttpErrorType.HTTP2_CLIENT_ERROR);
        } else if (throwable instanceof ConnectionTimedOutException) {
            cause = createErrorCause(throwable.getMessage(), IOConstants.ErrorCode.ConnectionTimedOut.errorCode(),
                                     IOUtils.getIOPackage());
            return createHttpError("Something wrong with the connection", HttpErrorType.GENERIC_CLIENT_ERROR, cause);
        } else if (throwable instanceof ClientConnectorException) {
            cause = createErrorCause(throwable.getMessage(), IOConstants.ErrorCode.GenericError.errorCode(),
                    IOUtils.getIOPackage());
<<<<<<< HEAD
            return createHttpError("Something wrong with the connection", CLIENT_CONNECTOR_ERROR, cause);
=======
            return HttpUtil.createHttpStatusCodeError(CLIENT_CONNECTOR_ERROR, "Something wrong with the connection",
                    null, cause);
>>>>>>> d59e01b8
        } else if (throwable instanceof NullPointerException) {
            return createHttpError("Exception occurred: null", HttpErrorType.GENERIC_CLIENT_ERROR,
                                   createHttpError(throwable.toString()));
        } else {
            return createHttpError(throwable.getMessage(), HttpErrorType.CLIENT_ERROR);
        }
    }

    public static BError createHttpError(String message, HttpErrorType errorType) {
        return createHttpError(errorType, message, null, null);
    }

    public static BError createHttpError(String message, HttpErrorType errorType, BError cause) {
        return createHttpError(errorType, message, cause, null);
    }

    public static BError createHttpError(HttpErrorType errorType, String message, BError cause,
                                         BMap<BString, Object> detail) {
        return ErrorCreator.createError(ModuleUtils.getHttpPackage(), errorType.getErrorName(), fromString(message),
                                        cause, detail);
    }

    public static BError createHttpStatusCodeError(HttpErrorType errorType, String message) {
        return createHttpStatusCodeError(errorType, message, null, null);
    }

    public static BError createHttpStatusCodeError(HttpErrorType errorType, String message, String body,
                                                   BError cause) {
        BMap<BString, Object> detail = ValueCreator.createRecordValue(ModuleUtils.getHttpPackage(),
                HttpConstants.ERROR_DETAIL_RECORD);
        if (body != null) {
            detail.put(HttpConstants.ERROR_DETAIL_BODY, fromString(body));
        }
        return createHttpError(errorType, message, cause, detail);
    }

    // TODO: Find a better way to get the error type than String matching.
    private static HttpErrorType getErrorType(String errorMessage) {
        // Every Idle Timeout triggered error is mapped to IdleTimeoutError
        if (errorMessage.contains("Idle timeout triggered")) {
            return HttpErrorType.IDLE_TIMEOUT_TRIGGERED;
        }

        switch (errorMessage) {
            case REMOTE_SERVER_CLOSED_BEFORE_INITIATING_INBOUND_RESPONSE:
                return HttpErrorType.INIT_INBOUND_RESPONSE_FAILED;
            case REMOTE_SERVER_CLOSED_WHILE_READING_INBOUND_RESPONSE_HEADERS:
                return HttpErrorType.READING_INBOUND_RESPONSE_HEADERS_FAILED;
            case REMOTE_SERVER_CLOSED_WHILE_READING_INBOUND_RESPONSE_BODY:
                return HttpErrorType.READING_INBOUND_RESPONSE_BODY_FAILED;
            case REMOTE_SERVER_CLOSED_BEFORE_INITIATING_OUTBOUND_REQUEST:
                return HttpErrorType.INIT_OUTBOUND_REQUEST_FAILED;
            case REMOTE_SERVER_CLOSED_WHILE_WRITING_OUTBOUND_REQUEST_HEADERS:
                return HttpErrorType.WRITING_OUTBOUND_REQUEST_HEADER_FAILED;
            case REMOTE_SERVER_CLOSED_WHILE_WRITING_OUTBOUND_REQUEST_BODY:
                return HttpErrorType.WRITING_OUTBOUND_REQUEST_BODY_FAILED;
            case REMOTE_CLIENT_CLOSED_BEFORE_INITIATING_INBOUND_REQUEST:
                return HttpErrorType.INIT_INBOUND_REQUEST_FAILED;
            case REMOTE_CLIENT_CLOSED_WHILE_READING_INBOUND_REQUEST_HEADERS:
                return HttpErrorType.READING_INBOUND_REQUEST_HEADER_FAILED;
            case REMOTE_CLIENT_CLOSED_WHILE_READING_INBOUND_REQUEST_BODY:
                return HttpErrorType.READING_INBOUND_REQUEST_BODY_FAILED;
            case REMOTE_CLIENT_CLOSED_BEFORE_INITIATING_OUTBOUND_RESPONSE:
                return HttpErrorType.INIT_OUTBOUND_RESPONSE_FAILED;
            case REMOTE_CLIENT_CLOSED_WHILE_WRITING_OUTBOUND_RESPONSE_HEADERS:
                return HttpErrorType.WRITING_OUTBOUND_RESPONSE_HEADERS_FAILED;
            case REMOTE_CLIENT_CLOSED_WHILE_WRITING_OUTBOUND_RESPONSE_BODY:
                return HttpErrorType.WRITING_OUTBOUND_RESPONSE_BODY_FAILED;
            case REMOTE_CLIENT_CLOSED_BEFORE_INITIATING_100_CONTINUE_RESPONSE:
                return HttpErrorType.INIT_100_CONTINUE_RESPONSE_FAILED;
            case REMOTE_CLIENT_CLOSED_WHILE_WRITING_100_CONTINUE_RESPONSE:
                return HttpErrorType.WRITING_100_CONTINUE_RESPONSE_FAILED;
            case PROMISED_STREAM_REJECTED_ERROR:
                return HttpErrorType.HTTP2_CLIENT_ERROR;
            default:
                return HttpErrorType.GENERIC_CLIENT_ERROR;
        }
    }

    private static BError createErrorCause(String message, String errorTypeId, Module packageName) {
        return ErrorCreator.createDistinctError(errorTypeId, packageName, fromString(message));
    }

    public static HttpCarbonMessage getCarbonMsg(BObject objectValue, HttpCarbonMessage defaultMsg) {
        HttpCarbonMessage httpCarbonMessage = (HttpCarbonMessage) objectValue.getNativeData(
                HttpConstants.TRANSPORT_MESSAGE);
        if (httpCarbonMessage != null) {
            return httpCarbonMessage;
        }
        addCarbonMsg(objectValue, defaultMsg);
        return defaultMsg;
    }

    /**
     * Gets the {@code Http2PushPromise} represented by the PushPromise object.
     *
     * @param pushPromiseObj  the push promise object
     * @param defaultPushPromise the Http2PushPromise to use if the object does not have native data of a push promise
     * @return the {@code Http2PushPromise} represented by the PushPromise object
     */
    public static Http2PushPromise getPushPromise(BObject pushPromiseObj, Http2PushPromise defaultPushPromise) {
        Http2PushPromise pushPromise =
                (Http2PushPromise) pushPromiseObj.getNativeData(HttpConstants.TRANSPORT_PUSH_PROMISE);
        if (pushPromise != null) {
            return pushPromise;
        }
        pushPromiseObj.addNativeData(HttpConstants.TRANSPORT_PUSH_PROMISE, defaultPushPromise);
        return defaultPushPromise;
    }

    /**
     * Populates the push promise object from native {@code Http2PushPromise}.
     *  @param pushPromiseObj the push promise object
     * @param pushPromise the native Http2PushPromise
     */
    public static void populatePushPromiseStruct(BObject pushPromiseObj,
                                                 Http2PushPromise pushPromise) {
        pushPromiseObj.addNativeData(HttpConstants.TRANSPORT_PUSH_PROMISE, pushPromise);
        pushPromiseObj.set(HttpConstants.PUSH_PROMISE_PATH_FIELD, fromString(pushPromise.getPath()));
        pushPromiseObj.set(HttpConstants.PUSH_PROMISE_METHOD_FIELD, fromString(pushPromise.getMethod()));
    }

    /**
     * Creates native {@code Http2PushPromise} from PushPromise object.
     *
     * @param pushPromiseObj the PushPromise object
     * @return the populated the native {@code Http2PushPromise}
     */
    public static Http2PushPromise createHttpPushPromise(BObject pushPromiseObj) {
        String method = pushPromiseObj.get(HttpConstants.PUSH_PROMISE_METHOD_FIELD).toString();
        if (method == null || method.isEmpty()) {
            method = HttpConstants.HTTP_METHOD_GET;
        }

        String path = pushPromiseObj.get(HttpConstants.PUSH_PROMISE_PATH_FIELD).toString();
        if (path == null || path.isEmpty()) {
            path = HttpConstants.DEFAULT_BASE_PATH;
        }
        return new Http2PushPromise(method, path);
    }

    public static void addCarbonMsg(BObject struct, HttpCarbonMessage httpCarbonMessage) {
        struct.addNativeData(HttpConstants.TRANSPORT_MESSAGE, httpCarbonMessage);
    }

    public static void populateInboundRequest(BObject inboundRequest, BObject entity,
                                              HttpCarbonMessage inboundRequestMsg) {
        inboundRequest.addNativeData(HttpConstants.TRANSPORT_MESSAGE, inboundRequestMsg);
        inboundRequest.addNativeData(HttpConstants.REQUEST, true);

        BMap<BString, Object> mutualSslRecord = ValueCreatorUtils.createHTTPRecordValue(
                HttpConstants.MUTUAL_SSL_HANDSHAKE_RECORD);
        mutualSslRecord.put(HttpConstants.REQUEST_MUTUAL_SSL_HANDSHAKE_STATUS,
                            fromString((String) inboundRequestMsg.getProperty(HttpConstants.MUTUAL_SSL_RESULT)));
        mutualSslRecord.put(HttpConstants.MUTUAL_SSL_CERTIFICATE,
                            fromString((String) inboundRequestMsg.getProperty(HttpConstants.BASE_64_ENCODED_CERT)));
        inboundRequest.set(HttpConstants.REQUEST_MUTUAL_SSL_HANDSHAKE_FIELD, mutualSslRecord);

        enrichWithInboundRequestInfo(inboundRequest, inboundRequestMsg);
        enrichWithInboundRequestHeaders(inboundRequest, inboundRequestMsg);

        populateEntity(inboundRequest, entity, inboundRequestMsg);
        inboundRequest.set(REQUEST_ENTITY_FIELD, entity);
        inboundRequest.addNativeData(IS_BODY_BYTE_CHANNEL_ALREADY_SET, checkEntityBodyAvailability(entity));

        String cacheControlHeader = inboundRequestMsg.getHeader(CACHE_CONTROL.toString());
        if (cacheControlHeader != null) {
            BObject cacheControlObj = ValueCreatorUtils.createRequestCacheControlObject();
            RequestCacheControlObj requestCacheControl = new RequestCacheControlObj(cacheControlObj);
            requestCacheControl.populateStruct(cacheControlHeader);
            inboundRequest.set(HttpConstants.REQUEST_CACHE_CONTROL_FIELD, requestCacheControl.getObj());
        }
    }

    private static void enrichWithInboundRequestHeaders(BObject inboundRequestObj,
                                                        HttpCarbonMessage inboundRequestMsg) {
        if (inboundRequestMsg.getHeader(HttpHeaderNames.USER_AGENT.toString()) != null) {
            BString agent = fromString(
                    inboundRequestMsg.getHeader(HttpHeaderNames.USER_AGENT.toString()));
            inboundRequestObj.set(HttpConstants.REQUEST_USER_AGENT_FIELD, agent);
        }
    }

    private static void enrichWithInboundRequestInfo(BObject inboundRequestObj,
                                                     HttpCarbonMessage inboundRequestMsg) {
        inboundRequestObj.set(HttpConstants.REQUEST_RAW_PATH_FIELD,
                              fromString(inboundRequestMsg.getRequestUrl()));
        inboundRequestObj.set(HttpConstants.REQUEST_METHOD_FIELD,
                              fromString(inboundRequestMsg.getHttpMethod()));
        inboundRequestObj.set(HttpConstants.REQUEST_VERSION_FIELD,
                              fromString(inboundRequestMsg.getHttpVersion()));
        HttpResourceArguments resourceArgValues = (HttpResourceArguments) inboundRequestMsg.getProperty(
                HttpConstants.RESOURCE_ARGS);
        if (resourceArgValues != null && resourceArgValues.getMap().get(HttpConstants.EXTRA_PATH_INFO) != null) {
            Map<Integer, String> extraPath = resourceArgValues.getMap().get(HttpConstants.EXTRA_PATH_INFO);
            inboundRequestObj.set(HttpConstants.REQUEST_EXTRA_PATH_INFO_FIELD, fromString(extraPath.get(0)));
        }
    }

    /**
     * Populates the HTTP caller with native data.
     *
     * @param caller     Represents the HTTP caller
     * @param inboundMsg Represents carbon message
     * @param config     Represents service endpoint configuration
     */
    public static void enrichHttpCallerWithNativeData(BObject caller, HttpCarbonMessage inboundMsg,
                                                      BMap config) {
        caller.addNativeData(HttpConstants.TRANSPORT_MESSAGE, inboundMsg);
        caller.set(HttpConstants.HTTP_CONNECTOR_CONFIG_FIELD, config);
    }

    /**
     * Populates the HTTP caller with connection information.
     * @param httpCaller   Represents the HTTP caller
     * @param inboundMsg   Represents the carbon message
     * @param resource Represents the Http Resource
     * @param config       Represents the service endpoint configuration
     */
    public static void enrichHttpCallerWithConnectionInfo(BObject httpCaller, HttpCarbonMessage inboundMsg,
                                                          Resource resource, BMap config) {
        Object remoteSocketAddress = inboundMsg.getProperty(HttpConstants.REMOTE_ADDRESS);
        httpCaller.set(HttpConstants.SERVICE_ENDPOINT_CONFIG_FIELD, config);
        httpCaller.addNativeData(HttpConstants.HTTP_SERVICE, resource.getParentService());
        httpCaller.addNativeData(HttpConstants.REMOTE_SOCKET_ADDRESS, remoteSocketAddress);
    }

    /**
     * Validated whether a given resource is a `default` resource.
     * @param resourceAccessor Resource accessor for the current resource
     * @return {@code true} if the provided `resourceAccessor` is `default`, {@code false} otherwise
     */
    public static boolean isDefaultResource(String resourceAccessor) {
        return HttpConstants.DEFAULT_HTTP_METHOD.equals(resourceAccessor.toLowerCase(Locale.getDefault()));
    }

    /**
     * Populate inbound response with headers and entity.
     * @param inboundResponse  Ballerina struct to represent response
     * @param entity    Entity of the response
     * @param inboundResponseMsg      Represent carbon message.
     */
    public static void populateInboundResponse(BObject inboundResponse, BObject entity,
                                               HttpCarbonMessage inboundResponseMsg) {
        inboundResponse.addNativeData(HttpConstants.TRANSPORT_MESSAGE, inboundResponseMsg);
        int statusCode = inboundResponseMsg.getHttpStatusCode();
        inboundResponse.set(HttpConstants.RESPONSE_STATUS_CODE_FIELD, (long) statusCode);
        String reasonPhrase = inboundResponseMsg.getReasonPhrase();
        inboundResponse.set(HttpConstants.RESPONSE_REASON_PHRASE_FIELD, fromString(reasonPhrase));

        if (inboundResponseMsg.getHeader(HttpHeaderNames.SERVER.toString()) != null) {
            inboundResponse.set(HttpConstants.RESPONSE_SERVER_FIELD,
                                fromString(inboundResponseMsg.getHeader(HttpHeaderNames.SERVER.toString())));
        }

        if (inboundResponseMsg.getProperty(RESOLVED_REQUESTED_URI) != null) {
            inboundResponse.set(HttpConstants.RESOLVED_REQUESTED_URI_FIELD,
                                fromString(inboundResponseMsg.getProperty(RESOLVED_REQUESTED_URI).toString()));
        }

        String cacheControlHeader = inboundResponseMsg.getHeader(CACHE_CONTROL.toString());
        if (cacheControlHeader != null) {
            ResponseCacheControlObj responseCacheControl = new ResponseCacheControlObj(ModuleUtils.getHttpPackage(),
                                                                                       RESPONSE_CACHE_CONTROL);
            responseCacheControl.populateStruct(cacheControlHeader);
            inboundResponse.set(HttpConstants.RESPONSE_CACHE_CONTROL_FIELD, responseCacheControl.getObj());
        }

        populateEntity(inboundResponse, entity, inboundResponseMsg);
        inboundResponse.set(RESPONSE_ENTITY_FIELD, entity);
        inboundResponse.addNativeData(IS_BODY_BYTE_CHANNEL_ALREADY_SET, false);
    }

    /**
     * Populate entity with headers and content-length.
     *
     * @param requestObj Represent an inbound request
     * @param entity Represent an entity struct
     * @param cMsg   Represent a carbon message
     */
    private static void populateEntity(BObject requestObj, BObject entity, HttpCarbonMessage cMsg) {
        long contentLength = -1;
        String lengthStr = cMsg.getHeader(HttpHeaderNames.CONTENT_LENGTH.toString());
        try {
            contentLength = lengthStr != null ? Long.parseLong(lengthStr) : contentLength;
            MimeUtil.setContentLength(entity, contentLength);
        } catch (NumberFormatException e) {
            throw createHttpError("Invalid content length", HttpErrorType.INVALID_CONTENT_LENGTH);
        }
        requestObj.addNativeData(HTTP_HEADERS, cMsg.getHeaders());
        requestObj.addNativeData(HttpConstants.HTTP_TRAILER_HEADERS, cMsg.getTrailerHeaders());
    }

    /**
     * Set headers and properties of request/response object to the outbound transport message.
     *
     * @param outboundMsg    transport Http carbon message.
     * @param outboundMsgObj req/resp object.
     */
    public static void enrichOutboundMessage(HttpCarbonMessage outboundMsg, BObject outboundMsgObj) {
        setHeadersToTransportMessage(outboundMsg, outboundMsgObj);
        setPropertiesToTransportMessage(outboundMsg, outboundMsgObj);
    }

    private static void setHeadersToTransportMessage(HttpCarbonMessage outboundMsg, BObject messageObj) {
        boolean request = isRequest(messageObj);
        HttpHeaders transportHeaders = outboundMsg.getHeaders();
        if (request || isResponse(messageObj)) {
            addRemovedPropertiesBackToHeadersMap(messageObj, transportHeaders);
            // Since now the InRequest & OutRequest are merged to a single Request and InResponse & OutResponse
            // are merged to a single Response, without returning need to populate all headers from the struct
            // to the HttpCarbonMessage.
            // TODO: refactor this logic properly.
            // return;
        }
        HttpHeaders httpHeaders = (HttpHeaders) messageObj.getNativeData(HTTP_HEADERS);
        if (httpHeaders != transportHeaders) {
            //This is done only when the entity map and transport message do not refer to the same header map
            if (httpHeaders != null) {
                transportHeaders.add(httpHeaders);
            }
        }
        if (!request) {
            HttpHeaders transportTrailingHeaders = outboundMsg.getTrailerHeaders();
            HttpHeaders trailingHeaders = (HttpHeaders) messageObj.getNativeData(HttpConstants.HTTP_TRAILER_HEADERS);
            if (trailingHeaders != null && trailingHeaders != transportTrailingHeaders) {
                transportTrailingHeaders.add(trailingHeaders);
            }
        }
    }

    private static void setEntityHeaderToTransportHeader(BObject entityObj, HttpHeaders httpHeaders) {
        BMap<BString, Object> entityHeaders = EntityHeaderHandler.getEntityHeaderMap(entityObj);

        for (BString entryKey : entityHeaders.getKeys()) {
            BArray entryValues = (BArray) entityHeaders.get(entryKey);
            if (entryValues.size() > 1) {
                Iterable<String> values = Arrays.asList(entryValues.getStringArray());
                httpHeaders.add(entryKey.getValue(), values);
            } else if (entryValues.size() == 1) {
                httpHeaders.set(entryKey.getValue(), entryValues.getBString(0).getValue());
            }
        }
    }

    private static boolean isRequest(BObject value) {
        return TypeUtils.getType(value).getName().equals(HttpConstants.REQUEST);
    }

    private static boolean isResponse(BObject value) {
        return TypeUtils.getType(value).getName().equals(HttpConstants.RESPONSE);
    }

    private static void addRemovedPropertiesBackToHeadersMap(BObject messageObj, HttpHeaders transportHeaders) {
        if (isRequest(messageObj)) {
            Object userAgent = messageObj.get(HttpConstants.REQUEST_USER_AGENT_FIELD);
            if (userAgent != null && !userAgent.toString().isEmpty()) {
                transportHeaders.set(HttpHeaderNames.USER_AGENT.toString(), userAgent.toString());
            }
        } else {
            Object server = messageObj.get(HttpConstants.RESPONSE_SERVER_FIELD);
            if (server != null && !server.toString().isEmpty()) {
                transportHeaders.set(HttpHeaderNames.SERVER.toString(), server.toString());
            }
        }
    }

    private static void setPropertiesToTransportMessage(HttpCarbonMessage outboundResponseMsg, BObject messageObj) {
        if (isResponse(messageObj)) {
            //TODO fix following logic
            long statusCode = (Long) messageObj.get(HttpConstants.RESPONSE_STATUS_CODE_FIELD);
            if (statusCode != 0) {
                outboundResponseMsg.setHttpStatusCode(getIntValue(statusCode));
            }
            Object respPhrase = messageObj.get(HttpConstants.RESPONSE_REASON_PHRASE_FIELD);
            if (respPhrase != null && !respPhrase.toString().isEmpty()) {
                outboundResponseMsg.setProperty(HttpConstants.HTTP_REASON_PHRASE, respPhrase.toString());
            }
        }
    }

    /**
     * Check the existence of entity. Set new entity of not present.
     *
     * @param value  request/response struct.
     */
    public static void checkEntityAvailability(BObject value) {
        BObject entity = (BObject) value.get(isRequest(value) ? REQUEST_ENTITY_FIELD : RESPONSE_ENTITY_FIELD);
        if (entity == null) {
            createNewEntity(value);
        }
    }

    /**
     * Check the existence of content-length and transfer-encoding headers.
     *
     * @param message transport message
     * @return true if the headers are available else false.
     */
    public static Boolean checkRequestBodySizeHeadersAvailability(HttpCarbonMessage message) {
        String contentLength = message.getHeader(HttpHeaderNames.CONTENT_LENGTH.toString());
        String transferEncoding = message.getHeader(HttpHeaderNames.TRANSFER_ENCODING.toString());
        return contentLength != null || transferEncoding != null;
    }

    /**
     * Check the existence of the message entity data source.
     *
     * @param value  request/response object.
     * @return true if the message entity data source is available else false.
     */
    public static boolean isEntityDataSourceAvailable(BObject value) {
        BObject entityObj = (BObject) value
                .get(isRequest(value) ? REQUEST_ENTITY_FIELD : RESPONSE_ENTITY_FIELD);
        return (entityObj != null && EntityBodyHandler.getMessageDataSource(entityObj) != null);
    }

    private static void setCompressionHeaders(BMap<BString, Object> compressionConfig, HttpCarbonMessage requestMsg,
                                              HttpCarbonMessage outboundResponseMsg) {
        if (!checkConfigAnnotationAvailability(compressionConfig)) {
            return;
        }
        String contentEncoding = outboundResponseMsg.getHeaders().get(HttpHeaderNames.CONTENT_ENCODING);
        if (contentEncoding != null) {
            return;
        }
        CompressionConfigState compressionState = getCompressionState(
                compressionConfig.getStringValue(HttpConstants.ANN_CONFIG_ATTR_COMPRESSION_ENABLE).getValue());
        if (compressionState == CompressionConfigState.NEVER) {
            outboundResponseMsg.getHeaders().set(HttpHeaderNames.CONTENT_ENCODING, HTTP_TRANSFER_ENCODING_IDENTITY);
            return;
        }

        String acceptEncodingValue = requestMsg.getHeaders().get(HttpHeaderNames.ACCEPT_ENCODING);
        List<String> contentTypesAnnotationValues = getAsStringList(
                compressionConfig.getArrayValue(ANN_CONFIG_ATTR_COMPRESSION_CONTENT_TYPES).getStringArray());
        String contentType = outboundResponseMsg.getHeader(HttpHeaderNames.CONTENT_TYPE.toString());

        if (contentTypesAnnotationValues.isEmpty() || isContentTypeMatched(contentTypesAnnotationValues, contentType)) {
            if (compressionState == CompressionConfigState.ALWAYS &&
                    (acceptEncodingValue == null || HTTP_TRANSFER_ENCODING_IDENTITY.equals(acceptEncodingValue))) {
                outboundResponseMsg.getHeaders().set(HttpHeaderNames.CONTENT_ENCODING, ENCODING_GZIP);
            }
        } else {
            outboundResponseMsg.getHeaders().set(HttpHeaderNames.CONTENT_ENCODING, HTTP_TRANSFER_ENCODING_IDENTITY);
        }
    }

    public static CompressionConfigState getCompressionState(String compressionState) {
        switch (compressionState) {
            case HttpConstants.AUTO:
                return CompressionConfigState.AUTO;
            case HttpConstants.ALWAYS:
                return CompressionConfigState.ALWAYS;
            case HttpConstants.NEVER:
                return CompressionConfigState.NEVER;
            default:
                return null;
        }
    }

    private static boolean isContentTypeMatched(List<String> contentTypes, String contentType) {
        return contentType != null && contentTypes.stream().anyMatch(
                contentType.toLowerCase(Locale.getDefault())::contains);
    }

    private static List<String> getAsStringList(Object[] values) {
        List<String> valuesList = new ArrayList<>();
        if (values == null) {
            return valuesList;
        }
        for (Object val : values) {
            valuesList.add(val.toString().trim().toLowerCase(Locale.getDefault()));
        }
        return valuesList;
    }

    public static String getListenerInterface(String host, int port) {
        host = host != null ? host : "0.0.0.0";
        return host + ":" + port;
    }

    public static ChunkConfig getChunkConfig(String chunkConfig) {
        switch (chunkConfig) {
            case HttpConstants.AUTO:
                return ChunkConfig.AUTO;
            case HttpConstants.ALWAYS:
                return ChunkConfig.ALWAYS;
            case HttpConstants.NEVER:
                return ChunkConfig.NEVER;
            default:
                throw new BallerinaConnectorException(
                        "Invalid configuration found for Transfer-Encoding: " + chunkConfig);
        }
    }

    public static KeepAliveConfig getKeepAliveConfig(String keepAliveConfig) {
        switch (keepAliveConfig) {
            case HttpConstants.AUTO:
                return KeepAliveConfig.AUTO;
            case HttpConstants.ALWAYS:
                return KeepAliveConfig.ALWAYS;
            case HttpConstants.NEVER:
                return KeepAliveConfig.NEVER;
            default:
                throw new BallerinaConnectorException(
                        "Invalid configuration found for Keep-Alive: " + keepAliveConfig);
        }
    }

    public static ForwardedExtensionConfig getForwardedExtensionConfig(String forwarded) {
        ForwardedExtensionConfig forwardedConfig;
        if (HttpConstants.FORWARDED_ENABLE.equalsIgnoreCase(forwarded)) {
            forwardedConfig = ForwardedExtensionConfig.ENABLE;
        } else if (HttpConstants.FORWARDED_TRANSITION.equalsIgnoreCase(forwarded)) {
            forwardedConfig = ForwardedExtensionConfig.TRANSITION;
        } else if (HttpConstants.FORWARDED_DISABLE.equalsIgnoreCase(forwarded)) {
            forwardedConfig = ForwardedExtensionConfig.DISABLE;
        } else {
            throw new BallerinaConnectorException("Invalid configuration found for Forwarded : " + forwarded);
        }
        return forwardedConfig;
    }

    public static HttpCarbonMessage createHttpCarbonMessage(boolean isRequest) {
        HttpCarbonMessage httpCarbonMessage;
        if (isRequest) {
            httpCarbonMessage = new HttpCarbonMessage(
                    new DefaultHttpRequest(HttpVersion.HTTP_1_1, HttpMethod.GET, ""));
        } else {
            httpCarbonMessage = new HttpCarbonMessage(
                    new DefaultHttpResponse(HttpVersion.HTTP_1_1, HttpResponseStatus.OK));
        }
        httpCarbonMessage.completeMessage();
        return httpCarbonMessage;
    }

    public static void checkFunctionValidity(HttpCarbonMessage reqMsg, HttpCarbonMessage outboundResponseMsg) {
        serverConnectionStructCheck(reqMsg);
        int statusCode = outboundResponseMsg.getHttpStatusCode();
        methodInvocationCheck(reqMsg, statusCode, ILLEGAL_FUNCTION_INVOKED);
    }

    static void methodInvocationCheck(HttpCarbonMessage reqMsg, int statusCode, String errMsg) {
        if (reqMsg == null || reqMsg.getProperty(METHOD_ACCESSED) != null) {
            throw createHttpError(errMsg, HttpErrorType.GENERIC_LISTENER_ERROR);
        }

        if (statusCode == HttpConstants.STATUS_CODE_100_CONTINUE || statusCode == HttpConstants.INVALID_STATUS_CODE) {
            return;
        }
        reqMsg.setProperty(METHOD_ACCESSED, true);
    }

    public static void serverConnectionStructCheck(HttpCarbonMessage reqMsg) {
        if (reqMsg == null) {
            throw createHttpError("operation not allowed:invalid Connection variable",
                    HttpErrorType.GENERIC_LISTENER_ERROR);
        }
    }

    public static BMap getTransactionConfigAnnotation(MethodType resource, String transactionPackagePath) {
        return (BMap) resource.getAnnotation(StringUtils.fromString(
                transactionPackagePath + ":" + TransactionConstants.ANN_NAME_TRX_PARTICIPANT_CONFIG));
    }

    private static int getIntValue(long val) {
        int intVal = (int) val;

        if (intVal != val) {
            throw new IllegalArgumentException("invalid argument: " + val);
        }

        return intVal;
    }

    public static String getContentTypeFromTransportMessage(HttpCarbonMessage transportMessage) {
        return transportMessage.getHeader(HttpHeaderNames.CONTENT_TYPE.toString());
    }

    /**
     * If the given Content-Type header value doesn't have a boundary parameter value, get a new boundary string and
     * append it to Content-Type and set it to transport message.
     *
     * @param transportMessage Represent transport message
     * @param contentType      Represent the Content-Type header value
     * @return The boundary string that was extracted from header or the newly generated one
     */
    public static String addBoundaryIfNotExist(HttpCarbonMessage transportMessage, String contentType) {
        String boundaryValue = HeaderUtil.extractBoundaryParameter(contentType);
        if (boundaryValue != null) {
            boolean validateContentType = MimeUtil.isValidateContentType(contentType);
            if (!validateContentType) {
                String headerValue = HeaderUtil.getHeaderValue(contentType);
                BMap<BString, Object> paramMap = HeaderUtil.getParamMap(contentType);
                paramMap.put(StringUtils.fromString(BOUNDARY),
                             StringUtils.fromString(MimeUtil.includeQuotes(boundaryValue)));
                contentType = HeaderUtil.appendHeaderParams(new StringBuilder(headerValue).append(";"), paramMap);
                transportMessage.setHeader(CONTENT_TYPE, contentType);
            }
            return boundaryValue;
        }
        return HttpUtil.addBoundaryParameter(transportMessage, contentType);
    }

    /**
     * Generate a new boundary string and append it Content-Type and set that to transport message.
     *
     * @param transportMessage Represent transport message
     * @param contentType      Represent the Content-Type header value
     * @return The newly generated boundary string
     */
    private static String addBoundaryParameter(HttpCarbonMessage transportMessage, String contentType) {
        String boundaryString = null;
        if (contentType != null && contentType.startsWith(MULTIPART_AS_PRIMARY_TYPE)) {
            boundaryString = MimeUtil.getNewMultipartDelimiter();
            transportMessage.setHeader(HttpHeaderNames.CONTENT_TYPE.toString(), contentType + "; " + BOUNDARY + "=" +
                    boundaryString);
        }
        return boundaryString;
    }

    public static HttpWsConnectorFactory createHttpWsConnectionFactory() {
        return io.ballerina.stdlib.http.api.DefaultHttpWsConnectorFactoryHolder.getHttpConnectorFactory();
    }

    public static void checkAndObserveHttpRequest(Environment environment, HttpCarbonMessage message) {
        ObserverContext observerContext = ObserveUtils.getObserverContextOfCurrentFrame(environment);

        if (observerContext != null) {
            HttpUtil.injectHeaders(message, ObserveUtils.getContextProperties(observerContext));
            observerContext.addTag(TAG_KEY_HTTP_METHOD, message.getHttpMethod());
            // Check tracing is enabled
            if (observerContext.getSpan() != null) {
                observerContext.getSpan().addTag(TAG_KEY_HTTP_URL,
                        String.valueOf(message.getProperty(HttpConstants.TO)));
            }
            observerContext.addTag(TAG_KEY_PEER_ADDRESS,
                       message.getProperty(PROPERTY_HTTP_HOST) + ":" + message.getProperty(PROPERTY_HTTP_PORT));
            // Add HTTP Status Code tag. The HTTP status code will be set using the response message.
            // Sometimes the HTTP status code will not be set due to errors etc. Therefore, it's very important to set
            // some value to HTTP Status Code to make sure that tags will not change depending on various
            // circumstances.
            // HTTP Status code must be a number.
            observerContext.addProperty(PROPERTY_KEY_HTTP_STATUS_CODE, 0);
        }
    }

    public static void injectHeaders(HttpCarbonMessage msg, Map<String, String> headers) {
        if (headers != null) {
            headers.forEach((key, value) -> msg.setHeader(key, String.valueOf(value)));
        }
    }

    private static void setChunkingHeader(String transferValue, HttpCarbonMessage outboundResponseMsg) {
        if (transferValue == null) { //TODO check this logic - chamil
            return;
        }
        outboundResponseMsg.setProperty(CHUNKING_CONFIG, getChunkConfig(transferValue));
    }

    /**
     * Creates InResponse using the native {@code HttpCarbonMessage}.
     *
     * @param httpCarbonMessage the HttpCarbonMessage
     * @return the Response struct
     */
    public static BObject createResponseStruct(HttpCarbonMessage httpCarbonMessage) {
        BObject responseObj = ValueCreatorUtils.createResponseObject();
        BObject entity = ValueCreatorUtils.createEntityObject();

        HttpUtil.populateInboundResponse(responseObj, entity, httpCarbonMessage);
        return responseObj;
    }

    public static void populateSenderConfigurations(SenderConfiguration senderConfiguration,
            BMap<BString, Object> clientEndpointConfig, String scheme) {
        ProxyServerConfiguration proxyServerConfiguration;
        BMap<BString, Object> secureSocket = (BMap<BString, Object>) clientEndpointConfig
                .getMapValue(HttpConstants.ENDPOINT_CONFIG_SECURESOCKET);
        String httpVersion = clientEndpointConfig.getStringValue(HttpConstants.CLIENT_EP_HTTP_VERSION).getValue();
        if (scheme.equals(HttpConstants.PROTOCOL_HTTPS)) {
            if (secureSocket != null) {
                HttpUtil.populateSSLConfiguration(senderConfiguration, secureSocket);
            } else {
                senderConfiguration.useJavaDefaults();
            }
        }
        BMap proxy = clientEndpointConfig.getMapValue(HttpConstants.PROXY_STRUCT_REFERENCE);
        if (HTTP_1_1_VERSION.equals(httpVersion)) {
            BMap<BString, Object> http1Settings = (BMap<BString, Object>) clientEndpointConfig
                    .get(HttpConstants.HTTP1_SETTINGS);
            BMap proxyFromHttp1Settings = http1Settings.getMapValue(HttpConstants.PROXY_STRUCT_REFERENCE);
            if (proxyFromHttp1Settings != null) {
                // TODO: Remove this warning once ballerina deprecated annotation is supported for record fields.
                err.println(HttpConstants.HTTP_RUNTIME_WARNING_PREFIX + HttpConstants.DEPRECATED_PROXY_CONFIG_WARNING);
                if (proxy == null) {
                    proxy = proxyFromHttp1Settings;
                }
            }
        }
        if (proxy != null) {
            String proxyHost = proxy.getStringValue(HttpConstants.PROXY_HOST).getValue();
            int proxyPort = proxy.getIntValue(HttpConstants.PROXY_PORT).intValue();
            String proxyUserName = proxy.getStringValue(HttpConstants.PROXY_USERNAME).getValue();
            String proxyPassword = proxy.getStringValue(HttpConstants.PROXY_PASSWORD).getValue();
            try {
                proxyServerConfiguration = new ProxyServerConfiguration(proxyHost, proxyPort);
            } catch (UnknownHostException e) {
                throw new BallerinaConnectorException("Failed to resolve host: " + proxyHost, e);
            }
            if (!proxyUserName.isEmpty()) {
                proxyServerConfiguration.setProxyUsername(proxyUserName);
            }
            if (!proxyPassword.isEmpty()) {
                proxyServerConfiguration.setProxyPassword(proxyPassword);
            }
            senderConfiguration.setProxyServerConfiguration(proxyServerConfiguration);
        }
        double timeout = ((BDecimal) clientEndpointConfig.get(HttpConstants.CLIENT_EP_ENDPOINT_TIMEOUT)).floatValue();
        if (timeout < 0) {
            senderConfiguration.setSocketIdleTimeout(0);
        } else {
            senderConfiguration.setSocketIdleTimeout((int) (timeout * 1000));
        }
        if (httpVersion != null) {
            senderConfiguration.setHttpVersion(httpVersion);
        }
        String forwardedExtension = clientEndpointConfig.getStringValue(HttpConstants.CLIENT_EP_FORWARDED).getValue();
        senderConfiguration.setForwardedExtensionConfig(HttpUtil.getForwardedExtensionConfig(forwardedExtension));
    }

    public static ConnectionManager getConnectionManager(BMap poolStruct) {
        ConnectionManager poolManager = (ConnectionManager) poolStruct.getNativeData(HttpConstants.CONNECTION_MANAGER);
        if (poolManager == null) {
            synchronized (poolStruct) {
                if (poolStruct.getNativeData(HttpConstants.CONNECTION_MANAGER) == null) {
                    PoolConfiguration userDefinedPool = new PoolConfiguration();
                    populatePoolingConfig(poolStruct, userDefinedPool);
                    poolManager = new ConnectionManager(userDefinedPool);
                    poolStruct.addNativeData(HttpConstants.CONNECTION_MANAGER, poolManager);
                }
            }
        }
        return poolManager;
    }

    public static void populatePoolingConfig(BMap poolRecord, PoolConfiguration poolConfiguration) {
        long maxActiveConnections = poolRecord.getIntValue(HttpConstants.CONNECTION_POOLING_MAX_ACTIVE_CONNECTIONS);
        poolConfiguration.setMaxActivePerPool(
                validateConfig(maxActiveConnections,
                               HttpConstants.CONNECTION_POOLING_MAX_ACTIVE_CONNECTIONS.getValue()));

        long maxIdleConnections = poolRecord.getIntValue(HttpConstants.CONNECTION_POOLING_MAX_IDLE_CONNECTIONS);
        poolConfiguration.setMaxIdlePerPool(
                validateConfig(maxIdleConnections, HttpConstants.CONNECTION_POOLING_MAX_IDLE_CONNECTIONS.getValue()));

        double waitTime = ((BDecimal) poolRecord.get(HttpConstants.CONNECTION_POOLING_WAIT_TIME)).floatValue();
        poolConfiguration.setMaxWaitTime((long) (waitTime * 1000));

        long maxActiveStreamsPerConnection =
                poolRecord.getIntValue(HttpConstants.CONNECTION_POOLING_MAX_ACTIVE_STREAMS_PER_CONNECTION);
        poolConfiguration.setHttp2MaxActiveStreamsPerConnection(
                maxActiveStreamsPerConnection == -1 ? Integer.MAX_VALUE : validateConfig(
                        maxActiveStreamsPerConnection,
                        HttpConstants.CONNECTION_POOLING_MAX_ACTIVE_STREAMS_PER_CONNECTION.getValue()));
    }

    private static int validateConfig(long value, String configName) {
        try {
            return Math.toIntExact(value);
        } catch (ArithmeticException e) {
            log.warn("The value set for the configuration needs to be less than {}. The " + configName +
                             "value is set to {}", Integer.MAX_VALUE);
            return Integer.MAX_VALUE;
        }
    }

    /**
     * Populates SSL configuration instance with secure socket configuration.
     *
     * @param senderConfiguration SSL configuration instance.
     * @param secureSocket        Secure socket configuration.
     */
    public static void populateSSLConfiguration(SslConfiguration senderConfiguration,
                                                BMap<BString, Object> secureSocket) {
        List<Parameter> clientParamList = new ArrayList<>();
        boolean enable = secureSocket.getBooleanValue(HttpConstants.SECURESOCKET_CONFIG_DISABLE_SSL);
        if (!enable) {
            senderConfiguration.disableSsl();
            BMap<BString, Object> key = getBMapValueIfPresent(secureSocket, HttpConstants.SECURESOCKET_CONFIG_KEY);
            if (key != null) {
                evaluateKeyField(key, senderConfiguration);
            }
            return;
        }
        Object cert = secureSocket.get(HttpConstants.SECURESOCKET_CONFIG_CERT);
        if (cert == null) {
            BMap<BString, Object> key = getBMapValueIfPresent(secureSocket, HttpConstants.SECURESOCKET_CONFIG_KEY);
            if (key != null) {
                senderConfiguration.useJavaDefaults();
            } else {
                throw createHttpError("Need to configure cert with client SSL certificates file",
                        HttpErrorType.SSL_ERROR);
            }
        } else {
            evaluateCertField(cert, senderConfiguration);
        }
        BMap<BString, Object> key = getBMapValueIfPresent(secureSocket, HttpConstants.SECURESOCKET_CONFIG_KEY);
        if (key != null) {
            evaluateKeyField(key, senderConfiguration);
        }
        BMap<BString, Object> protocol = getBMapValueIfPresent(secureSocket, SECURESOCKET_CONFIG_PROTOCOL);
        if (protocol != null) {
            evaluateProtocolField(protocol, senderConfiguration, clientParamList);
        }
        BMap<BString, Object> certValidation = getBMapValueIfPresent(secureSocket, SECURESOCKET_CONFIG_CERT_VALIDATION);
        if (certValidation != null) {
            evaluateCertValidationField(certValidation, senderConfiguration);
        }
        BArray ciphers = secureSocket.containsKey(HttpConstants.SECURESOCKET_CONFIG_CIPHERS) ?
                secureSocket.getArrayValue(HttpConstants.SECURESOCKET_CONFIG_CIPHERS) : null;
        if (ciphers != null) {
            evaluateCiphersField(ciphers, clientParamList);
        }
        evaluateCommonFields(secureSocket, senderConfiguration, clientParamList);

        if (!clientParamList.isEmpty()) {
            senderConfiguration.setParameters(clientParamList);
        }
    }

    public static String sanitizeBasePath(String basePath) {
        basePath = basePath.trim().replace(HttpConstants.DOUBLE_SLASH, SINGLE_SLASH);

        if (!basePath.startsWith(HttpConstants.DEFAULT_BASE_PATH)) {
            basePath = HttpConstants.DEFAULT_BASE_PATH.concat(basePath);
        }

        if ((basePath.endsWith(HttpConstants.DEFAULT_BASE_PATH) && basePath.length() != 1)) {
            basePath = basePath.substring(0, basePath.length() - 1);
        }

        if (basePath.endsWith("*")) {
            basePath = basePath.substring(0, basePath.length() - 1);
        }

        return basePath;
    }

    /**
     * Serialize outbound message.
     *
     * @param outboundMessageSource Represent the outbound message datasource
     * @param entity                Represent the entity of the outbound message
     * @param messageOutputStream   Represent the output stream
     * @throws IOException In case an error occurs while writing to output stream
     */
    public static void serializeDataSource(Object outboundMessageSource, BObject entity,
                                           OutputStream messageOutputStream) throws IOException {
        if (MimeUtil.generateAsJSON(outboundMessageSource, entity)) {
            JsonUtils.serialize(outboundMessageSource, messageOutputStream);
        } else {
            serialize(outboundMessageSource, messageOutputStream);
        }
    }

    public static void serialize(Object value, OutputStream outputStream) throws IOException {
        //TODO check the possibility of value being null
        if (value == null) {
            throw createHttpError("error occurred while serializing null data");
        } else if (value instanceof BArray) {
            if (value instanceof BStreamingJson) {
                ((BStreamingJson) value).serialize(outputStream);
            } else {
                ((BArray) value).serialize(outputStream);
            }
        } else if (value instanceof MultipartDataSource) {
            ((MultipartDataSource) value).serialize(outputStream);
        } else if (value instanceof BXmlItem) {
            ((BXmlItem) value).serialize(outputStream);
        } else if (value instanceof BXmlSequence) {
            ((BXmlSequence) value).serialize(outputStream);
        } else if (value instanceof Long || value instanceof String || value instanceof BDecimal ||
                value instanceof Double || value instanceof Integer || value instanceof Boolean) {
            outputStream.write(value.toString().getBytes(Charset.defaultCharset()));
        } else if (value instanceof BString) {
            outputStream.write(((BString) value).getValue().getBytes(Charset.defaultCharset()));
        } else {
            ((BRefValue) value).serialize(outputStream);
        }
    }

    /**
     * Check the availability of an annotation.
     *
     * @param configAnnotation      Represent the annotation
     * @return True if the annotation and the annotation value are available
     */
    public static boolean checkConfigAnnotationAvailability(BMap configAnnotation) {
        return configAnnotation != null;
    }

    /**
     * Returns Listener configuration instance populated with endpoint config.
     *
     * @param port              listener port.
     * @param endpointConfig    listener endpoint configuration.
     * @return                  transport listener configuration instance.
     */
    @SuppressWarnings("unchecked")
    public static ListenerConfiguration getListenerConfig(long port, BMap endpointConfig) {
        String host = endpointConfig.getStringValue(HttpConstants.ENDPOINT_CONFIG_HOST).getValue();
        BMap<BString, Object> sslConfig = endpointConfig.getMapValue(HttpConstants.ENDPOINT_CONFIG_SECURESOCKET);
        String httpVersion = endpointConfig.getStringValue(HttpConstants.ENDPOINT_CONFIG_VERSION).getValue();
        ListenerConfiguration listenerConfiguration = new ListenerConfiguration();
        if (HTTP_1_1_VERSION.equals(httpVersion)) {
            BMap<BString, Object> http1Settings =
                    (BMap<BString, Object>) endpointConfig.get(HttpConstants.HTTP1_SETTINGS);
            listenerConfiguration.setPipeliningLimit(http1Settings.getIntValue(HttpConstants.PIPELINING_REQUEST_LIMIT));
            String keepAlive = http1Settings.getStringValue(HttpConstants.ENDPOINT_CONFIG_KEEP_ALIVE).getValue();
            listenerConfiguration.setKeepAliveConfig(HttpUtil.getKeepAliveConfig(keepAlive));
        }

        // Set Request validation limits.
        BMap<BString, Object> requestLimits =
                (BMap<BString, Object>) endpointConfig.getMapValue(HttpConstants.REQUEST_LIMITS);
        setInboundMgsSizeValidationConfig(requestLimits.getIntValue(HttpConstants.MAX_URI_LENGTH),
                                          requestLimits.getIntValue(HttpConstants.MAX_HEADER_SIZE),
                                          requestLimits.getIntValue(HttpConstants.MAX_ENTITY_BODY_SIZE),
                                          listenerConfiguration.getMsgSizeValidationConfig());

        if (host == null || host.trim().isEmpty()) {
            listenerConfiguration.setHost(HttpConstants.HTTP_DEFAULT_HOST);
        } else {
            listenerConfiguration.setHost(host);
        }

        if (port == 0) {
            throw new BallerinaConnectorException("Listener port is not defined!");
        }
        listenerConfiguration.setPort(Math.toIntExact(port));

        double idleTimeout = ((BDecimal) endpointConfig.get(HttpConstants.ENDPOINT_CONFIG_TIMEOUT)).floatValue();
        if (idleTimeout < 0) {
            throw new BallerinaConnectorException("Idle timeout cannot be negative. If you want to disable the " +
                    "timeout please use value 0");
        }
        listenerConfiguration.setSocketIdleTimeout((int) (idleTimeout * 1000));

        double gracefulStopTimeout = ((BDecimal) endpointConfig.get(
                HttpConstants.ENDPOINT_CONFIG_GRACEFUL_STOP_TIMEOUT)).floatValue();
        if (gracefulStopTimeout < 0) {
            throw new BallerinaConnectorException("gracefulStop timeout cannot be negative");
        }
        listenerConfiguration.setGracefulStopTimeout((int) (gracefulStopTimeout * 1000));

        // Set HTTP version
        if (httpVersion != null) {
            listenerConfiguration.setVersion(httpVersion);
        }

        BString serverName = endpointConfig.getStringValue(HttpConstants.SERVER_NAME);
        listenerConfiguration.setServerHeader(serverName != null ? serverName.getValue() : getServerName());

        BMap<BString, Object> serverSocketConfig = endpointConfig.getMapValue(HttpConstants.SOCKET_CONFIG);
        if (serverSocketConfig != null) {
            setServerSocketConfig(serverSocketConfig, listenerConfiguration);
        }

        if (sslConfig != null) {
            return setSslConfig(sslConfig, listenerConfiguration);
        }

        listenerConfiguration.setPipeliningEnabled(true); //Pipelining is enabled all the time
        listenerConfiguration.setHttp2InitialWindowSize(endpointConfig
                .getIntValue(ENDPOINT_CONFIG_HTTP2_INITIAL_WINDOW_SIZE).intValue());
        return listenerConfiguration;
    }

    private static void setServerSocketConfig(BMap<BString, Object> serverSocketConfig,
                                              ListenerConfiguration listenerConfig) {
        double connectTimeOut = ((BDecimal) serverSocketConfig.get(SOCKET_CONFIG_CONNECT_TIMEOUT)).floatValue();
        listenerConfig.setConnectTimeOut(connectTimeOut);
        int receiveBufferSize = serverSocketConfig.getIntValue(SOCKET_CONFIG_RECEIVE_BUFFER_SIZE).intValue();
        listenerConfig.setReceiveBufferSize(receiveBufferSize);
        int sendBufferSize = serverSocketConfig.getIntValue(SOCKET_CONFIG_SEND_BUFFER_SIZE).intValue();
        listenerConfig.setSendBufferSize(sendBufferSize);
        boolean tcpNoDelay = serverSocketConfig.getBooleanValue(SOCKET_CONFIG_TCP_NO_DELAY);
        listenerConfig.setTcpNoDelay(tcpNoDelay);
        boolean socketReuse = serverSocketConfig.getBooleanValue(SOCKET_CONFIG_SOCKET_REUSE);
        listenerConfig.setSocketReuse(socketReuse);
        boolean keepAlive = serverSocketConfig.getBooleanValue(SOCKET_CONFIG_KEEP_ALIVE);
        listenerConfig.setSocketKeepAlive(keepAlive);
        int soBackLog = serverSocketConfig.getIntValue(SOCKET_CONFIG_SO_BACKLOG).intValue();
        listenerConfig.setSoBackLog(soBackLog);
    }

    // TODO : Move this to `register` after this issue is fixed
    //  https://github.com/ballerina-platform/ballerina-lang/issues/33594
    public static void populateInterceptorServicesFromService(BObject serviceEndpoint,
                                                              HTTPServicesRegistry servicesRegistry) {
        List<HTTPInterceptorServicesRegistry> listenerLevelInterceptors
                = Register.getHttpInterceptorServicesRegistries(serviceEndpoint);
        BArray interceptorsArray = serviceEndpoint.getNativeData(HttpConstants.INTERCEPTORS) instanceof BArray
                                   ? (BArray) serviceEndpoint.getNativeData(HttpConstants.INTERCEPTORS) : null;
        Runtime runtime = servicesRegistry.getRuntime();
        Map<String, HTTPServicesRegistry.ServicesMapHolder> servicesMapByHost = servicesRegistry.getServicesMapByHost();
        for (HTTPServicesRegistry.ServicesMapHolder servicesMapHolder : servicesMapByHost.values()) {
            Map<String, HttpService> servicesByBasePath = servicesMapHolder.getServicesByBasePath();
            for (HttpService service : servicesByBasePath.values()) {
                HttpService.populateInterceptorServicesRegistries(listenerLevelInterceptors, interceptorsArray,
                                                                  service, runtime);
            }
        }
    }

    public static void populateInterceptorServicesFromListener(BObject serviceEndpoint, Runtime runtime) {
        Object[] interceptors = {};
        List<BObject> interceptorServices = new ArrayList<>();
        BArray interceptorsArray = serviceEndpoint.getArrayValue(HttpConstants.ENDPOINT_CONFIG_INTERCEPTORS);

        if (interceptorsArray != null) {
            interceptors = interceptorsArray.getValues();
        }

        for (Object interceptor: interceptors) {
            if (interceptor == null) {
                break;
            }
            interceptorServices.add((BObject) interceptor);
        }

        serviceEndpoint.addNativeData(HttpConstants.INTERCEPTORS, interceptorsArray);
        Register.resetInterceptorRegistry(serviceEndpoint, interceptorServices.size());
        List<HTTPInterceptorServicesRegistry> httpInterceptorServicesRegistries
                                                    = Register.getHttpInterceptorServicesRegistries(serviceEndpoint);

        // Registering all the interceptor services in separate service registries
        for (int i = 0; i < interceptorServices.size(); i++) {
            BObject interceptorService = interceptorServices.get(i);
            HTTPInterceptorServicesRegistry servicesRegistry = httpInterceptorServicesRegistries.get(i);
            servicesRegistry.setServicesType(HttpUtil.getInterceptorServiceType(interceptorService));
            servicesRegistry.registerInterceptorService(interceptorService, HttpConstants.DEFAULT_BASE_PATH, true);
            servicesRegistry.setRuntime(runtime);
        }
    }

    public static void markPossibleLastInterceptors(HTTPServicesRegistry servicesRegistry) {
        Map<String, HTTPServicesRegistry.ServicesMapHolder> servicesMapByHost = servicesRegistry.getServicesMapByHost();
        for (HTTPServicesRegistry.ServicesMapHolder servicesMapHolder : servicesMapByHost.values()) {
            Map<String, HttpService> servicesByBasePath = servicesMapHolder.getServicesByBasePath();
            for (HttpService service : servicesByBasePath.values()) {
                List<HTTPInterceptorServicesRegistry> interceptors = service.getInterceptorServicesRegistries();
                for (HTTPInterceptorServicesRegistry interceptor : interceptors) {
                    if (interceptor.getServicesType().equals(HttpConstants.RESPONSE_ERROR_INTERCEPTOR)) {
                        interceptor.setPossibleLastInterceptor(true);
                    } else if (interceptor.getServicesType().equals(HttpConstants.RESPONSE_INTERCEPTOR)) {
                        interceptor.setPossibleLastInterceptor(true);
                        servicesRegistry.setPossibleLastService(false);
                        break;
                    }
                }
            }
        }
    }

    public static void setInboundMgsSizeValidationConfig(long maxInitialLineLength, long maxHeaderSize,
                                                         long maxEntityBodySize,
                                                         InboundMsgSizeValidationConfig sizeValidationConfig) {
        if (maxInitialLineLength >= 0) {
            sizeValidationConfig.setMaxInitialLineLength(Math.toIntExact(maxInitialLineLength));
        } else {
            throw new BallerinaConnectorException(
                    "Invalid configuration found for max initial line length : " + maxInitialLineLength);
        }

        if (maxHeaderSize >= 0) {
            sizeValidationConfig.setMaxHeaderSize(Math.toIntExact(maxHeaderSize));
        } else {
            throw new BallerinaConnectorException("Invalid configuration found for maxHeaderSize : " + maxHeaderSize);
        }

        if (maxEntityBodySize != -1) {
            if (maxEntityBodySize >= 0) {
                sizeValidationConfig.setMaxEntityBodySize(maxEntityBodySize);
            } else {
                throw new BallerinaConnectorException(
                        "Invalid configuration found for maxEntityBodySize : " + maxEntityBodySize);
            }
        }
    }

    private static String getServerName() {
        String userAgent;
        String version = System.getProperty(BALLERINA_VERSION);
        if (version != null) {
            userAgent = "ballerina/" + version;
        } else {
            userAgent = "ballerina";
        }
        return userAgent;
    }

    private static ListenerConfiguration setSslConfig(BMap<BString, Object> secureSocket,
                                                      ListenerConfiguration listenerConfiguration) {
        List<Parameter> serverParamList = new ArrayList<>();
        listenerConfiguration.setScheme(HttpConstants.PROTOCOL_HTTPS);
        BMap<BString, Object> key = getBMapValueIfPresent(secureSocket, HttpConstants.SECURESOCKET_CONFIG_KEY);
        assert key != null; // This validation happens at Ballerina level
        evaluateKeyField(key, listenerConfiguration);
        BMap<BString, Object> mutualSsl = getBMapValueIfPresent(secureSocket, SECURESOCKET_CONFIG_MUTUAL_SSL);
        if (mutualSsl != null) {
            String verifyClient = mutualSsl.getStringValue(HttpConstants.SECURESOCKET_CONFIG_VERIFY_CLIENT).getValue();
            listenerConfiguration.setVerifyClient(verifyClient);
            Object cert = mutualSsl.get(HttpConstants.SECURESOCKET_CONFIG_CERT);
            evaluateCertField(cert, listenerConfiguration);
        }
        BMap<BString, Object> protocol = getBMapValueIfPresent(secureSocket, SECURESOCKET_CONFIG_PROTOCOL);
        if (protocol != null) {
            evaluateProtocolField(protocol, listenerConfiguration, serverParamList);
        }
        BMap<BString, Object> certValidation = getBMapValueIfPresent(secureSocket, SECURESOCKET_CONFIG_CERT_VALIDATION);
        if (certValidation != null) {
            evaluateCertValidationField(certValidation, listenerConfiguration);
        }
        BArray ciphers = secureSocket.containsKey(HttpConstants.SECURESOCKET_CONFIG_CIPHERS) ?
                secureSocket.getArrayValue(HttpConstants.SECURESOCKET_CONFIG_CIPHERS) : null;
        if (ciphers != null) {
            evaluateCiphersField(ciphers, serverParamList);
        }
        evaluateCommonFields(secureSocket, listenerConfiguration, serverParamList);

        listenerConfiguration.setTLSStoreType(HttpConstants.PKCS_STORE_TYPE);
        if (!serverParamList.isEmpty()) {
            listenerConfiguration.setParameters(serverParamList);
        }
        listenerConfiguration.setId(HttpUtil.getListenerInterface(listenerConfiguration.getHost(),
                                                                  listenerConfiguration.getPort()));
        return listenerConfiguration;
    }

    private static void evaluateKeyField(BMap<BString, Object> key, SslConfiguration sslConfiguration) {
        if (key.containsKey(HttpConstants.SECURESOCKET_CONFIG_KEYSTORE_FILE_PATH)) {
            String keyStoreFile = key.getStringValue(HttpConstants.SECURESOCKET_CONFIG_KEYSTORE_FILE_PATH).getValue();
            if (keyStoreFile.isBlank()) {
                throw createHttpError("KeyStore file location must be provided for secure connection",
                                      HttpErrorType.SSL_ERROR);
            }
            String keyStorePassword = key.getStringValue(SECURESOCKET_CONFIG_KEYSTORE_PASSWORD).getValue();
            if (keyStorePassword.isBlank()) {
                throw createHttpError("KeyStore password must be provided for secure connection",
                                      HttpErrorType.SSL_ERROR);
            }
            sslConfiguration.setKeyStoreFile(keyStoreFile);
            sslConfiguration.setKeyStorePass(keyStorePassword);
        } else {
            String certFile = key.getStringValue(HttpConstants.SECURESOCKET_CONFIG_CERTKEY_CERT_FILE).getValue();
            String keyFile = key.getStringValue(HttpConstants.SECURESOCKET_CONFIG_CERTKEY_KEY_FILE).getValue();
            BString keyPassword = key.containsKey(HttpConstants.SECURESOCKET_CONFIG_CERTKEY_KEY_PASSWORD) ?
                    key.getStringValue(HttpConstants.SECURESOCKET_CONFIG_CERTKEY_KEY_PASSWORD) : null;
             if (certFile.isBlank()) {
                throw createHttpError("Certificate file location must be provided for secure connection",
                                      HttpErrorType.SSL_ERROR);
            }
            if (keyFile.isBlank()) {
                throw createHttpError("Private key file location must be provided for secure connection",
                                      HttpErrorType.SSL_ERROR);
            }
            if (sslConfiguration instanceof ListenerConfiguration) {
                sslConfiguration.setServerCertificates(certFile);
                sslConfiguration.setServerKeyFile(keyFile);
                if (keyPassword != null && !keyPassword.getValue().isBlank()) {
                    sslConfiguration.setServerKeyPassword(keyPassword.getValue());
                }
            } else {
                sslConfiguration.setClientCertificates(certFile);
                sslConfiguration.setClientKeyFile(keyFile);
                if (keyPassword != null && !keyPassword.getValue().isBlank()) {
                    sslConfiguration.setClientKeyPassword(keyPassword.getValue());
                }
            }
        }
    }

    private static void evaluateCertField(Object cert, SslConfiguration sslConfiguration) {
        if (cert instanceof BMap) {
            BMap<BString, BString> trustStore = (BMap<BString, BString>) cert;
            String trustStoreFile = trustStore.getStringValue(SECURESOCKET_CONFIG_TRUSTSTORE_FILE_PATH).getValue();
            String trustStorePassword = trustStore.getStringValue(SECURESOCKET_CONFIG_TRUSTSTORE_PASSWORD).getValue();
            if (trustStoreFile.isBlank()) {
                throw createHttpError("TrustStore file location must be provided for secure connection",
                                      HttpErrorType.SSL_ERROR);
            }
            if (trustStorePassword.isBlank()) {
                throw createHttpError("TrustStore password must be provided for secure connection",
                                      HttpErrorType.SSL_ERROR);
            }
            sslConfiguration.setTrustStoreFile(trustStoreFile);
            sslConfiguration.setTrustStorePass(trustStorePassword);
        } else {
            String certFile = ((BString) cert).getValue();
            if (certFile.isBlank()) {
                throw createHttpError("Certificate file location must be provided for secure connection",
                                      HttpErrorType.SSL_ERROR);
            }
            if (sslConfiguration instanceof ListenerConfiguration) {
                sslConfiguration.setServerTrustCertificates(certFile);
            } else {
                sslConfiguration.setClientTrustCertificates(certFile);
            }
        }
    }

    private static void evaluateProtocolField(BMap<BString, Object> protocol,
                                              SslConfiguration sslConfiguration,
                                              List<Parameter> paramList) {
        List<String> sslEnabledProtocolsValueList = Arrays.asList(
                protocol.getArrayValue(HttpConstants.SECURESOCKET_CONFIG_PROTOCOL_VERSIONS).getStringArray());
        if (!sslEnabledProtocolsValueList.isEmpty()) {
            String sslEnabledProtocols = sslEnabledProtocolsValueList.stream().collect(Collectors.joining(",", "", ""));
            Parameter serverProtocols = new Parameter(ANN_CONFIG_ATTR_SSL_ENABLED_PROTOCOLS, sslEnabledProtocols);
            paramList.add(serverProtocols);
        }
        String sslProtocol = protocol.getStringValue(HttpConstants.SECURESOCKET_CONFIG_PROTOCOL_NAME).getValue();
        if (!sslProtocol.isBlank()) {
            sslConfiguration.setSSLProtocol(sslProtocol);
        }
    }

    private static void evaluateCertValidationField(BMap<BString, Object> certValidation,
                                                    SslConfiguration sslConfiguration) {
        String type = certValidation.getStringValue(HttpConstants.SECURESOCKET_CONFIG_CERT_VALIDATION_TYPE).getValue();
        if (type.equals(HttpConstants.SECURESOCKET_CONFIG_CERT_VALIDATION_TYPE_OCSP_STAPLING.getValue())) {
            sslConfiguration.setOcspStaplingEnabled(true);
        } else {
            sslConfiguration.setValidateCertEnabled(true);
        }
        long cacheSize = certValidation.getIntValue(SECURESOCKET_CONFIG_CERT_VALIDATION_CACHE_SIZE).intValue();
        long cacheValidityPeriod = ((BDecimal) certValidation.get(
                HttpConstants.SECURESOCKET_CONFIG_CERT_VALIDATION_CACHE_VALIDITY_PERIOD)).intValue();
        if (cacheValidityPeriod != 0) {
            sslConfiguration.setCacheValidityPeriod(Math.toIntExact(cacheValidityPeriod));
        }
        if (cacheSize != 0) {
            sslConfiguration.setCacheSize(Math.toIntExact(cacheSize));
        }
    }

    private static void evaluateCiphersField(BArray ciphers, List<Parameter> paramList) {
        Object[] ciphersArray = ciphers.getStringArray();
        List<Object> ciphersList = Arrays.asList(ciphersArray);
        if (ciphersList.size() > 0) {
            String ciphersString = ciphersList.stream().map(Object::toString).collect(Collectors.joining(",", "", ""));
            Parameter serverParameters = new Parameter(HttpConstants.CIPHERS, ciphersString);
            paramList.add(serverParameters);
        }
    }

    private static void evaluateCommonFields(BMap<BString, Object> secureSocket, SslConfiguration sslConfiguration,
                                             List<Parameter> paramList) {
        if (!(sslConfiguration instanceof ListenerConfiguration)) {
            boolean hostNameVerificationEnabled = secureSocket.getBooleanValue(
                    HttpConstants.SECURESOCKET_CONFIG_HOST_NAME_VERIFICATION_ENABLED);
            sslConfiguration.setHostNameVerificationEnabled(hostNameVerificationEnabled);
        }
        sslConfiguration.setSslSessionTimeOut((int) getLongValueOrDefault(secureSocket,
                                                                          SECURESOCKET_CONFIG_SESSION_TIMEOUT));
        sslConfiguration.setSslHandshakeTimeOut(getLongValueOrDefault(secureSocket,
                                                                      SECURESOCKET_CONFIG_HANDSHAKE_TIMEOUT));
        String enableSessionCreation = String.valueOf(secureSocket.getBooleanValue(
                HttpConstants.SECURESOCKET_CONFIG_SHARE_SESSION));
        Parameter enableSessionCreationParam = new Parameter(HttpConstants.SECURESOCKET_CONFIG_SHARE_SESSION.getValue(),
                                                             enableSessionCreation);
        paramList.add(enableSessionCreationParam);
    }

    private static BMap<BString, Object> getBMapValueIfPresent(BMap<BString, Object> map, BString key) {
        return map.containsKey(key) ? (BMap<BString, Object>) map.getMapValue(key) : null;
    }

    private static long getLongValueOrDefault(BMap<BString, Object> map, BString key) {
        return map.containsKey(key) ? ((BDecimal) map.get(key)).intValue() : 0L;
    }

    public static String getServiceName(BObject balService) {
        String serviceTypeName = ((BValue) balService).getType().getName();
        int serviceIndex = serviceTypeName.lastIndexOf("$$service$");
        return serviceTypeName.substring(0, serviceIndex);
    }

    /**
     * This method will remove the escape character "\" from a string and encode it. This is used for both basePath and
     * resource path sanitization. When the special chars are present in those paths, user can escape them in order to
     * get through the compilation phrase. Then listener sanitize and register paths in both basePath map and resource
     * syntax tree using encoded values as during the dispatching, the path matches with raw path.
     *
     * @param segment path segment
     * @return encoded value
     */
    public static String unescapeAndEncodeValue(String segment) {
        if (!segment.contains("\\")) {
            return segment;
        }
        return encodeString(segment.replace("\\", ""));
    }

    public static String encodeString(String value) {
        try {
            return URLEncoder.encode(value, StandardCharsets.UTF_8.name()).replaceAll("\\+", "%20");
        } catch (UnsupportedEncodingException e) {
            throw new BallerinaConnectorException("Error while encoding value: " + value, e);
        }
    }

    public static String getInterceptorServiceType(BObject interceptorService) {
        String interceptorServiceType = null;
        ObjectType objectType = (ObjectType) TypeUtils.getReferredType(TypeUtils.getType(interceptorService));
        List<TypeId> typeIdList = objectType.getTypeIdSet().getIds();
        for (TypeId typeId : typeIdList) {
            switch (typeId.getName()) {
                case HttpConstants.REQUEST_INTERCEPTOR:
                    interceptorServiceType = HttpConstants.REQUEST_INTERCEPTOR;
                    break;
                case HttpConstants.REQUEST_ERROR_INTERCEPTOR:
                    interceptorServiceType = HttpConstants.REQUEST_ERROR_INTERCEPTOR;
                    break;
                case HttpConstants.RESPONSE_INTERCEPTOR:
                    interceptorServiceType = HttpConstants.RESPONSE_INTERCEPTOR;
                    break;
                case HttpConstants.RESPONSE_ERROR_INTERCEPTOR:
                    interceptorServiceType = HttpConstants.RESPONSE_ERROR_INTERCEPTOR;
                    break;
                default:
                    break;
            }
        }
        return interceptorServiceType;
    }

    public static String getPrintableErrorMsg(BError err) {
        String errorMsg = err.getMessage() != null ? err.getMessage() : "";
        Object details = err.getDetails();
        if (details != null && !details.toString().equals("{}")) {
            errorMsg += ", " + details.toString();
        }
        return errorMsg;
    }

    public static Type[] getParameterTypes(FunctionType function) {
        io.ballerina.runtime.api.types.Parameter[] params = function.getParameters();
        Type[] paramTypes = new Type[params.length];
        for (int i = 0; i < params.length; i++) {
            paramTypes[i] = getReferredType(params[i].type);
        }
        return paramTypes;
    }

    public static Type[] getOriginalParameterTypes(FunctionType function) {
        io.ballerina.runtime.api.types.Parameter[] params = function.getParameters();
        Type[] paramTypes = new Type[params.length];
        for (int i = 0; i < params.length; i++) {
            paramTypes[i] = params[i].type;
        }
        return paramTypes;
    }

    // This method is used to identify the status code response records using the status object field, since there
    // are no runtime api to check type inclusions in a record type. This method can be replaced once that is supported
    // in runtime.
    public static boolean isHttpStatusCodeResponseTypeWithBody(Type type) {
        if (type instanceof RecordType) {
            Map<String, Field> recordFields = ((RecordType) type).getFields();
            Field statusField = recordFields.get(STATUS_CODE_RESPONSE_STATUS_FIELD);
            Field bodyField = recordFields.get(STATUS_CODE_RESPONSE_BODY_FIELD);
            return Objects.nonNull(statusField) && statusField.getFieldType().getTag() == TypeTags.OBJECT_TYPE_TAG &&
                   Objects.nonNull(bodyField);
        }
        return false;
    }

    private HttpUtil() {
    }
}<|MERGE_RESOLUTION|>--- conflicted
+++ resolved
@@ -581,12 +581,7 @@
         } else if (throwable instanceof ClientConnectorException) {
             cause = createErrorCause(throwable.getMessage(), IOConstants.ErrorCode.GenericError.errorCode(),
                     IOUtils.getIOPackage());
-<<<<<<< HEAD
             return createHttpError("Something wrong with the connection", CLIENT_CONNECTOR_ERROR, cause);
-=======
-            return HttpUtil.createHttpStatusCodeError(CLIENT_CONNECTOR_ERROR, "Something wrong with the connection",
-                    null, cause);
->>>>>>> d59e01b8
         } else if (throwable instanceof NullPointerException) {
             return createHttpError("Exception occurred: null", HttpErrorType.GENERIC_CLIENT_ERROR,
                                    createHttpError(throwable.toString()));
