/*
 * Copyright (c) 2021, WSO2 Inc. (http://www.wso2.org) All Rights Reserved.
 *
 * WSO2 Inc. licenses this file to you under the Apache License,
 * Version 2.0 (the "License"); you may not use this file except
 * in compliance with the License.
 * You may obtain a copy of the License at
 *
 * http://www.apache.org/licenses/LICENSE-2.0
 *
 * Unless required by applicable law or agreed to in writing,
 * software distributed under the License is distributed on an
 * "AS IS" BASIS, WITHOUT WARRANTIES OR CONDITIONS OF ANY
 * KIND, either express or implied. See the License for the
 * specific language governing permissions and limitations
 * under the License.
 */

package io.ballerina.stdlib.http.api.service.signature;

import io.ballerina.runtime.api.creators.ValueCreator;
import io.ballerina.runtime.api.types.ArrayType;
import io.ballerina.runtime.api.types.RecordType;
import io.ballerina.runtime.api.types.Type;
import io.ballerina.runtime.api.utils.StringUtils;
import io.ballerina.runtime.api.values.BArray;
import io.ballerina.runtime.api.values.BMap;
import io.ballerina.runtime.api.values.BString;
import io.ballerina.stdlib.http.api.HttpConstants;
import io.ballerina.stdlib.http.api.HttpErrorType;
import io.ballerina.stdlib.http.api.HttpUtil;
import io.ballerina.stdlib.http.transport.message.HttpCarbonMessage;
import io.netty.handler.codec.http.HttpHeaders;

import java.util.ArrayList;
import java.util.List;

import static io.ballerina.runtime.api.TypeTags.ARRAY_TAG;
import static io.ballerina.stdlib.http.api.service.signature.ParamUtils.castParam;
import static io.ballerina.stdlib.http.api.service.signature.ParamUtils.castParamArray;

/**
 * {@code {@link AllHeaderParams }} holds all the header parameters in the resource signature.
 *
 * @since sl-alpha3
 */
public class AllHeaderParams implements Parameter {

    private final List<HeaderParam> allHeaderParams = new ArrayList<>();

    @Override
    public String getTypeName() {
        return HttpConstants.HEADER_PARAM;
    }

    public void add(HeaderParam headerParam) {
        allHeaderParams.add(headerParam);
    }

    boolean isNotEmpty() {
        return !allHeaderParams.isEmpty();
    }

    public List<HeaderParam> getAllHeaderParams() {
        return this.allHeaderParams;
    }

    public HeaderParam get(String token) {
        for (HeaderParam headerParam : allHeaderParams) {
            if (token.equals(headerParam.getToken())) {
                return headerParam;
            }
        }
        return null;
    }

    public void populateFeed(HttpCarbonMessage httpCarbonMessage, Object[] paramFeed, boolean treatNilableAsOptional) {
        HttpHeaders httpHeaders = httpCarbonMessage.getHeaders();
        for (HeaderParam headerParam : this.getAllHeaderParams()) {
            int index = headerParam.getIndex();
            if (headerParam.isRecord()) {
                BMap<BString, Object> recordValue = processHeaderRecord(headerParam, httpHeaders,
                                                                        treatNilableAsOptional, httpCarbonMessage);
                paramFeed[index++] = recordValue;
                paramFeed[index] = true;
                continue;
            }
            String token = headerParam.getHeaderName();
            List<String> headerValues = httpHeaders.getAll(token);
            if (headerValues.isEmpty()) {
                if (headerParam.isNilable() && treatNilableAsOptional) {
                    paramFeed[index++] = null;
                    paramFeed[index] = true;
                    continue;
                } else {
                    httpCarbonMessage.setHttpStatusCode(Integer.parseInt(HttpConstants.HTTP_BAD_REQUEST));
                    throw HttpUtil.createHttpError("no header value found for '" + token + "'",
                                                   HttpErrorType.HEADER_BINDING_ERROR);
                }
            }
            if (headerValues.size() == 1 && headerValues.get(0).isEmpty()) {
                if (headerParam.isNilable()) {
                    paramFeed[index++] = null;
                    paramFeed[index] = true;
                    continue;
                } else {
                    httpCarbonMessage.setHttpStatusCode(Integer.parseInt(HttpConstants.HTTP_BAD_REQUEST));
                    throw HttpUtil.createHttpError("no header value found for '" + token + "'",
                                                   HttpErrorType.HEADER_BINDING_ERROR);
                }
            }
            int typeTag = headerParam.getType().getTag();
            try {
                if (typeTag == ARRAY_TAG) {
                    Type elementType = ((ArrayType) headerParam.getType()).getElementType();
                    BArray bArray = castParamArray(elementType, headerValues.toArray(new String[0]));
                    if (headerParam.isReadonly()) {
                        bArray.freezeDirect();
                    }
                    paramFeed[index++] = bArray;
                } else {
                    paramFeed[index++] = castParam(typeTag, headerValues.get(0));
                }
            } catch (Exception ex) {
                httpCarbonMessage.setHttpStatusCode(Integer.parseInt(HttpConstants.HTTP_BAD_REQUEST));
                throw HttpUtil.createHttpError("header binding failed for parameter: '" + token + "'",
                                               HttpErrorType.HEADER_BINDING_ERROR, HttpUtil.createError(ex));
            }
            paramFeed[index] = true;
        }
    }

    private BMap<BString, Object> processHeaderRecord(HeaderParam headerParam, HttpHeaders httpHeaders,
                                                      boolean treatNilableAsOptional,
                                                      HttpCarbonMessage httpCarbonMessage) {
        HeaderRecordParam headerRecordParam = headerParam.getRecordParam();
        RecordType recordType = headerRecordParam.getType();
        BMap<BString, Object> recordValue = ValueCreator.createRecordValue(recordType);
        List<String> keys = headerRecordParam.getKeys();
        int i = 0;
        for (String key : keys) {
            HeaderRecordParam.FieldParam field = headerRecordParam.getField(i++);
            List<String> headerValues = httpHeaders.getAll(key);
            Type fieldType = field.getType();
            if (headerValues.isEmpty()) {
                if (field.isNilable() && treatNilableAsOptional) {
                    recordValue.put(StringUtils.fromString(key), null);
                    continue;
                } else if (headerParam.isNilable()) {
                    return null;
                } else {
                    httpCarbonMessage.setHttpStatusCode(Integer.parseInt(HttpConstants.HTTP_BAD_REQUEST));
                    throw HttpUtil.createHttpError("no header value found for '" + key + "'",
                                                   HttpErrorType.HEADER_BINDING_ERROR);
                }
            }
            if (headerValues.size() == 1 && headerValues.get(0).isEmpty()) {
                if (field.isNilable()) {
                    recordValue.put(StringUtils.fromString(key), null);
                    continue;
                } else if (headerParam.isNilable()) {
                    return null;
                } else {
                    httpCarbonMessage.setHttpStatusCode(Integer.parseInt(HttpConstants.HTTP_BAD_REQUEST));
                    throw HttpUtil.createHttpError("no header value found for '" + key + "'",
                                                   HttpErrorType.HEADER_BINDING_ERROR);
                }
            }
<<<<<<< HEAD
            if (fieldType.getTag() == ARRAY_TAG) {
                Type elementType = ((ArrayType) fieldType).getElementType();
                BArray paramArray = castParamArray(elementType, headerValues.toArray(new String[0]));
                if (field.isReadonly()) {
                    paramArray.freezeDirect();
=======
            try {
                if (fieldType.getTag() == ARRAY_TAG) {
                    int elementTypeTag = ((ArrayType) fieldType).getElementType().getTag();
                    BArray paramArray = castParamArray(elementTypeTag, headerValues.toArray(new String[0]));
                    if (field.isReadonly()) {
                        paramArray.freezeDirect();
                    }
                    recordValue.put(StringUtils.fromString(key), paramArray);
                } else {
                    recordValue.put(StringUtils.fromString(key), castParam(fieldType.getTag(), headerValues.get(0)));
>>>>>>> 1e5bfb99
                }
            } catch (Exception ex) {
                httpCarbonMessage.setHttpStatusCode(Integer.parseInt(HttpConstants.HTTP_BAD_REQUEST));
                throw HttpUtil.createHttpError("header binding failed for parameter: '" + key + "'",
                        HttpErrorType.HEADER_BINDING_ERROR, HttpUtil.createError(ex));
            }
        }
        if (headerParam.isReadonly()) {
            recordValue.freezeDirect();
        }
        return recordValue;
    }
}<|MERGE_RESOLUTION|>--- conflicted
+++ resolved
@@ -166,24 +166,16 @@
                                                    HttpErrorType.HEADER_BINDING_ERROR);
                 }
             }
-<<<<<<< HEAD
-            if (fieldType.getTag() == ARRAY_TAG) {
-                Type elementType = ((ArrayType) fieldType).getElementType();
-                BArray paramArray = castParamArray(elementType, headerValues.toArray(new String[0]));
-                if (field.isReadonly()) {
-                    paramArray.freezeDirect();
-=======
             try {
                 if (fieldType.getTag() == ARRAY_TAG) {
-                    int elementTypeTag = ((ArrayType) fieldType).getElementType().getTag();
-                    BArray paramArray = castParamArray(elementTypeTag, headerValues.toArray(new String[0]));
+                    Type elementType = ((ArrayType) fieldType).getElementType();
+                    BArray paramArray = castParamArray(elementType, headerValues.toArray(new String[0]));
                     if (field.isReadonly()) {
                         paramArray.freezeDirect();
                     }
                     recordValue.put(StringUtils.fromString(key), paramArray);
                 } else {
                     recordValue.put(StringUtils.fromString(key), castParam(fieldType.getTag(), headerValues.get(0)));
->>>>>>> 1e5bfb99
                 }
             } catch (Exception ex) {
                 httpCarbonMessage.setHttpStatusCode(Integer.parseInt(HttpConstants.HTTP_BAD_REQUEST));
