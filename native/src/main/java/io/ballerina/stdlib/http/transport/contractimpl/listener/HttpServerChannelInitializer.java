--- conflicted
+++ resolved
@@ -255,11 +255,7 @@
         // Add handler to handle http2 requests without an upgrade
         pipeline.addLast(new Http2WithPriorKnowledgeHandler(
                 interfaceId, serverName, serverConnectorFuture, this, allChannels, listenerChannels,
-<<<<<<< HEAD
-                http2InitialWindowSize));
-=======
-                reqSizeValidationConfig.getMaxHeaderSize()));
->>>>>>> 454a01cb
+                http2InitialWindowSize, reqSizeValidationConfig.getMaxHeaderSize()));
         // Add http2 upgrade decoder and upgrade handler
         final HttpServerCodec sourceCodec = new HttpServerCodec(reqSizeValidationConfig.getMaxInitialLineLength(),
                                                                 reqSizeValidationConfig.getMaxHeaderSize(),
@@ -281,12 +277,8 @@
                         Constants.HTTP2_SOURCE_CONNECTION_HANDLER,
                         new Http2SourceConnectionHandlerBuilder(
                                 interfaceId, serverConnectorFuture, serverName, this,
-<<<<<<< HEAD
-                                this.allChannels, this.listenerChannels, this.http2InitialWindowSize).build());
-=======
-                                this.allChannels, this.listenerChannels,
-                                reqSizeValidationConfig.getMaxHeaderSize()).build());
->>>>>>> 454a01cb
+                                this.allChannels, this.listenerChannels, this.http2InitialWindowSize, 
+                          reqSizeValidationConfig.getMaxHeaderSize()).build());
             } else {
                 return null;
             }
@@ -439,11 +431,8 @@
                         Constants.HTTP2_SOURCE_CONNECTION_HANDLER,
                         new Http2SourceConnectionHandlerBuilder(
                                 interfaceId, serverConnectorFuture, serverName, channelInitializer,
-<<<<<<< HEAD
-                                allChannels, listenerChannels, http2InitialWindowSize).build());
-=======
-                                allChannels, listenerChannels, reqSizeValidationConfig.getMaxHeaderSize()).build());
->>>>>>> 454a01cb
+                                allChannels, listenerChannels, http2InitialWindowSize, 
+                          reqSizeValidationConfig.getMaxHeaderSize()).build());
             } else if (ApplicationProtocolNames.HTTP_1_1.equals(protocol)) {
                 // handles pipeline for HTTP/1.x requests after SSL handshake
                 configureHttpPipeline(ctx.pipeline(), Constants.HTTP_SCHEME);
