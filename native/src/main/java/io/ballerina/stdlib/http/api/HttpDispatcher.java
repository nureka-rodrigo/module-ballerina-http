--- conflicted
+++ resolved
@@ -132,7 +132,7 @@
     }
 
     public static InterceptorService findInterceptorService(HTTPInterceptorServicesRegistry servicesRegistry,
-                                                            HttpCarbonMessage inboundReqMsg) {
+                                                                HttpCarbonMessage inboundReqMsg) {
         try {
             Map<String, InterceptorService> servicesOnInterface;
             List<String> sortedServiceURIs;
@@ -225,7 +225,7 @@
     }
 
     public static InterceptorResource findInterceptorResource(HTTPInterceptorServicesRegistry servicesRegistry,
-                                                              HttpCarbonMessage inboundMessage) {
+                                                                  HttpCarbonMessage inboundMessage) {
         String protocol = (String) inboundMessage.getProperty(HttpConstants.PROTOCOL);
         if (protocol == null) {
             throw new BallerinaConnectorException("protocol not defined in the incoming request");
@@ -479,7 +479,7 @@
     }
 
     static BObject getCaller(Resource resource, HttpCarbonMessage httpCarbonMessage,
-                             BMap<BString, Object> endpointConfig) {
+                                BMap<BString, Object> endpointConfig) {
         BObject httpCaller = httpCarbonMessage.getProperty(HttpConstants.CALLER) == null ?
                 ValueCreatorUtils.createCallerObject() : (BObject) httpCarbonMessage.getProperty(HttpConstants.CALLER);
         HttpUtil.enrichHttpCallerWithConnectionInfo(httpCaller, httpCarbonMessage, resource, endpointConfig);
@@ -490,21 +490,12 @@
 
     static BObject createRequestContext(HttpCarbonMessage httpCarbonMessage, BMap<BString, Object> endpointConfig) {
         BObject requestContext = ValueCreatorUtils.createRequestContextObject();
-<<<<<<< HEAD
-        Object targetService = httpCarbonMessage.getProperty(HttpConstants.TARGET_SERVICE_OBJECT);
-        if (targetService != null) {
-            requestContext.addNativeData(HttpConstants.TARGET_SERVICE_OBJECT, targetService);
-        }
-        BArray interceptors = endpointConfig.getArrayValue(HttpConstants.ENDPOINT_CONFIG_INTERCEPTORS);
-        if (interceptors != null) {
-            requestContext.addNativeData(HttpConstants.HTTP_INTERCEPTORS, interceptors);
-        }
-=======
         BArray interceptors = httpCarbonMessage.getProperty(HttpConstants.INTERCEPTORS) instanceof BArray ?
                               (BArray) httpCarbonMessage.getProperty(HttpConstants.INTERCEPTORS) :
                               endpointConfig.getArrayValue(HttpConstants.ANN_INTERCEPTORS);
         requestContext.addNativeData(HttpConstants.INTERCEPTORS, interceptors);
->>>>>>> be5f2e2e
+        requestContext.addNativeData(HttpConstants.TARGET_SERVICE, httpCarbonMessage.getProperty(
+                                     HttpConstants.TARGET_SERVICE));
         requestContext.addNativeData(HttpConstants.REQUEST_CONTEXT_NEXT, false);
         httpCarbonMessage.setProperty(HttpConstants.REQUEST_CONTEXT, requestContext);
         return requestContext;
