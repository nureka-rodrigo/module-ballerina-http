/*
 *  Copyright (c) 2017, WSO2 Inc. (http://www.wso2.org) All Rights Reserved.
 *
 *  WSO2 Inc. licenses this file to you under the Apache License,
 *  Version 2.0 (the "License"); you may not use this file except
 *  in compliance with the License.
 *  You may obtain a copy of the License at
 *
 *    http://www.apache.org/licenses/LICENSE-2.0
 *
 *  Unless required by applicable law or agreed to in writing,
 *  software distributed under the License is distributed on an
 *  "AS IS" BASIS, WITHOUT WARRANTIES OR CONDITIONS OF ANY
 *  KIND, either express or implied.  See the License for the
 *  specific language governing permissions and limitations
 *  under the License.
 */

package io.ballerina.stdlib.http.api;

import io.ballerina.runtime.api.PredefinedTypes;
import io.ballerina.runtime.api.Runtime;
import io.ballerina.runtime.api.async.Callback;
import io.ballerina.runtime.api.creators.ErrorCreator;
import io.ballerina.runtime.api.creators.ValueCreator;
import io.ballerina.runtime.api.types.Type;
import io.ballerina.runtime.api.utils.StringUtils;
import io.ballerina.runtime.api.values.BArray;
import io.ballerina.runtime.api.values.BError;
import io.ballerina.runtime.api.values.BMap;
import io.ballerina.runtime.api.values.BObject;
import io.ballerina.runtime.api.values.BString;
import io.ballerina.stdlib.http.api.nativeimpl.ModuleUtils;
import io.ballerina.stdlib.http.api.service.signature.AllHeaderParams;
import io.ballerina.stdlib.http.api.service.signature.AllPathParams;
import io.ballerina.stdlib.http.api.service.signature.AllQueryParams;
import io.ballerina.stdlib.http.api.service.signature.NonRecurringParam;
import io.ballerina.stdlib.http.api.service.signature.ParamHandler;
import io.ballerina.stdlib.http.api.service.signature.Parameter;
import io.ballerina.stdlib.http.api.service.signature.PayloadParam;
import io.ballerina.stdlib.http.api.service.signature.RemoteMethodParamHandler;
import io.ballerina.stdlib.http.transport.message.HttpCarbonMessage;
import io.ballerina.stdlib.http.uri.URIUtil;
import io.netty.handler.codec.http.HttpHeaderNames;
import org.slf4j.Logger;
import org.slf4j.LoggerFactory;

import java.util.HashMap;
import java.util.List;
import java.util.Locale;
import java.util.Map;
import java.util.Objects;
import java.util.concurrent.CountDownLatch;

import static io.ballerina.stdlib.http.api.HttpConstants.AUTHORIZATION_HEADER;
import static io.ballerina.stdlib.http.api.HttpConstants.BEARER_AUTHORIZATION_HEADER;
import static io.ballerina.stdlib.http.api.HttpConstants.DEFAULT_HOST;
import static io.ballerina.stdlib.http.api.HttpConstants.EMPTY;
import static io.ballerina.stdlib.http.api.HttpConstants.JWT_DECODER_CLASS_NAME;
import static io.ballerina.stdlib.http.api.HttpConstants.JWT_DECODE_METHOD_NAME;
import static io.ballerina.stdlib.http.api.HttpConstants.JWT_INFORMATION;
import static io.ballerina.stdlib.http.api.HttpConstants.QUERY_STRING_SEPARATOR;
import static io.ballerina.stdlib.http.api.HttpConstants.REQUEST_CTX_MEMBERS;
import static io.ballerina.stdlib.http.api.HttpConstants.WHITESPACE;
import static io.ballerina.stdlib.http.api.HttpErrorType.SERVICE_NOT_FOUND_ERROR;
import static io.ballerina.stdlib.http.api.HttpUtil.getParameterTypes;

/**
 * {@code HttpDispatcher} is responsible for dispatching incoming http requests to the correct resource.
 *
 * @since 0.94
 */
public class HttpDispatcher {

    private static final Logger logger = LoggerFactory.getLogger(HttpDispatcher.class);

    public static HttpService findService(HTTPServicesRegistry servicesRegistry, HttpCarbonMessage inboundReqMsg,
                                          boolean forInterceptors) {
        try {
            Map<String, HttpService> servicesOnInterface;
            List<String> sortedServiceURIs;
            String hostName = inboundReqMsg.getHeader(HttpHeaderNames.HOST.toString());

            if (hostName != null && servicesRegistry.getServicesMapHolder(hostName) != null) {
                servicesOnInterface = servicesRegistry.getServicesByHost(hostName);
                sortedServiceURIs = servicesRegistry.getSortedServiceURIsByHost(hostName);
            } else if (servicesRegistry.getServicesMapHolder(DEFAULT_HOST) != null) {
                servicesOnInterface = servicesRegistry.getServicesByHost(DEFAULT_HOST);
                sortedServiceURIs = servicesRegistry.getSortedServiceURIsByHost(DEFAULT_HOST);
            } else {
                String localAddress = inboundReqMsg.getProperty(HttpConstants.LOCAL_ADDRESS).toString();
                String message = "no service has registered for listener : " + localAddress;
                throw HttpUtil.createHttpStatusCodeError(SERVICE_NOT_FOUND_ERROR, message);
            }

            String rawUri = (String) inboundReqMsg.getProperty(HttpConstants.TO);
            Map<String, Map<String, String>> matrixParams = new HashMap<>();
            String uriWithoutMatrixParams = URIUtil.extractMatrixParams(rawUri, matrixParams);

            String[] rawPathAndQuery = extractRawPathAndQuery(uriWithoutMatrixParams);

            String basePath = servicesRegistry.findTheMostSpecificBasePath(rawPathAndQuery[0],
                                                                           servicesOnInterface, sortedServiceURIs);

            if (basePath == null) {
<<<<<<< HEAD
                String message = "no matching service found for path";
=======
                String message = "no matching service found for path : " + rawPathAndQuery[0];
>>>>>>> 957f7434
                throw HttpUtil.createHttpStatusCodeError(SERVICE_NOT_FOUND_ERROR, message);
            }

            HttpService service = servicesOnInterface.get(basePath);
            if (!forInterceptors) {
                setInboundReqProperties(inboundReqMsg, rawPathAndQuery[0], basePath, rawPathAndQuery[1]);
                inboundReqMsg.setProperty(HttpConstants.RAW_URI, rawUri);
                inboundReqMsg.setProperty(HttpConstants.TO, uriWithoutMatrixParams);
                inboundReqMsg.setProperty(HttpConstants.MATRIX_PARAMS, matrixParams);
            }
            return service;
        } catch (Exception e) {
            if (!(e instanceof BError)) {
                throw HttpUtil.createHttpStatusCodeError(SERVICE_NOT_FOUND_ERROR, e.getMessage());
            }
            throw e;
        }
    }

    // TODO : Refactor finding interceptor service logic and the usage of HTTPInterceptorServicesRegistry
    public static InterceptorService findInterceptorService(HTTPInterceptorServicesRegistry servicesRegistry,
                                                            HttpCarbonMessage inboundReqMsg,
                                                            boolean isResponsePath) {
        try {
            Map<String, InterceptorService> servicesOnInterface;
            List<String> sortedServiceURIs;
            String hostName = inboundReqMsg.getHeader(HttpHeaderNames.HOST.toString());

            if (hostName != null && servicesRegistry.getServicesMapHolder(hostName) != null) {
                servicesOnInterface = servicesRegistry.getServicesByHost(hostName);
                sortedServiceURIs = servicesRegistry.getSortedServiceURIsByHost(hostName);
            } else if (servicesRegistry.getServicesMapHolder(DEFAULT_HOST) != null) {
                servicesOnInterface = servicesRegistry.getServicesByHost(DEFAULT_HOST);
                sortedServiceURIs = servicesRegistry.getSortedServiceURIsByHost(DEFAULT_HOST);
            } else {
                String localAddress = inboundReqMsg.getProperty(HttpConstants.LOCAL_ADDRESS).toString();
                String message = "no service has registered for listener : " + localAddress;
                throw HttpUtil.createHttpStatusCodeError(SERVICE_NOT_FOUND_ERROR, message);
            }

            if (isResponsePath) {
                // There is only one service registered on the interceptor registry
                InterceptorService[] services = servicesOnInterface.values().toArray(new InterceptorService[0]);
                return services[0];
            }

            String rawUri = (String) inboundReqMsg.getProperty(HttpConstants.TO);
            inboundReqMsg.setProperty(HttpConstants.RAW_URI, rawUri);
            Map<String, Map<String, String>> matrixParams = new HashMap<>();
            String uriWithoutMatrixParams = URIUtil.extractMatrixParams(rawUri, matrixParams);

            inboundReqMsg.setProperty(HttpConstants.TO, uriWithoutMatrixParams);
            inboundReqMsg.setProperty(HttpConstants.MATRIX_PARAMS, matrixParams);

            String[] rawPathAndQuery = extractRawPathAndQuery(uriWithoutMatrixParams);

            String basePath = servicesRegistry.findTheMostSpecificBasePath(rawPathAndQuery[0],
                                                                           servicesOnInterface, sortedServiceURIs);

            if (basePath == null) {
<<<<<<< HEAD
                String message = "no matching service found for path";
=======
                String message = "no matching service found for path : " + rawPathAndQuery[0];
>>>>>>> 957f7434
                throw HttpUtil.createHttpStatusCodeError(SERVICE_NOT_FOUND_ERROR, message);
            }

            InterceptorService service = servicesOnInterface.get(basePath);
            setInboundReqProperties(inboundReqMsg, rawPathAndQuery[0], basePath, rawPathAndQuery[1]);
            return service;
        } catch (Exception e) {
            if (!(e instanceof BError)) {
                throw HttpUtil.createHttpStatusCodeError(SERVICE_NOT_FOUND_ERROR, e.getMessage());
            }
            throw e;
        }
    }

    private static String[] extractRawPathAndQuery(String uriWithoutMatrixParams) {
        String[] rawPathAndQuery = new String[2];
        String[] splittedUri = uriWithoutMatrixParams.split(QUERY_STRING_SEPARATOR);
        rawPathAndQuery[0] = splittedUri[0];
        rawPathAndQuery[1] = splittedUri.length > 1 ? splittedUri[1] : EMPTY;
        return rawPathAndQuery;
    }

    private static void setInboundReqProperties(HttpCarbonMessage inboundReqMsg, String rawPath,
                                                String basePath, String rawQuery) {
        String subPath = URIUtil.getSubPath(rawPath, basePath);
        inboundReqMsg.setProperty(HttpConstants.BASE_PATH, basePath);
        inboundReqMsg.setProperty(HttpConstants.SUB_PATH, subPath);
        //store query params comes with request as it is
        inboundReqMsg.setProperty(HttpConstants.RAW_QUERY_STR, rawQuery);
    }

    /**
     * This method finds the matching resource for the incoming request.
     *
     * @param servicesRegistry HTTP service registry
     * @param inboundMessage   incoming message.
     * @return matching resource.
     */
    public static HttpResource findResource(HTTPServicesRegistry servicesRegistry, HttpCarbonMessage inboundMessage) {
        String protocol = (String) inboundMessage.getProperty(HttpConstants.PROTOCOL);
        if (protocol == null) {
            throw HttpUtil.createHttpError("protocol not defined in the incoming request",
                                           HttpErrorType.REQ_DISPATCHING_ERROR);
        }

        // Find the Service TODO can be improved
        HttpService service = HttpDispatcher.findService(servicesRegistry, inboundMessage, false);
        if (service == null) {
            throw HttpUtil.createHttpError("no Service found to handle the service request",
                                           HttpErrorType.REQ_DISPATCHING_ERROR);
            // Finer details of the errors are thrown from the dispatcher itself, Ideally we shouldn't get here.
        }

        // Find the Resource
        return (HttpResource) ResourceDispatcher.findResource(service, inboundMessage);
    }

    public static InterceptorResource findInterceptorResource(HTTPInterceptorServicesRegistry servicesRegistry,
                                                              HttpCarbonMessage inboundMessage) {
        String protocol = (String) inboundMessage.getProperty(HttpConstants.PROTOCOL);
        if (protocol == null) {
            throw HttpUtil.createHttpError("protocol not defined in the incoming request",
                                           HttpErrorType.REQ_DISPATCHING_ERROR);
        }

        // Find the Service TODO can be improved
        InterceptorService service = HttpDispatcher.findInterceptorService(servicesRegistry, inboundMessage, false);
        if (service == null) {
            throw HttpUtil.createHttpError("no Service found to handle the service request",
                                           HttpErrorType.REQ_DISPATCHING_ERROR);
            // Finer details of the errors are thrown from the dispatcher itself, Ideally we shouldn't get here.
        }

        // Find the Resource
        return (InterceptorResource) ResourceDispatcher.findResource(service, inboundMessage);
    }

    public static Object[] getRemoteSignatureParameters(InterceptorService service, BObject response, BObject caller,
                                                        HttpCarbonMessage httpCarbonMessage, Runtime runtime) {
        BObject inRequest = null;
        BObject requestCtx = getRequestCtx(httpCarbonMessage, runtime);
        BObject entityObj = (BObject) httpCarbonMessage.getProperty(HttpConstants.ENTITY_OBJ);
        populatePropertiesForResponsePath(httpCarbonMessage, requestCtx);
        BError error = (BError) httpCarbonMessage.getProperty(HttpConstants.INTERCEPTOR_SERVICE_ERROR);
        RemoteMethodParamHandler paramHandler = service.getRemoteMethodParamHandler();
        int sigParamCount = paramHandler.getParamCount();
        Object[] paramFeed = new Object[sigParamCount * 2];
        for (Parameter param : paramHandler.getOtherParamList()) {
            String typeName = param.getTypeName();
            switch (typeName) {
                case HttpConstants.REQUEST_CONTEXT:
                    int index = ((NonRecurringParam) param).getIndex();
                    paramFeed[index++] = requestCtx;
                    paramFeed[index] = true;
                    break;
                case HttpConstants.REQUEST:
                    if (inRequest == null) {
                        inRequest = createRequest(httpCarbonMessage, entityObj);
                    }
                    index = ((NonRecurringParam) param).getIndex();
                    paramFeed[index++] = inRequest;
                    paramFeed[index] = true;
                    break;
                case HttpConstants.STRUCT_GENERIC_ERROR:
                    if (error == null) {
                        error = createError();
                    }
                    index = ((NonRecurringParam) param).getIndex();
                    paramFeed[index++] = error;
                    paramFeed[index] = true;
                    break;
                case HttpConstants.RESPONSE:
                    index = ((NonRecurringParam) param).getIndex();
                    paramFeed[index++] = response;
                    paramFeed[index] = true;
                    break;
                case HttpConstants.CALLER:
                    index = ((NonRecurringParam) param).getIndex();
                    paramFeed[index++] = caller;
                    paramFeed[index] = true;
                    break;
                default:
                    break;
            }
        }
        return paramFeed;
    }

    private static void populatePropertiesForResponsePath(HttpCarbonMessage httpCarbonMessage, BObject requestCtx) {
        requestCtx.addNativeData(HttpConstants.INTERCEPTOR_SERVICE, true);
        int interceptorId = httpCarbonMessage.getProperty(HttpConstants.RESPONSE_INTERCEPTOR_INDEX) == null
                ? 0 : (int) httpCarbonMessage.getProperty(HttpConstants.RESPONSE_INTERCEPTOR_INDEX) + 1;
        requestCtx.addNativeData(HttpConstants.RESPONSE_INTERCEPTOR_INDEX, interceptorId);
        requestCtx.addNativeData(HttpConstants.INTERCEPTOR_SERVICE_TYPE,
                                 HttpConstants.RESPONSE_INTERCEPTOR);
        requestCtx.addNativeData(HttpConstants.REQUEST_CONTEXT_NEXT, false);
    }

    public static Object[] getSignatureParameters(Resource resource, HttpCarbonMessage httpCarbonMessage,
                                                  BMap<BString, Object> endpointConfig, Runtime runtime) {
        BObject inRequest = null;
        // Getting the same caller, request context and entity object to pass through interceptor services
        BObject requestCtx = getRequestCtx(httpCarbonMessage, runtime);
        populatePropertiesForRequestPath(resource, httpCarbonMessage, requestCtx);
        BObject entityObj = (BObject) httpCarbonMessage.getProperty(HttpConstants.ENTITY_OBJ);
        BError error = (BError) httpCarbonMessage.getProperty(HttpConstants.INTERCEPTOR_SERVICE_ERROR);
        BObject httpCaller = getCaller(resource, httpCarbonMessage, endpointConfig);
        ParamHandler paramHandler = resource.getParamHandler();
        Type[] parameterTypes = getParameterTypes(resource.getBalResource());
        int sigParamCount = parameterTypes.length;
        Object[] paramFeed = new Object[sigParamCount * 2];
        boolean treatNilableAsOptional = resource.isTreatNilableAsOptional();
        // Following was written assuming that they are validated
        for (Parameter param : paramHandler.getParamList()) {
            String typeName = param.getTypeName();
            switch (typeName) {
                case HttpConstants.PATH_PARAM:
                    ((AllPathParams) param).populateFeed(paramFeed, httpCarbonMessage, resource);
                    break;
                case HttpConstants.CALLER:
                    int index = ((NonRecurringParam) param).getIndex();
                    httpCaller.set(HttpConstants.CALLER_PRESENT_FIELD, true);
                    paramFeed[index++] = httpCaller;
                    paramFeed[index] = true;
                    break;
                case HttpConstants.REQUEST_CONTEXT:
                    index = ((NonRecurringParam) param).getIndex();
                    paramFeed[index++] = requestCtx;
                    paramFeed[index] = true;
                    break;
                case HttpConstants.STRUCT_GENERIC_ERROR:
                    if (error == null) {
                        error = createError();
                    }
                    index = ((NonRecurringParam) param).getIndex();
                    paramFeed[index++] = error;
                    paramFeed[index] = true;
                    break;
                case HttpConstants.REQUEST:
                    if (inRequest == null) {
                        inRequest = createRequest(httpCarbonMessage, entityObj);
                    }
                    index = ((NonRecurringParam) param).getIndex();
                    paramFeed[index++] = inRequest;
                    paramFeed[index] = true;
                    break;
                case HttpConstants.HEADERS:
                    if (inRequest == null) {
                        inRequest = createRequest(httpCarbonMessage, entityObj);
                    }
                    index = ((NonRecurringParam) param).getIndex();
                    paramFeed[index++] = createHeadersObject(inRequest);
                    paramFeed[index] = true;
                    break;
                case HttpConstants.QUERY_PARAM:
                    ((AllQueryParams) param).populateFeed(httpCarbonMessage, paramHandler, paramFeed,
                                                          treatNilableAsOptional);
                    break;
                case HttpConstants.HEADER_PARAM:
                    ((AllHeaderParams) param).populateFeed(httpCarbonMessage, paramFeed, treatNilableAsOptional);
                    break;
                case HttpConstants.PAYLOAD_PARAM:
                    if (inRequest == null) {
                        inRequest = createRequest(httpCarbonMessage, entityObj);
                    }
                    ((PayloadParam) param).populateFeed(inRequest, httpCarbonMessage, paramFeed);
                    break;
                default:
                    break;
            }
        }
        return paramFeed;
    }

    private static BObject getRequestCtx(HttpCarbonMessage httpCarbonMessage, Runtime runtime) {
        BObject requestCtx = (BObject) httpCarbonMessage.getProperty(HttpConstants.REQUEST_CONTEXT);
        return requestCtx != null ? requestCtx : createRequestContext(httpCarbonMessage, runtime);
    }

    private static void populatePropertiesForRequestPath(Resource resource, HttpCarbonMessage httpCarbonMessage,
                                                         BObject requestCtx) {
        if (resource instanceof InterceptorResource) {
            requestCtx.addNativeData(HttpConstants.INTERCEPTOR_SERVICE, true);
        } else {
            requestCtx.addNativeData(HttpConstants.INTERCEPTOR_SERVICE, false);
        }
        int interceptorId = httpCarbonMessage.getProperty(HttpConstants.REQUEST_INTERCEPTOR_INDEX) == null
                ? 0 : (int) httpCarbonMessage.getProperty(HttpConstants.REQUEST_INTERCEPTOR_INDEX) - 1;
        requestCtx.addNativeData(HttpConstants.REQUEST_INTERCEPTOR_INDEX, interceptorId);
        requestCtx.addNativeData(HttpConstants.REQUEST_CONTEXT_NEXT, false);
        requestCtx.addNativeData(HttpConstants.INTERCEPTOR_SERVICE_TYPE,
                                 HttpConstants.REQUEST_INTERCEPTOR);
    }

    private static BObject createRequest(HttpCarbonMessage httpCarbonMessage, BObject entityObj) {
        BObject inRequest = ValueCreatorUtils.createRequestObject();
        // Reuse the entity object in case it is consumed by an interceptor
        BObject inRequestEntity = entityObj == null ? ValueCreatorUtils.createEntityObject() : entityObj;
        HttpUtil.populateInboundRequest(inRequest, inRequestEntity, httpCarbonMessage);
        return inRequest;
    }

    static BObject getCaller(Resource resource, HttpCarbonMessage httpCarbonMessage,
                             BMap<BString, Object> endpointConfig) {
        String resourceAccessor = resource.getBalResource().getAccessor().toUpperCase(Locale.getDefault());
        final BObject httpCaller = Objects.isNull(httpCarbonMessage.getProperty(HttpConstants.CALLER)) ?
                ValueCreatorUtils.createCallerObject(httpCarbonMessage, resourceAccessor) :
                (BObject) httpCarbonMessage.getProperty(HttpConstants.CALLER);
        Object currentResourceAccessor = httpCaller.get(HttpConstants.RESOURCE_ACCESSOR);
        if (Objects.isNull(currentResourceAccessor) ||
                HttpUtil.isDefaultResource(((BString) currentResourceAccessor).getValue())) {
            httpCaller.set(HttpConstants.RESOURCE_ACCESSOR, StringUtils.fromString(resourceAccessor));
        }
        HttpUtil.enrichHttpCallerWithConnectionInfo(httpCaller, httpCarbonMessage, resource, endpointConfig);
        HttpUtil.enrichHttpCallerWithNativeData(httpCaller, httpCarbonMessage, endpointConfig);
        httpCarbonMessage.setProperty(HttpConstants.CALLER, httpCaller);
        return httpCaller;
    }

    static BObject createRequestContext(HttpCarbonMessage httpCarbonMessage, Runtime runtime) {
        BObject requestContext = ValueCreatorUtils.createRequestContextObject();
        String authHeader = httpCarbonMessage.getHeader(AUTHORIZATION_HEADER);
        if (Objects.nonNull(authHeader) && authHeader.startsWith(BEARER_AUTHORIZATION_HEADER)) {
            addJwtValuesToRequestContext(runtime, requestContext, authHeader);
        }
        BArray interceptors = httpCarbonMessage.getProperty(HttpConstants.INTERCEPTORS) instanceof BArray ?
                              (BArray) httpCarbonMessage.getProperty(HttpConstants.INTERCEPTORS) : null;
        requestContext.addNativeData(HttpConstants.INTERCEPTORS, interceptors);
        requestContext.addNativeData(HttpConstants.TARGET_SERVICE, httpCarbonMessage.getProperty(
                                     HttpConstants.TARGET_SERVICE));
        requestContext.addNativeData(HttpConstants.REQUEST_CONTEXT_NEXT, false);
        httpCarbonMessage.setProperty(HttpConstants.REQUEST_CONTEXT, requestContext);
        return requestContext;
    }

    private static void addJwtValuesToRequestContext(Runtime runtime, BObject requestContext, String authHeader) {
        Object decodedJwt = invokeJwtDecode(runtime, authHeader);
        if (Objects.nonNull(decodedJwt)) {
            BMap requestCtxMembers = requestContext.getMapValue(REQUEST_CTX_MEMBERS);
            requestCtxMembers.put(JWT_INFORMATION, decodedJwt);
        }
    }

    private static Object invokeJwtDecode(Runtime runtime, String authHeader) {
        final Object[] jwtInformation = new Object[1];
        CountDownLatch countDownLatch = new CountDownLatch(1);
        Callback decodeCallback = new Callback() {
            @Override
            public void notifySuccess(Object result) {
                if (!(result instanceof Exception)) {
                    jwtInformation[0] = result;
                }
                countDownLatch.countDown();
            }

            @Override
            public void notifyFailure(BError bError) {
                countDownLatch.countDown();
            }
        };

        String jwtValue = authHeader.split(WHITESPACE)[1];
        runtime.invokeMethodAsyncSequentially(
                ValueCreator.createObjectValue(ModuleUtils.getHttpPackage(), JWT_DECODER_CLASS_NAME),
                JWT_DECODE_METHOD_NAME,
                null,
                ModuleUtils.getNotifySuccessMetaData(),
                decodeCallback,
                null,
                PredefinedTypes.TYPE_ANY,
                StringUtils.fromString(jwtValue),
                true);
        try {
            countDownLatch.await();
        } catch (InterruptedException exception) {
            logger.warn("Interrupted before receiving the response");
        }
        return jwtInformation[0];
    }

    static BError createError() {
        return ErrorCreator.createError(StringUtils.fromString("new error"));
    }

    private static Object createHeadersObject(BObject inRequest) {
        BObject headers = ValueCreatorUtils.createHeadersObject();
        headers.set(HttpConstants.HEADER_REQUEST_FIELD, inRequest);
        return headers;
    }

    public static boolean shouldDiffer(Resource resource) {
        return (resource != null && resource.getParamHandler().isPayloadBindingRequired());
    }

    private HttpDispatcher() {
    }
}<|MERGE_RESOLUTION|>--- conflicted
+++ resolved
@@ -103,11 +103,7 @@
                                                                            servicesOnInterface, sortedServiceURIs);
 
             if (basePath == null) {
-<<<<<<< HEAD
                 String message = "no matching service found for path";
-=======
-                String message = "no matching service found for path : " + rawPathAndQuery[0];
->>>>>>> 957f7434
                 throw HttpUtil.createHttpStatusCodeError(SERVICE_NOT_FOUND_ERROR, message);
             }
 
@@ -168,11 +164,7 @@
                                                                            servicesOnInterface, sortedServiceURIs);
 
             if (basePath == null) {
-<<<<<<< HEAD
                 String message = "no matching service found for path";
-=======
-                String message = "no matching service found for path : " + rawPathAndQuery[0];
->>>>>>> 957f7434
                 throw HttpUtil.createHttpStatusCodeError(SERVICE_NOT_FOUND_ERROR, message);
             }
 
