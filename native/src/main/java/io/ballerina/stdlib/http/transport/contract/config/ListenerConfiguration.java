/*
 *  Copyright (c) 2015 WSO2 Inc. (http://wso2.com) All Rights Reserved.
 *
 *  WSO2 Inc. licenses this file to you under the Apache License,
 *  Version 2.0 (the "License"); you may not use this file except
 *  in compliance with the License.
 *  You may obtain a copy of the License at
 *
 *  http://www.apache.org/licenses/LICENSE-2.0
 *
 *  Unless required by applicable law or agreed to in writing,
 *  software distributed under the License is distributed on an
 *  "AS IS" BASIS, WITHOUT WARRANTIES OR CONDITIONS OF ANY
 *  KIND, either express or implied.  See the License for the
 *  specific language governing permissions and limitations
 *  under the License.
 *
 */
package io.ballerina.stdlib.http.transport.contract.config;

import java.util.ArrayList;
import java.util.List;

/**
 * JAXB representation of a transport listener.
 */
public class ListenerConfiguration extends SslConfiguration {

    public static final String DEFAULT_KEY = "default";

    /**
     * @deprecated
     * @return the default listener configuration.
     */
    @Deprecated
    public static ListenerConfiguration getDefault() {
        ListenerConfiguration defaultConfig;
        defaultConfig = new ListenerConfiguration(DEFAULT_KEY, "0.0.0.0", 8080);
        return defaultConfig;
    }
    private String id = DEFAULT_KEY;
    private String host = "0.0.0.0";
    private int port = 9090;
    private ChunkConfig chunkingConfig = ChunkConfig.AUTO;
    private KeepAliveConfig keepAliveConfig = KeepAliveConfig.AUTO;
    private boolean bindOnStartup = false;
    private String version = "1.1";
    private long socketIdleTimeout;
    private String messageProcessorId;
    private boolean httpTraceLogEnabled;
    private boolean httpAccessLogEnabled;
    private String serverHeader = "wso2-http-transport";
    private List<Parameter> parameters = getDefaultParameters();
    private InboundMsgSizeValidationConfig requestSizeValidationConfig = new InboundMsgSizeValidationConfig();
    private boolean pipeliningEnabled;
    private boolean webSocketCompressionEnabled;
    private long pipeliningLimit;
<<<<<<< HEAD
    private int soBackLog;
    private int connectTimeOut;
    private int receiveBufferSize;
    private int sendBufferSize;
    private boolean tcpNoDelay;
    private boolean socketReuse;
    private boolean socketKeepAlive;
=======
    private int gracefulStopTimeout = 0;
>>>>>>> d6f63739

    public ListenerConfiguration() {
    }

    public ListenerConfiguration(String id, String host, int port) {
        this.id = id;
        this.host = host;
        this.port = port;
    }

    public String getHost() {
        return host;
    }

    public void setHost(String host) {
        this.host = host;
    }

    public String getId() {
        return id;
    }

    public void setId(String id) {
        this.id = id;
    }

    public int getPort() {
        return port;
    }

    public void setPort(int port) {
        this.port = port;
    }

    public boolean isBindOnStartup() {
        return bindOnStartup;
    }

    public void setBindOnStartup(boolean bindOnStartup) {
        this.bindOnStartup = bindOnStartup;
    }

    public String getVersion() {
        return version;
    }

    public void setVersion(String version) {
        this.version = version;
    }

    public List<Parameter> getParameters() {
        return parameters;
    }

    private List<Parameter> getDefaultParameters() {
        return new ArrayList<>();

    }

    public long getSocketIdleTimeout() {
        return socketIdleTimeout;
    }

    public String getMessageProcessorId() {
        return messageProcessorId;
    }

    public void setMessageProcessorId(String messageProcessorId) {
        this.messageProcessorId = messageProcessorId;
    }

    public void setSocketIdleTimeout(int socketIdleTimeout) {
        this.socketIdleTimeout = socketIdleTimeout;
    }

    public boolean isHttpTraceLogEnabled() {
        return httpTraceLogEnabled;
    }

    public void setHttpTraceLogEnabled(boolean httpTraceLogEnabled) {
        this.httpTraceLogEnabled = httpTraceLogEnabled;
    }

    public boolean isHttpAccessLogEnabled() {
        return httpAccessLogEnabled;
    }

    public void setHttpAccessLogEnabled(boolean httpAccessLogEnabled) {
        this.httpAccessLogEnabled = httpAccessLogEnabled;
    }

    public InboundMsgSizeValidationConfig getMsgSizeValidationConfig() {
        return requestSizeValidationConfig;
    }

    public void setMsgSizeValidationConfig(InboundMsgSizeValidationConfig requestSizeValidationConfig) {
        this.requestSizeValidationConfig = requestSizeValidationConfig;
    }

    public ChunkConfig getChunkConfig() {
        return chunkingConfig;
    }

    public void setChunkConfig(ChunkConfig chunkConfig) {
        this.chunkingConfig = chunkConfig;
    }

    public KeepAliveConfig getKeepAliveConfig() {
        return keepAliveConfig;
    }

    public void setKeepAliveConfig(KeepAliveConfig keepAliveConfig) {
        this.keepAliveConfig = keepAliveConfig;
    }

    public String getServerHeader() {
        return serverHeader;
    }

    public void setServerHeader(String serverHeader) {
        this.serverHeader = serverHeader;
    }

    public boolean isPipeliningEnabled() {
        return pipeliningEnabled;
    }

    public void setPipeliningEnabled(boolean pipeliningEnabled) {
        this.pipeliningEnabled = pipeliningEnabled;
    }

    public long getPipeliningLimit() {
        return pipeliningLimit;
    }

    public void setPipeliningLimit(long pipeliningLimit) {
        this.pipeliningLimit = pipeliningLimit;
    }

    public boolean isWebSocketCompressionEnabled() {
        return webSocketCompressionEnabled;
    }

    public void setWebSocketCompressionEnabled(boolean webSocketCompressionEnabled) {
        this.webSocketCompressionEnabled = webSocketCompressionEnabled;
    }

<<<<<<< HEAD
    public int getSoBackLog() {
        return soBackLog;
    }

    public void setSoBackLog(int soBackLog) {
        this.soBackLog = soBackLog;
    }

    public int getConnectTimeOut() {
        return connectTimeOut;
    }

    public void setConnectTimeOut(int connectTimeOut) {
        this.connectTimeOut = connectTimeOut * 1000;
    }

    public int getReceiveBufferSize() {
        return receiveBufferSize;
    }

    public void setReceiveBufferSize(int receiveBufferSize) {
        this.receiveBufferSize = receiveBufferSize;
    }

    public int getSendBufferSize() {
        return sendBufferSize;
    }

    public void setSendBufferSize(int sendBufferSize) {
        this.sendBufferSize = sendBufferSize;
    }

    public boolean isTcpNoDelay() {
        return tcpNoDelay;
    }

    public void setTcpNoDelay(boolean tcpNoDelay) {
        this.tcpNoDelay = tcpNoDelay;
    }

    public boolean isSocketReuse() {
        return socketReuse;
    }

    public void setSocketReuse(boolean socketReuse) {
        this.socketReuse = socketReuse;
    }

    public boolean isSocketKeepAlive() {
        return socketKeepAlive;
    }

    public void setSocketKeepAlive(boolean keepAlive) {
        this.socketKeepAlive = keepAlive;
=======
    public void setGracefulStopTimeout(int gracefulStopTimeout) {
        this.gracefulStopTimeout = gracefulStopTimeout;
    }

    public int getGracefulStopTimeout() {
        return gracefulStopTimeout;
>>>>>>> d6f63739
    }
}<|MERGE_RESOLUTION|>--- conflicted
+++ resolved
@@ -55,7 +55,7 @@
     private boolean pipeliningEnabled;
     private boolean webSocketCompressionEnabled;
     private long pipeliningLimit;
-<<<<<<< HEAD
+    private int gracefulStopTimeout = 0;
     private int soBackLog;
     private int connectTimeOut;
     private int receiveBufferSize;
@@ -63,9 +63,6 @@
     private boolean tcpNoDelay;
     private boolean socketReuse;
     private boolean socketKeepAlive;
-=======
-    private int gracefulStopTimeout = 0;
->>>>>>> d6f63739
 
     public ListenerConfiguration() {
     }
@@ -213,7 +210,14 @@
         this.webSocketCompressionEnabled = webSocketCompressionEnabled;
     }
 
-<<<<<<< HEAD
+    public void setGracefulStopTimeout(int gracefulStopTimeout) {
+        this.gracefulStopTimeout = gracefulStopTimeout;
+    }
+
+    public int getGracefulStopTimeout() {
+        return gracefulStopTimeout;
+    }
+
     public int getSoBackLog() {
         return soBackLog;
     }
@@ -268,13 +272,5 @@
 
     public void setSocketKeepAlive(boolean keepAlive) {
         this.socketKeepAlive = keepAlive;
-=======
-    public void setGracefulStopTimeout(int gracefulStopTimeout) {
-        this.gracefulStopTimeout = gracefulStopTimeout;
-    }
-
-    public int getGracefulStopTimeout() {
-        return gracefulStopTimeout;
->>>>>>> d6f63739
     }
 }