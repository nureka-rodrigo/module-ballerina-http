--- conflicted
+++ resolved
@@ -19,13 +19,8 @@
 import ballerina/lang.'string as strings;
 import ballerina/mime;
 import ballerina/regex;
-<<<<<<< HEAD
-import ballerina/java;
-import ballerina/time;
-=======
 import ballerina/jballerina.java;
 import ballerina/url;
->>>>>>> 238492d2
 
 # Represents an HTTP request.
 #
@@ -384,10 +379,7 @@
                 return error GenericClientError(message, formData);
             } else {
                 if (formData != "") {
-<<<<<<< HEAD
-=======
                     formData = check decode(formData);
->>>>>>> 238492d2
                     string[] entries = regex:split(formData, "&");
                     int entryIndex = 0;
                     while (entryIndex < entries.length()) {
