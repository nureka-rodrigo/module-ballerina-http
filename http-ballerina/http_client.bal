// Copyright (c) 2018 WSO2 Inc. (http://www.wso2.org) All Rights Reserved.
//
// WSO2 Inc. licenses this file to you under the Apache License,
// Version 2.0 (the "License"); you may not use this file except
// in compliance with the License.
// You may obtain a copy of the License at
//
// http://www.apache.org/licenses/LICENSE-2.0
//
// Unless required by applicable law or agreed to in writing,
// software distributed under the License is distributed on an
// "AS IS" BASIS, WITHOUT WARRANTIES OR CONDITIONS OF ANY
// KIND, either express or implied.  See the License for the
// specific language governing permissions and limitations
// under the License.

import ballerina/jballerina.java;

# Provides the HTTP actions for interacting with an HTTP server. Apart from the standard HTTP methods,
# `HttpClient.forward()` and `HttpClient.execute()` functions are provided. More complex and specific endpoint types
# can be created by wrapping this generic HTTP actions implementation.
#
# + url - The URL of the remote HTTP endpoint
# + config - The configurations associated with the HttpClient
public client class HttpClient {

    public ClientConfiguration config = {};
    public string url;

    # Gets invoked to initialize the native `client`. During initialization, the configurations are provided through the
    # `config`. The `HttpClient` lies inside every type of client in the chain holding the native client connector.
    #
    # + url - URL of the target service
    # + config - The configurations to be used when initializing the `client`
    # + return - The `client` or an `http:ClientError` if the initialization failed
    function init(string url, ClientConfiguration? config = ()) returns ClientError? {
        self.config = config ?: {};
        self.url = url;
        return createSimpleHttpClient(self, globalHttpClientConnPool);
    }

    # The `HttpClient.post()` function can be used to send HTTP POST requests to HTTP endpoints.
    #
    # + path - Resource path
<<<<<<< HEAD
    # + message - An HTTP outbound request message or any payload of type `string`, `xml`, `json`, `byte[]`
    #             or `mime:Entity[]`
    # + return - The response or an `http:ClientError` if failed to establish the communication with the upstream server
    remote function post(@untainted string path, RequestMessage message) returns Response|ClientError {
=======
    # + message - An HTTP outbound request or any allowed payload
    # + targetType - HTTP response or the payload type (`string`, `xml`, `json`, `byte[]`,`record {| anydata...; |}`, or
    #                `record {| anydata...; |}[]`), which is expected to be returned after data binding
    # + return - The response or the payload (if the `targetType` is configured) or an `http:ClientError` if failed to
    #            establish the communication with the upstream server or a data binding failure
    remote function post(@untainted string path, RequestMessage message, TargetType targetType = Response)
                returns Response|PayloadType|ClientError {
>>>>>>> 3e49b648
        return externExecuteClientAction(self, path, <Request>message, HTTP_POST);
    }

    # The `HttpClient.head()` function can be used to send HTTP HEAD requests to HTTP endpoints.
    #
    # + path - Resource path
    # + message - An optional HTTP outbound request or any allowed payload
    # + return - The response or an `http:ClientError` if failed to establish the communication with the upstream server
    remote function head(@untainted string path, RequestMessage message = ()) returns @tainted Response|ClientError {
        return externExecuteClientAction(self, path, <Request>message, HTTP_HEAD);
    }

    # The `HttpClient.put()` function can be used to send HTTP PUT requests to HTTP endpoints.
    #
    # + path - Resource path
<<<<<<< HEAD
    # + message - An HTTP outbound request message or any payload of type `string`, `xml`, `json`, `byte[]`
    #             or `mime:Entity[]`
    # + return - The response or an `http:ClientError` if failed to establish the communication with the upstream server
    remote function put(@untainted string path, RequestMessage message) returns @tainted  Response|ClientError {
=======
    # + message - An HTTP outbound request or any allowed payload
    # + targetType - HTTP response or the payload type (`string`, `xml`, `json`, `byte[]`,`record {| anydata...; |}`, or
    #                `record {| anydata...; |}[]`), which is expected to be returned after data binding
    # + return - The response or the payload (if the `targetType` is configured) or an `http:ClientError` if failed to
    #            establish the communication with the upstream server or a data binding failure
    remote function put(@untainted string path, RequestMessage message, TargetType targetType = Response)
            returns @tainted Response|PayloadType|ClientError {
>>>>>>> 3e49b648
        return externExecuteClientAction(self, path, <Request>message, HTTP_PUT);
    }

    # Invokes an HTTP call with the specified HTTP verb.
    #
    # + httpVerb - HTTP verb value
    # + path - Resource path
<<<<<<< HEAD
    # + message - An HTTP outbound request message or any payload of type `string`, `xml`, `json`, `byte[]`
    #             or `mime:Entity[]`
    # + return - The response or an `http:ClientError` if failed to establish the communication with the upstream server
    remote function execute(@untainted string httpVerb, @untainted string path, RequestMessage message)
             returns @tainted Response|ClientError {
=======
    # + message - An HTTP outbound request or any allowed payload
    # + targetType - HTTP response or the payload type (`string`, `xml`, `json`, `byte[]`,`record {| anydata...; |}`, or
    #                `record {| anydata...; |}[]`), which is expected to be returned after data binding
    # + return - The response or the payload (if the `targetType` is configured) or an `http:ClientError` if failed to
    #            establish the communication with the upstream server or a data binding failure
    remote function execute(@untainted string httpVerb, @untainted string path, RequestMessage message,
            TargetType targetType = Response) returns @tainted Response|PayloadType|ClientError {
>>>>>>> 3e49b648
        return externExecute(self, httpVerb, path, <Request>message);
    }

    # The `HttpClient.patch()` function can be used to send HTTP PATCH requests to HTTP endpoints.
    #
    # + path - Resource path
<<<<<<< HEAD
    # + message - An HTTP outbound request message or any payload of type `string`, `xml`, `json`, `byte[]`
    #             or `mime:Entity[]`
    # + return - The response or an `http:ClientError` if failed to establish the communication with the upstream server
    remote function patch(@untainted string path, RequestMessage message) returns @tainted Response|ClientError {
=======
    # + message - An HTTP outbound request or any allowed payload
    # + targetType - HTTP response or the payload type (`string`, `xml`, `json`, `byte[]`,`record {| anydata...; |}`, or
    #                `record {| anydata...; |}[]`), which is expected to be returned after data binding
    # + return - The response or the payload (if the `targetType` is configured) or an `http:ClientError` if failed to
    #            establish the communication with the upstream server or a data binding failure
    remote function patch(@untainted string path, RequestMessage message, TargetType targetType = Response)
            returns @tainted Response|PayloadType|ClientError {
>>>>>>> 3e49b648
        return externExecuteClientAction(self, path, <Request>message, HTTP_PATCH);
    }

    # The `HttpClient.delete()` function can be used to send HTTP DELETE requests to HTTP endpoints.
    #
    # + path - Resource path
<<<<<<< HEAD
    # + message - An optional HTTP outbound request message or any payload of type `string`, `xml`, `json`, `byte[]`
    #             or `mime:Entity[]`
    # + return - The response or an `http:ClientError` if failed to establish the communication with the upstream server
    remote function delete(@untainted string path, RequestMessage message = ()) returns @tainted Response|ClientError {
=======
    # + message - An optional HTTP outbound request or any allowed payload
    # + targetType - HTTP response or the payload type (`string`, `xml`, `json`, `byte[]`,`record {| anydata...; |}`, or
    #                `record {| anydata...; |}[]`), which is expected to be returned after data binding
    # + return - The response or the payload (if the `targetType` is configured) or an `http:ClientError` if failed to
    #            establish the communication with the upstream server or a data binding failure
    remote function delete(@untainted string path, RequestMessage message = (),
            TargetType targetType = Response) returns @tainted Response|PayloadType|ClientError {
>>>>>>> 3e49b648
        return externExecuteClientAction(self, path, <Request>message, HTTP_DELETE);
    }

    # The `HttpClient.get()` function can be used to send HTTP GET requests to HTTP endpoints.
    #
    # + path - Request path
<<<<<<< HEAD
    # + message - An optional HTTP outbound request message or any payload of type `string`, `xml`, `json`, `byte[]`
    #             or `mime:Entity[]`
    # + return - The response or an `http:ClientError` if failed to establish the communication with the upstream server
    remote function get(@untainted string path, RequestMessage message = ()) returns @tainted Response|ClientError {
=======
    # + message - An optional HTTP outbound request or any allowed payload
    # + targetType - HTTP response or the payload type (`string`, `xml`, `json`, `byte[]`,`record {| anydata...; |}`, or
    #                `record {| anydata...; |}[]`), which is expected to be returned after data binding
    # + return - The response or the payload (if the `targetType` is configured) or an `http:ClientError` if failed to
    #            establish the communication with the upstream server or a data binding failure
    remote function get(@untainted string path, RequestMessage message = (),
            TargetType targetType = Response) returns @tainted Response|PayloadType|ClientError {
>>>>>>> 3e49b648
        return externExecuteClientAction(self, path, <Request>message, HTTP_GET);
    }

    # The `HttpClient.options()` function can be used to send HTTP OPTIONS requests to HTTP endpoints.
    #
    # + path - Request path
<<<<<<< HEAD
    # + message - An optional HTTP outbound request message or any payload of type `string`, `xml`, `json`, `byte[]`
    #             or `mime:Entity[]`
    # + return - The response or an `http:ClientError` if failed to establish the communication with the upstream server
    remote function options(@untainted string path, RequestMessage message = ()) returns @tainted Response|ClientError {
=======
    # + message - An optional HTTP outbound request or any allowed payload
    # + targetType - HTTP response or the payload type (`string`, `xml`, `json`, `byte[]`,`record {| anydata...; |}`, or
    #                `record {| anydata...; |}[]`), which is expected to be returned after data binding
    # + return - The response or the payload (if the `targetType` is configured) or an `http:ClientError` if failed to
    #            establish the communication with the upstream server or a data binding failure
    remote function options(@untainted string path, RequestMessage message = (),
            TargetType targetType = Response) returns @tainted Response|PayloadType|ClientError {
>>>>>>> 3e49b648
        return externExecuteClientAction(self, path, <Request>message, HTTP_OPTIONS);
    }

    # The `HttpClient.forward()` function can be used to invoke an HTTP call with inbound request's HTTP verb
    #
    # + path - Request path
    # + request - An HTTP inbound request message
    # + return - The response or an `http:ClientError` if failed to establish the communication with the upstream server
    remote function forward(@untainted string path, Request request) returns @tainted Response|ClientError {
        return externForward(self, path, request);
    }

    # Submits an HTTP request to a service with the specified HTTP verb.
    # The `HttpClient->submit()` function does not give out an `http:Response` as the result.
    # Rather, it returns an `http:HttpFuture` which can be used to do further interactions with the endpoint.
    #
    # + httpVerb - The HTTP verb value
    # + path - The resource path
    # + message - An HTTP outbound request or any allowed payload
    # + return - An `http:HttpFuture` that represents an asynchronous service invocation, or else an `http:ClientError` if the submission fails
    remote function submit(@untainted string httpVerb, string path, RequestMessage message) returns HttpFuture|ClientError {
        return externSubmit(self, httpVerb, path, <Request>message);
    }

    # Retrieves the `http:Response` for a previously-submitted request.
    #
    # + httpFuture - The `http:HttpFuture` related to a previous asynchronous invocation
    # + return - An `http:Response` message or else an `http:ClientError` if the invocation fails
    remote function getResponse(HttpFuture httpFuture) returns Response|ClientError {
        return externGetResponse(self, httpFuture);
    }

    # Checks whether an `http:PushPromise` exists for a previously-submitted request.
    #
    # + httpFuture - The `http:HttpFuture` related to a previous asynchronous invocation
    # + return - A `boolean`, which represents whether an `http:PushPromise` exists
    remote function hasPromise(HttpFuture httpFuture) returns boolean {
        return externHasPromise(self, httpFuture);
    }

    # Retrieves the next available `http:PushPromise` for a previously-submitted request.
    #
    # + httpFuture - The `http:HttpFuture` related to a previous asynchronous invocation
    # + return - An `http:PushPromise` message or else an `http:ClientError` if the invocation fails
    remote function getNextPromise(HttpFuture httpFuture) returns PushPromise|ClientError {
        return externGetNextPromise(self, httpFuture);
    }

    # Retrieves the promised server push `http:Response` message.
    #
    # + promise - The related `http:PushPromise`
    # + return - A promised `http:Response` message or else an `http:ClientError` if the invocation fails
    remote function getPromisedResponse(PushPromise promise) returns Response|ClientError {
        return externGetPromisedResponse(self, promise);
    }

    # Rejects an `http:PushPromise`. When an `http:PushPromise` is rejected, there is no chance of fetching a promised
    # response using the rejected promise.
    #
    # + promise - The Push Promise to be rejected
    remote function rejectPromise(PushPromise promise) {
        return externRejectPromise(self, promise);
    }
}

isolated function externGetResponse(HttpClient httpClient, HttpFuture httpFuture) returns Response|ClientError =
@java:Method {
    'class: "org.ballerinalang.net.http.actions.httpclient.GetResponse",
    name: "getResponse"
} external;

isolated function externHasPromise(HttpClient httpClient, HttpFuture httpFuture) returns boolean =
@java:Method {
    'class: "org.ballerinalang.net.http.actions.httpclient.HasPromise",
    name: "hasPromise"
} external;

isolated function externGetNextPromise(HttpClient httpClient, HttpFuture httpFuture) returns PushPromise|ClientError =
@java:Method {
    'class: "org.ballerinalang.net.http.actions.httpclient.GetNextPromise",
    name: "getNextPromise"
} external;

isolated function externGetPromisedResponse(HttpClient httpClient, PushPromise promise) returns Response|ClientError =
@java:Method {
    'class: "org.ballerinalang.net.http.actions.httpclient.GetPromisedResponse",
    name: "getPromisedResponse"
} external;

isolated function externRejectPromise(HttpClient httpClient, PushPromise promise) =
@java:Method {
    'class: "org.ballerinalang.net.http.actions.httpclient.HttpClientAction",
    name: "rejectPromise"
} external;

isolated function externExecute(HttpClient caller, string httpVerb, string path, Request req) returns Response|ClientError =
@java:Method {
    'class: "org.ballerinalang.net.http.actions.httpclient.Execute",
    name: "execute"
} external;

isolated function externSubmit(HttpClient caller, string httpVerb, string path, Request req) returns HttpFuture|ClientError =
@java:Method {
    'class: "org.ballerinalang.net.http.actions.httpclient.Submit",
    name: "submit"
} external;

isolated function externForward(HttpClient caller, string path, Request req) returns Response|ClientError =
@java:Method {
    'class: "org.ballerinalang.net.http.actions.httpclient.Forward",
    name: "forward"
} external;

isolated function externExecuteClientAction(HttpClient caller, string path, Request req, string httpMethod)
                                  returns Response|ClientError =
@java:Method {
    'class: "org.ballerinalang.net.http.actions.httpclient.HttpClientAction",
    name: "executeClientAction"
} external;

# Defines a timeout error occurred during service invocation.
#
# + message - An explanation on what went wrong
# + cause - The error which caused the `HttpTimeoutError`
# + statusCode - HTTP status code
public type HttpTimeoutError record {|
    string message = "";
    error? cause = ();
    int statusCode = 0;
|};

function createClient(string url, ClientConfiguration config) returns HttpClient|ClientError {
    HttpClient simpleClient = check new(url, config);
    return simpleClient;
}<|MERGE_RESOLUTION|>--- conflicted
+++ resolved
@@ -42,20 +42,9 @@
     # The `HttpClient.post()` function can be used to send HTTP POST requests to HTTP endpoints.
     #
     # + path - Resource path
-<<<<<<< HEAD
-    # + message - An HTTP outbound request message or any payload of type `string`, `xml`, `json`, `byte[]`
-    #             or `mime:Entity[]`
+    # + message - An HTTP outbound request or any allowed payload
     # + return - The response or an `http:ClientError` if failed to establish the communication with the upstream server
     remote function post(@untainted string path, RequestMessage message) returns Response|ClientError {
-=======
-    # + message - An HTTP outbound request or any allowed payload
-    # + targetType - HTTP response or the payload type (`string`, `xml`, `json`, `byte[]`,`record {| anydata...; |}`, or
-    #                `record {| anydata...; |}[]`), which is expected to be returned after data binding
-    # + return - The response or the payload (if the `targetType` is configured) or an `http:ClientError` if failed to
-    #            establish the communication with the upstream server or a data binding failure
-    remote function post(@untainted string path, RequestMessage message, TargetType targetType = Response)
-                returns Response|PayloadType|ClientError {
->>>>>>> 3e49b648
         return externExecuteClientAction(self, path, <Request>message, HTTP_POST);
     }
 
@@ -71,20 +60,9 @@
     # The `HttpClient.put()` function can be used to send HTTP PUT requests to HTTP endpoints.
     #
     # + path - Resource path
-<<<<<<< HEAD
-    # + message - An HTTP outbound request message or any payload of type `string`, `xml`, `json`, `byte[]`
-    #             or `mime:Entity[]`
+    # + message - An HTTP outbound request or any allowed payload
     # + return - The response or an `http:ClientError` if failed to establish the communication with the upstream server
     remote function put(@untainted string path, RequestMessage message) returns @tainted  Response|ClientError {
-=======
-    # + message - An HTTP outbound request or any allowed payload
-    # + targetType - HTTP response or the payload type (`string`, `xml`, `json`, `byte[]`,`record {| anydata...; |}`, or
-    #                `record {| anydata...; |}[]`), which is expected to be returned after data binding
-    # + return - The response or the payload (if the `targetType` is configured) or an `http:ClientError` if failed to
-    #            establish the communication with the upstream server or a data binding failure
-    remote function put(@untainted string path, RequestMessage message, TargetType targetType = Response)
-            returns @tainted Response|PayloadType|ClientError {
->>>>>>> 3e49b648
         return externExecuteClientAction(self, path, <Request>message, HTTP_PUT);
     }
 
@@ -92,101 +70,46 @@
     #
     # + httpVerb - HTTP verb value
     # + path - Resource path
-<<<<<<< HEAD
-    # + message - An HTTP outbound request message or any payload of type `string`, `xml`, `json`, `byte[]`
-    #             or `mime:Entity[]`
+    # + message - An HTTP outbound request or any allowed payload
     # + return - The response or an `http:ClientError` if failed to establish the communication with the upstream server
     remote function execute(@untainted string httpVerb, @untainted string path, RequestMessage message)
              returns @tainted Response|ClientError {
-=======
-    # + message - An HTTP outbound request or any allowed payload
-    # + targetType - HTTP response or the payload type (`string`, `xml`, `json`, `byte[]`,`record {| anydata...; |}`, or
-    #                `record {| anydata...; |}[]`), which is expected to be returned after data binding
-    # + return - The response or the payload (if the `targetType` is configured) or an `http:ClientError` if failed to
-    #            establish the communication with the upstream server or a data binding failure
-    remote function execute(@untainted string httpVerb, @untainted string path, RequestMessage message,
-            TargetType targetType = Response) returns @tainted Response|PayloadType|ClientError {
->>>>>>> 3e49b648
         return externExecute(self, httpVerb, path, <Request>message);
     }
 
     # The `HttpClient.patch()` function can be used to send HTTP PATCH requests to HTTP endpoints.
     #
     # + path - Resource path
-<<<<<<< HEAD
-    # + message - An HTTP outbound request message or any payload of type `string`, `xml`, `json`, `byte[]`
-    #             or `mime:Entity[]`
+    # + message - An HTTP outbound request or any allowed payload
     # + return - The response or an `http:ClientError` if failed to establish the communication with the upstream server
     remote function patch(@untainted string path, RequestMessage message) returns @tainted Response|ClientError {
-=======
-    # + message - An HTTP outbound request or any allowed payload
-    # + targetType - HTTP response or the payload type (`string`, `xml`, `json`, `byte[]`,`record {| anydata...; |}`, or
-    #                `record {| anydata...; |}[]`), which is expected to be returned after data binding
-    # + return - The response or the payload (if the `targetType` is configured) or an `http:ClientError` if failed to
-    #            establish the communication with the upstream server or a data binding failure
-    remote function patch(@untainted string path, RequestMessage message, TargetType targetType = Response)
-            returns @tainted Response|PayloadType|ClientError {
->>>>>>> 3e49b648
         return externExecuteClientAction(self, path, <Request>message, HTTP_PATCH);
     }
 
     # The `HttpClient.delete()` function can be used to send HTTP DELETE requests to HTTP endpoints.
     #
     # + path - Resource path
-<<<<<<< HEAD
-    # + message - An optional HTTP outbound request message or any payload of type `string`, `xml`, `json`, `byte[]`
-    #             or `mime:Entity[]`
+    # + message - An optional HTTP outbound request or any allowed payload
     # + return - The response or an `http:ClientError` if failed to establish the communication with the upstream server
     remote function delete(@untainted string path, RequestMessage message = ()) returns @tainted Response|ClientError {
-=======
-    # + message - An optional HTTP outbound request or any allowed payload
-    # + targetType - HTTP response or the payload type (`string`, `xml`, `json`, `byte[]`,`record {| anydata...; |}`, or
-    #                `record {| anydata...; |}[]`), which is expected to be returned after data binding
-    # + return - The response or the payload (if the `targetType` is configured) or an `http:ClientError` if failed to
-    #            establish the communication with the upstream server or a data binding failure
-    remote function delete(@untainted string path, RequestMessage message = (),
-            TargetType targetType = Response) returns @tainted Response|PayloadType|ClientError {
->>>>>>> 3e49b648
         return externExecuteClientAction(self, path, <Request>message, HTTP_DELETE);
     }
 
     # The `HttpClient.get()` function can be used to send HTTP GET requests to HTTP endpoints.
     #
     # + path - Request path
-<<<<<<< HEAD
-    # + message - An optional HTTP outbound request message or any payload of type `string`, `xml`, `json`, `byte[]`
-    #             or `mime:Entity[]`
+    # + message - An optional HTTP outbound request or any allowed payload
     # + return - The response or an `http:ClientError` if failed to establish the communication with the upstream server
     remote function get(@untainted string path, RequestMessage message = ()) returns @tainted Response|ClientError {
-=======
-    # + message - An optional HTTP outbound request or any allowed payload
-    # + targetType - HTTP response or the payload type (`string`, `xml`, `json`, `byte[]`,`record {| anydata...; |}`, or
-    #                `record {| anydata...; |}[]`), which is expected to be returned after data binding
-    # + return - The response or the payload (if the `targetType` is configured) or an `http:ClientError` if failed to
-    #            establish the communication with the upstream server or a data binding failure
-    remote function get(@untainted string path, RequestMessage message = (),
-            TargetType targetType = Response) returns @tainted Response|PayloadType|ClientError {
->>>>>>> 3e49b648
         return externExecuteClientAction(self, path, <Request>message, HTTP_GET);
     }
 
     # The `HttpClient.options()` function can be used to send HTTP OPTIONS requests to HTTP endpoints.
     #
     # + path - Request path
-<<<<<<< HEAD
-    # + message - An optional HTTP outbound request message or any payload of type `string`, `xml`, `json`, `byte[]`
-    #             or `mime:Entity[]`
+    # + message - An optional HTTP outbound request or any allowed payload
     # + return - The response or an `http:ClientError` if failed to establish the communication with the upstream server
     remote function options(@untainted string path, RequestMessage message = ()) returns @tainted Response|ClientError {
-=======
-    # + message - An optional HTTP outbound request or any allowed payload
-    # + targetType - HTTP response or the payload type (`string`, `xml`, `json`, `byte[]`,`record {| anydata...; |}`, or
-    #                `record {| anydata...; |}[]`), which is expected to be returned after data binding
-    # + return - The response or the payload (if the `targetType` is configured) or an `http:ClientError` if failed to
-    #            establish the communication with the upstream server or a data binding failure
-    remote function options(@untainted string path, RequestMessage message = (),
-            TargetType targetType = Response) returns @tainted Response|PayloadType|ClientError {
->>>>>>> 3e49b648
         return externExecuteClientAction(self, path, <Request>message, HTTP_OPTIONS);
     }
 
