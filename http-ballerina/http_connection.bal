--- conflicted
+++ resolved
@@ -115,9 +115,6 @@
     private isolated function returnResponse(anydata|StatusCodeResponse|Response message, string? returnMediaType) 
             returns ListenerError? {
         Response response = new;
-<<<<<<< HEAD
-        if (message is StatusCodeResponse) {
-=======
         if (message is error) {
             if (message is ApplicationResponseError) {
                 InternalServerError err = {
@@ -131,7 +128,6 @@
                 response.setTextPayload(message.message());
             }
         } else if (message is StatusCodeResponse) {
->>>>>>> 54ccbfcf
             response = createStatusCodeResponse(message, returnMediaType);
         } else if (message is Response) {
             response = message;
