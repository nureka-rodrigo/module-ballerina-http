--- conflicted
+++ resolved
@@ -126,19 +126,14 @@
 public annotation HttpPayload Payload on parameter, return;
 
 # Configures the typing details type of the Caller resource signature parameter.
-<<<<<<< HEAD
 #
 # + respondType - Specifies the type of response
 public type CallerInfo record {|
     string respondType;
+public type HttpCallerInfo record {|
 |};
 
 # The annotation which is used to configure the type of the response.
 public annotation CallerInfo on parameter;
-=======
-public type HttpCallerInfo record {|
-|};
-
 # The annotation which is used to configure the type of the response.
-public annotation HttpCallerInfo CallerInfo on parameter;
->>>>>>> 799c70eb
+public annotation HttpCallerInfo CallerInfo on parameter;