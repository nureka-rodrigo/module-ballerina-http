// Copyright (c) 2018 WSO2 Inc. (http://www.wso2.org) All Rights Reserved.
//
// WSO2 Inc. licenses this file to you under the Apache License,
// Version 2.0 (the "License"); you may not use this file except
// in compliance with the License.
// You may obtain a copy of the License at
//
// http://www.apache.org/licenses/LICENSE-2.0
//
// Unless required by applicable law or agreed to in writing,
// software distributed under the License is distributed on an
// "AS IS" BASIS, WITHOUT WARRANTIES OR CONDITIONS OF ANY
// KIND, either express or implied.  See the License for the
// specific language governing permissions and limitations
// under the License.

import ballerina/crypto;
import ballerina/jballerina.java;
import ballerina/mime;
import ballerina/observe;
import ballerina/time;

# The HTTP client provides the capability for initiating contact with a remote HTTP service. The API it
# provides includes the functions for the standard HTTP methods forwarding a received request and sending requests
# using custom HTTP verbs.

# + url - Target service url
# + httpClient - Chain of different HTTP clients which provides the capability for initiating contact with a remote
#                HTTP service in resilient manner
# + cookieStore - Stores the cookies of the client
public client isolated class Client {
    *ClientObject;

    private final string url;
    private CookieStore? cookieStore = ();
    public final HttpClient httpClient;

    # Gets invoked to initialize the `client`. During initialization, the configurations provided through the `config`
    # record is used to determine which type of additional behaviours are added to the endpoint (e.g., caching,
    # security, circuit breaking).
    #
    # + url - URL of the target service
    # + config - The configurations to be used when initializing the `client`
    # + return - The `client` or an `http:ClientError` if the initialization failed
    public isolated function init(string url, *ClientConfiguration config) returns ClientError? {
        self.url = url;
        var cookieConfigVal = config.cookieConfig;
        if (cookieConfigVal is CookieConfig) {
            if (cookieConfigVal.enabled) {
                self.cookieStore = new(cookieConfigVal?.persistentCookieHandler);
            }
        }
        self.httpClient = check initialize(url, config, self.cookieStore);
    }

    # The `Client.post()` function can be used to send HTTP POST requests to HTTP endpoints.
    #
    # + path - Resource path
    # + message - An HTTP outbound request or any allowed payload
    # + headers - The entity headers
    # + mediaType - The MIME type header of the request entity
    # + targetType - HTTP response or the payload type (`string`, `xml`, `json`, `byte[]`,`record {| anydata...; |}`, or
    #                `record {| anydata...; |}[]`), which is expected to be returned after data binding
    # + return - The response or the payload (if the `targetType` is configured) or an `http:ClientError` if failed to
    #            establish the communication with the upstream server or a data binding failure
    remote isolated function post(@untainted string path, RequestMessage message, map<string|string[]>? headers = (),
            string? mediaType = (), TargetType targetType = <>)
            returns @tainted targetType|ClientError = @java:Method {
        'class: "org.ballerinalang.net.http.client.actions.HttpClientAction"
    } external;

    private isolated function processPost(@untainted string path, RequestMessage message, TargetType targetType, 
            string? mediaType, map<string|string[]>? headers) returns @tainted Response|PayloadType|ClientError {
        Request req = buildRequest(message);
        populateOptions(req, mediaType, headers);
        Response|ClientError response = self.httpClient->post(path, req);
        if (observabilityEnabled && response is Response) {
            addObservabilityInformation(path, HTTP_POST, response.statusCode, self.url);
        }
        return processResponse(response, targetType);
    }

    # The `Client.put()` function can be used to send HTTP PUT requests to HTTP endpoints.
    #
    # + path - Resource path
    # + message - An HTTP outbound request or any allowed payload
    # + mediaType - The MIME type header of the request entity
    # + headers - The entity headers
    # + targetType - HTTP response or the payload type (`string`, `xml`, `json`, `byte[]`,`record {| anydata...; |}`, or
    #                `record {| anydata...; |}[]`), which is expected to be returned after data binding
    # + return - The response or the payload (if the `targetType` is configured) or an `http:ClientError` if failed to
    #            establish the communication with the upstream server or a data binding failure
    remote isolated function put(@untainted string path, RequestMessage message, map<string|string[]>? headers = (),
            string? mediaType = (), TargetType targetType = <>)
            returns @tainted targetType|ClientError = @java:Method {
        'class: "org.ballerinalang.net.http.client.actions.HttpClientAction"
    } external;

    private isolated function processPut(@untainted string path, RequestMessage message, TargetType targetType, 
            string? mediaType, map<string|string[]>? headers) returns @tainted Response|PayloadType|ClientError {
        Request req = buildRequest(message);
        populateOptions(req, mediaType, headers);
        Response|ClientError response = self.httpClient->put(path, req);
        if (observabilityEnabled && response is Response) {
            addObservabilityInformation(path, HTTP_PUT, response.statusCode, self.url);
        }
        return processResponse(response, targetType);
    }

    # The `Client.patch()` function can be used to send HTTP PATCH requests to HTTP endpoints.
    #
    # + path - Resource path
    # + message - An HTTP outbound request or any allowed payload
    # + mediaType - The MIME type header of the request entity
    # + headers - The entity headers
    # + targetType - HTTP response or the payload type (`string`, `xml`, `json`, `byte[]`,`record {| anydata...; |}`, or
    #                `record {| anydata...; |}[]`), which is expected to be returned after data binding
    # + return - The response or the payload (if the `targetType` is configured) or an `http:ClientError` if failed to
    #            establish the communication with the upstream server or a data binding failure
    remote isolated function patch(@untainted string path, RequestMessage message, map<string|string[]>? headers = (),
            string? mediaType = (), TargetType targetType = <>)
            returns @tainted targetType|ClientError = @java:Method {
        'class: "org.ballerinalang.net.http.client.actions.HttpClientAction"
    } external;

    private isolated function processPatch(@untainted string path, RequestMessage message, TargetType targetType, 
            string? mediaType, map<string|string[]>? headers) returns @tainted Response|PayloadType|ClientError {
        Request req = buildRequest(message);
        populateOptions(req, mediaType, headers);
        Response|ClientError response = self.httpClient->patch(path, req);
        if (observabilityEnabled && response is Response) {
            addObservabilityInformation(path, HTTP_PATCH, response.statusCode, self.url);
        }
        return processResponse(response, targetType);
    }

    # The `Client.delete()` function can be used to send HTTP DELETE requests to HTTP endpoints.
    #
    # + path - Resource path
    # + message - An optional HTTP outbound request message or any allowed payload
    # + mediaType - The MIME type header of the request entity
    # + headers - The entity headers
    # + targetType - HTTP response or the payload type (`string`, `xml`, `json`, `byte[]`,`record {| anydata...; |}`, or
    #                `record {| anydata...; |}[]`), which is expected to be returned after data binding
    # + return - The response or the payload (if the `targetType` is configured) or an `http:ClientError` if failed to
    #            establish the communication with the upstream server or a data binding failure
    remote isolated function delete(@untainted string path, RequestMessage message = (),
            map<string|string[]>? headers = (), string? mediaType = (), TargetType targetType = <>)
            returns @tainted targetType|ClientError = @java:Method {
        'class: "org.ballerinalang.net.http.client.actions.HttpClientAction"
    } external;

    private isolated function processDelete(@untainted string path, RequestMessage message, TargetType targetType, 
            string? mediaType, map<string|string[]>? headers) returns @tainted Response|PayloadType|ClientError {
        Request req = buildRequest(message);
        populateOptions(req, mediaType, headers);
        Response|ClientError response = self.httpClient->delete(path, req);
        if (observabilityEnabled && response is Response) {
            addObservabilityInformation(path, HTTP_DELETE, response.statusCode, self.url);
        }
        return processResponse(response, targetType);
    }

    # The `Client.head()` function can be used to send HTTP HEAD requests to HTTP endpoints.
    #
    # + path - Resource path
    # + headers - The entity headers
    # + return - The response or an `http:ClientError` if failed to establish the communication with the upstream server
    remote isolated function head(@untainted string path, map<string|string[]>? headers = ()) returns @tainted
            Response|ClientError {
        Request req = buildRequestWithHeaders(headers);
        Response|ClientError response = self.httpClient->head(path, message = req);
        if (observabilityEnabled && response is Response) {
            addObservabilityInformation(path, HTTP_HEAD, response.statusCode, self.url);
        }
        return response;
    }

    # The `Client.get()` function can be used to send HTTP GET requests to HTTP endpoints.
    #
    # + path - Request path
    # + headers - The entity headers
    # + targetType - HTTP response or the payload type (`string`, `xml`, `json`, `byte[]`,`record {| anydata...; |}`, or
    #                `record {| anydata...; |}[]`), which is expected to be returned after data binding
    # + return - The response or the payload (if the `targetType` is configured) or an `http:ClientError` if failed to
    #            establish the communication with the upstream server or a data binding failure
    remote isolated function get(@untainted string path, map<string|string[]>? headers = (), TargetType targetType = <>)
            returns @tainted targetType|ClientError = @java:Method {
        'class: "org.ballerinalang.net.http.client.actions.HttpClientAction"
    } external;

    private isolated function processGet(@untainted string path, map<string|string[]>? headers, TargetType targetType) 
            returns @tainted Response|PayloadType|ClientError {
        Request req = buildRequestWithHeaders(headers);
        Response|ClientError response = self.httpClient->get(path, message = req);
        if (observabilityEnabled && response is Response) {
            addObservabilityInformation(path, HTTP_GET, response.statusCode, self.url);
        }
        return processResponse(response, targetType);
    }

    # The `Client.options()` function can be used to send HTTP OPTIONS requests to HTTP endpoints.
    #
    # + path - Request path
    # + headers - The entity headers
    # + targetType - HTTP response or the payload type (`string`, `xml`, `json`, `byte[]`,`record {| anydata...; |}`, or
    #                `record {| anydata...; |}[]`), which is expected to be returned after data binding
    # + return - The response or the payload (if the `targetType` is configured) or an `http:ClientError` if failed to
    #            establish the communication with the upstream server or a data binding failure
    remote isolated function options(@untainted string path, map<string|string[]>? headers = (), TargetType targetType = <>)
            returns @tainted targetType|ClientError = @java:Method {
        'class: "org.ballerinalang.net.http.client.actions.HttpClientAction"
    } external;

    private isolated function processOptions(@untainted string path, map<string|string[]>? headers, TargetType targetType) 
            returns @tainted Response|PayloadType|ClientError {
        Request req = buildRequestWithHeaders(headers);
        Response|ClientError response = self.httpClient->options(path, message = req);
        if (observabilityEnabled && response is Response) {
            addObservabilityInformation(path, HTTP_OPTIONS, response.statusCode, self.url);
        }
        return processResponse(response, targetType);
    }

    # Invokes an HTTP call with the specified HTTP verb.
    #
    # + httpVerb - HTTP verb value
    # + path - Resource path
    # + message - An HTTP outbound request or any allowed payload
    # + mediaType - The MIME type header of the request entity
    # + headers - The entity headers
    # + targetType - HTTP response or the payload type (`string`, `xml`, `json`, `byte[]`,`record {| anydata...; |}`, or
    #                `record {| anydata...; |}[]`), which is expected to be returned after data binding
    # + return - The response or the payload (if the `targetType` is configured) or an `http:ClientError` if failed to
    #            establish the communication with the upstream server or a data binding failure
    remote isolated function execute(@untainted string httpVerb, @untainted string path, RequestMessage message,
            map<string|string[]>? headers = (), string? mediaType = (), TargetType targetType = <>)
            returns @tainted targetType|ClientError = @java:Method {
        'class: "org.ballerinalang.net.http.client.actions.HttpClientAction"
    } external;

    private isolated function processExecute(@untainted string httpVerb, @untainted string path, RequestMessage message,
            TargetType targetType, string? mediaType, map<string|string[]>? headers) 
            returns @tainted Response|PayloadType|ClientError {
        Request req = buildRequest(message);
        populateOptions(req, mediaType, headers);
        Response|ClientError response = self.httpClient->execute(httpVerb, path, req);
        if (observabilityEnabled && response is Response) {
            addObservabilityInformation(path, httpVerb, response.statusCode, self.url);
        }
        return processResponse(response, targetType);
    }

    # The `Client.forward()` function can be used to invoke an HTTP call with inbound request's HTTP verb
    #
    # + path - Request path
    # + request - An HTTP inbound request message
    # + targetType - HTTP response or the payload type (`string`, `xml`, `json`, `byte[]`,`record {| anydata...; |}`, or
    #                `record {| anydata...; |}[]`), which is expected to be returned after data binding
    # + return - The response or the payload (if the `targetType` is configured) or an `http:ClientError` if failed to
    #            establish the communication with the upstream server or a data binding failure
    remote isolated function forward(@untainted string path, Request request, TargetType targetType = <>)
            returns @tainted targetType|ClientError = @java:Method {
        'class: "org.ballerinalang.net.http.client.actions.HttpClientAction"
    } external;

    private isolated function processForward(@untainted string path, Request request, TargetType targetType) 
            returns @tainted Response|PayloadType|ClientError {
        Response|ClientError response = self.httpClient->forward(path, request);
        if (observabilityEnabled && response is Response) {
            addObservabilityInformation(path, request.method, response.statusCode, self.url);
        }
        return processResponse(response, targetType);
    }

    # Submits an HTTP request to a service with the specified HTTP verb.
    # The `Client->submit()` function does not give out a `http:Response` as the result.
    # Rather it returns an `http:HttpFuture` which can be used to do further interactions with the endpoint.
    #
    # + httpVerb - The HTTP verb value
    # + path - The resource path
    # + message - An HTTP outbound request or any allowed payload
    # + return - An `http:HttpFuture` that represents an asynchronous service invocation or else an `http:ClientError` if the submission fails
    remote isolated function submit(@untainted string httpVerb, string path, RequestMessage message) returns HttpFuture|ClientError {
        Request req = buildRequest(message);
        return self.httpClient->submit(httpVerb, path, req);

    }

    # This just pass the request to actual network call.
    #
    # + httpFuture - The `http:HttpFuture` related to a previous asynchronous invocation
    # + return - An `http:Response` message or else an `http: ClientError` if the invocation fails
    remote isolated function getResponse(HttpFuture httpFuture) returns Response|ClientError {
        Response|ClientError response = self.httpClient->getResponse(httpFuture);
        if (observabilityEnabled && response is Response) {
            string statusCode = response.statusCode.toString();
            _ = checkpanic observe:addTagToSpan(HTTP_STATUS_CODE, statusCode);
            _ = checkpanic observe:addTagToMetrics(HTTP_STATUS_CODE_GROUP, getStatusCodeRange(statusCode));
        }
        return response;
    }

    # This just pass the request to actual network call.
    #
    # + httpFuture - The `http:HttpFuture` relates to a previous asynchronous invocation
    # + return - A `boolean`, which represents whether an `http:PushPromise` exists
    remote isolated function hasPromise(HttpFuture httpFuture) returns boolean {
        return self.httpClient->hasPromise(httpFuture);
    }

    # This just pass the request to actual network call.
    #
    # + httpFuture - The `http:HttpFuture` related to a previous asynchronous invocation
    # + return - An `http:PushPromise` message or else an `http:ClientError` if the invocation fails
    remote isolated function getNextPromise(HttpFuture httpFuture) returns PushPromise|ClientError {
        return self.httpClient->getNextPromise(httpFuture);
    }

    # Passes the request to an actual network call.
    #
    # + promise - The related `http:PushPromise`
    # + return - A promised `http:Response` message or else an `http:ClientError` if the invocation fails
    remote isolated function getPromisedResponse(PushPromise promise) returns Response|ClientError {
        Response|ClientError response = self.httpClient->getPromisedResponse(promise);
        if (observabilityEnabled && response is Response) {
            addObservabilityInformation(promise.path, promise.method, response.statusCode, self.url);
        }
        return response;
    }

    # This just pass the request to actual network call.
    #
    # + promise - The Push Promise to be rejected
    remote isolated function rejectPromise(PushPromise promise) {
        return self.httpClient->rejectPromise(promise);
    }

    # Retrieves the cookie store of the client.
    #
    # + return - The cookie store related to the client
    public isolated function getCookieStore() returns CookieStore? {
        lock {
            return self.cookieStore;
        }
    }
}

# Represents a single service and its related configurations.
#
# + url - URL of the target service
# + secureSocket - Configurations for secure communication with the remote HTTP endpoint
public type TargetService record {|
    string url = "";
    ClientSecureSocket? secureSocket = ();
|};

# Provides a set of configurations for controlling the behaviours when communicating with a remote HTTP endpoint.
# The following fields are inherited from the other configuration records in addition to the `Client`-specific
# configs.
#
# + secureSocket - SSL/TLS-related options
public type ClientConfiguration record {|
    *CommonClientConfiguration;
    ClientSecureSocket? secureSocket = ();
|};

# Provides settings related to HTTP/1.x protocol.
#
# + keepAlive - Specifies whether to reuse a connection for multiple requests
# + chunking - The chunking behaviour of the request
# + proxy - Proxy server related options
public type ClientHttp1Settings record {|
    KeepAlive keepAlive = KEEPALIVE_AUTO;
    Chunking chunking = CHUNKING_AUTO;
    ProxyConfig? proxy = ();
|};

# Provides inbound response status line, total header and entity body size threshold configurations.
#
# + maxStatusLineLength - Maximum allowed length for response status line(`HTTP/1.1 200 OK`). Exceeding this limit will
#                         result in a `ClientError`
# + maxHeaderSize - Maximum allowed size for headers. Exceeding this limit will result in a `ClientError`
# + maxEntityBodySize - Maximum allowed size for the entity body. By default it is set to -1 which means there is no
#                       restriction `maxEntityBodySize`, On the Exceeding this limit will result in a `ClientError`
public type ResponseLimitConfigs record {|
    int maxStatusLineLength = 4096;
    int maxHeaderSize = 8192;
    int maxEntityBodySize = -1;
|};

isolated function createSimpleHttpClient(HttpClient caller, PoolConfiguration globalPoolConfig, string clientUrl,
ClientConfiguration clientEndpointConfig) = @java:Method {
   'class: "org.ballerinalang.net.http.client.endpoint.CreateSimpleHttpClient",
   name: "createSimpleHttpClient"
} external;

# Provides settings related to HTTP/2 protocol.
#
# + http2PriorKnowledge - Configuration to enable HTTP/2 prior knowledge
public type ClientHttp2Settings record {|
    boolean http2PriorKnowledge = false;
|};

# Provides configurations for controlling the retrying behavior in failure scenarios.
#
# + count - Number of retry attempts before giving up
# + interval - Retry interval in seconds
# + backOffFactor - Multiplier, which increases the retry interval exponentially.
# + maxWaitInterval - Maximum time of the retry interval in seconds
# + statusCodes - HTTP response status codes which are considered as failures
public type RetryConfig record {|
    int count = 0;
    decimal interval = 0;
    float backOffFactor = 0.0;
    decimal maxWaitInterval = 0;
    int[] statusCodes = [];
|};

# Provides configurations for facilitating secure communication with a remote HTTP endpoint.
#
# + enable - Enable SSL validation
# + cert - Configurations associated with `crypto:TrustStore` or single certificate file that the client trusts
# + key - Configurations associated with `crypto:KeyStore` or combination of certificate and private key of the client
# + protocol - SSL/TLS protocol related options
# + certValidation - Certificate validation against OCSP_CRL, OCSP_STAPLING related options
# + ciphers - List of ciphers to be used
#             eg: TLS_ECDHE_RSA_WITH_AES_128_GCM_SHA256, TLS_ECDHE_RSA_WITH_AES_128_CBC_SHA
# + verifyHostName - Enable/disable host name verification
# + shareSession - Enable/disable new SSL session creation
# + handshakeTimeout - SSL handshake time out
# + sessionTimeout - SSL session time out
public type ClientSecureSocket record {|
    boolean enable = true;
    crypto:TrustStore|string cert?;
    crypto:KeyStore|CertKey key?;
    record {|
        Protocol name;
        string[] versions = [];
    |} protocol?;
    record {|
        CertValidationType 'type = OCSP_STAPLING;
        int cacheSize;
        int cacheValidityPeriod;
    |} certValidation?;
    string[] ciphers?;
    boolean verifyHostName = true;
    boolean shareSession = true;
    decimal handshakeTimeout?;
    decimal sessionTimeout?;
|};

# Provides configurations for controlling the endpoint's behaviour in response to HTTP redirect related responses.
# The response status codes of 301, 302, and 303 are redirected using a GET request while 300, 305, 307, and 308
# status codes use the original request HTTP method during redirection.
#
# + enabled - Enable/disable redirection
# + maxCount - Maximum number of redirects to follow
# + allowAuthHeaders - By default Authorization and Proxy-Authorization headers are removed from the redirect requests.
#                      Set it to true if Auth headers are needed to be sent during the redirection
public type FollowRedirects record {|
    boolean enabled = false;
    int maxCount = 5;
    boolean allowAuthHeaders = false;
|};

# Proxy server configurations to be used with the HTTP client endpoint.
#
# + host - Host name of the proxy server
# + port - Proxy server port
# + userName - Proxy server username
# + password - proxy server password
public type ProxyConfig record {|
    string host = "";
    int port = 0;
    string userName = "";
    string password = "";
|};

# Client configuration for cookies.
#
# + enabled - User agents provide users with a mechanism for disabling or enabling cookies
# + maxCookiesPerDomain - Maximum number of cookies per domain, which is 50
# + maxTotalCookieCount - Maximum number of total cookies allowed to be stored in cookie store, which is 3000
# + blockThirdPartyCookies - User can block cookies from third party responses and refuse to send cookies for third party requests, if needed
# + persistentCookieHandler - To manage persistent cookies, users are provided with a mechanism for specifying a persistent cookie store with their own mechanism
#                             which references the persistent cookie handler or specifying the CSV persistent cookie handler. If not specified any, only the session cookies are used
public type CookieConfig record {|
     boolean enabled = false;
     int maxCookiesPerDomain = 50;
     int maxTotalCookieCount = 3000;
     boolean blockThirdPartyCookies = true;
     PersistentCookieHandler persistentCookieHandler?;
|};

<<<<<<< HEAD
isolated function initialize(string url, ClientConfiguration config, CookieStore? cookieStore) returns HttpClient|ClientError {
=======
isolated function initialize(string serviceUrl, ClientConfiguration config, CookieStore? cookieStore) returns HttpClient|ClientError {
    boolean httpClientRequired = false;
    string url = serviceUrl;
    if (url.endsWith("/")) {
        int lastIndex = url.length() - 1;
        url = url.substring(0, lastIndex);
    }
>>>>>>> 79a71ce0
    var cbConfig = config.circuitBreaker;
    if (cbConfig is CircuitBreakerConfig) {
        return createCircuitBreakerClient(url, config, cookieStore);
    } else {
        var redirectConfigVal = config.followRedirects;
        if (redirectConfigVal is FollowRedirects) {
            return createRedirectClient(url, config, cookieStore);
        } else {
            return checkForRetry(url, config, cookieStore);
        }
    }
}

isolated function createRedirectClient(string url, ClientConfiguration configuration, CookieStore? cookieStore) returns HttpClient|ClientError {
    var redirectConfig = configuration.followRedirects;
    if (redirectConfig is FollowRedirects) {
        if (redirectConfig.enabled) {
            var retryClient = createRetryClient(url, configuration, cookieStore);
            if (retryClient is HttpClient) {
                return new RedirectClient(url, configuration, redirectConfig, retryClient);
            } else {
                return retryClient;
            }
        } else {
            return createRetryClient(url, configuration, cookieStore);
        }
    } else {
        return createRetryClient(url, configuration, cookieStore);
    }
}

isolated function checkForRetry(string url, ClientConfiguration config, CookieStore? cookieStore) returns HttpClient|ClientError {
    var retryConfigVal = config.retryConfig;
    if (retryConfigVal is RetryConfig) {
        return createRetryClient(url, config, cookieStore);
    } else {
         return createCookieClient(url, config, cookieStore);
    }
}

isolated function createCircuitBreakerClient(string uri, ClientConfiguration configuration, CookieStore? cookieStore) returns HttpClient|ClientError {
    HttpClient cbHttpClient;
    var cbConfig = configuration.circuitBreaker;
    if (cbConfig is CircuitBreakerConfig) {
        validateCircuitBreakerConfiguration(cbConfig);
        boolean[] statusCodes = populateErrorCodeIndex(cbConfig.statusCodes);
        var redirectConfig = configuration.followRedirects;
        if (redirectConfig is FollowRedirects) {
            var redirectClient = createRedirectClient(uri, configuration, cookieStore);
            if (redirectClient is HttpClient) {
                cbHttpClient = redirectClient;
            } else {
                return redirectClient;
            }
        } else {
            var retryClient = checkForRetry(uri, configuration, cookieStore);
            if (retryClient is HttpClient) {
                cbHttpClient = retryClient;
            } else {
                return retryClient;
            }
        }

        time:Utc circuitStartTime = time:utcNow();
        int numberOfBuckets = <int> (cbConfig.rollingWindow.timeWindow / cbConfig.rollingWindow.bucketSize);
        Bucket?[] bucketArray = [];
        int bucketIndex = 0;
        while (bucketIndex < numberOfBuckets) {
            bucketArray[bucketIndex] = {};
            bucketIndex = bucketIndex + 1;
        }

        CircuitBreakerInferredConfig circuitBreakerInferredConfig = {
            failureThreshold: cbConfig.failureThreshold,
            resetTime: cbConfig.resetTime,
            statusCodes: statusCodes,
            noOfBuckets: numberOfBuckets,
            rollingWindow: cbConfig.rollingWindow
        };
        CircuitHealth circuitHealth = {
            startTime: circuitStartTime,
            lastRequestTime: circuitStartTime,
            lastErrorTime: circuitStartTime,
            lastForcedOpenTime: circuitStartTime,
            totalBuckets: bucketArray
        };
        return new CircuitBreakerClient(uri, configuration, circuitBreakerInferredConfig, cbHttpClient, circuitHealth);
    } else {
        return createCookieClient(uri, configuration, cookieStore);
    }
}

isolated function createRetryClient(string url, ClientConfiguration configuration, CookieStore? cookieStore) returns HttpClient|ClientError {
    var retryConfig = configuration.retryConfig;
    if (retryConfig is RetryConfig) {
        boolean[] statusCodes = populateErrorCodeIndex(retryConfig.statusCodes);
        RetryInferredConfig retryInferredConfig = {
            count: retryConfig.count,
            interval: retryConfig.interval,
            backOffFactor: retryConfig.backOffFactor,
            maxWaitInterval: retryConfig.maxWaitInterval,
            statusCodes: statusCodes
        };
        var httpCookieClient = createCookieClient(url, configuration, cookieStore);
        if (httpCookieClient is HttpClient) {
            return new RetryClient(url, configuration, retryInferredConfig, httpCookieClient);
        }
        return httpCookieClient;
    }
    return createCookieClient(url, configuration, cookieStore);
}

isolated function createCookieClient(string url, ClientConfiguration configuration, CookieStore? cookieStore) returns HttpClient|ClientError {
    var cookieConfigVal = configuration.cookieConfig;
    if (cookieConfigVal is CookieConfig) {
        if (!cookieConfigVal.enabled) {
            return createDefaultClient(url, configuration);
        }
        if (configuration.cache.enabled) {
            var httpCachingClient = createHttpCachingClient(url, configuration, configuration.cache);
            if (httpCachingClient is HttpClient) {
                return new CookieClient(url, cookieConfigVal, httpCachingClient, cookieStore);
            }
            return httpCachingClient;
        }
        var httpSecureClient = createHttpSecureClient(url, configuration);
        if (httpSecureClient is HttpClient) {
            return new CookieClient(url, cookieConfigVal, httpSecureClient, cookieStore);
        }
        return httpSecureClient;
    }
    return createDefaultClient(url, configuration);
}

isolated function createDefaultClient(string url, ClientConfiguration configuration) returns HttpClient|ClientError {
    if (configuration.cache.enabled) {
        return createHttpCachingClient(url, configuration, configuration.cache);
    }
    return createHttpSecureClient(url, configuration);
}

isolated function processResponse(Response|ClientError result, TargetType targetType) returns @tainted
        Response|PayloadType|ClientError {
    if (targetType is typedesc<Response> || result is ClientError) {
        return result;
    }
    Response response = <Response> checkpanic result;
    int statusCode = response.statusCode;
    if (400 <= statusCode && statusCode <= 599) {
        string reasonPhrase = response.reasonPhrase;
        map<string[]> headers = getHeaders(response);
        anydata|error payload = getPayload(response);
        if (payload is error) {
            if (payload is NoContentError) {
                return createResponseError(statusCode, reasonPhrase, headers);
            }
            return error PayloadBindingError("http:ApplicationResponseError creation failed: " + statusCode.toString() +
                " response payload extraction failed", payload);
        } else {
            return createResponseError(statusCode, reasonPhrase, headers, payload);
        }
    }
    if ((100 <= statusCode && statusCode <= 199) || statusCode == 204 || statusCode == 304) {
        // TODO: improve this to do binding when the payload is available
        return error PayloadBindingError("No payload status code: " + statusCode.toString());
    }
    return performDataBinding(response, targetType);
}

isolated function performDataBinding(Response response, TargetType targetType) returns @tainted PayloadType|ClientError {
    if (targetType is typedesc<string>) {
        return response.getTextPayload();
    } else if (targetType is typedesc<xml>) {
        return response.getXmlPayload();
    } else if (targetType is typedesc<byte[]>) {
        return response.getBinaryPayload();
    } else if (targetType is typedesc<record {| anydata...; |}>) {
        json payload = check response.getJsonPayload();
        var result = payload.cloneWithType(targetType);
        if (result is error) {
            return createPayloadBindingError(result);
        }
        return <record {| anydata...; |}> checkpanic result;
    } else if (targetType is typedesc<record {| anydata...; |}[]>) {
        json payload = check response.getJsonPayload();
        var result = payload.cloneWithType(targetType);
        if (result is error) {
            return createPayloadBindingError(result);
        }
        return <record {| anydata...; |}[]> checkpanic result;
    } else if (targetType is typedesc<map<json>>) {
        json payload = check response.getJsonPayload();
        return <map<json>> payload;
    } else if (targetType is typedesc<json>) {
        return response.getJsonPayload();
    }
}

isolated function getPayload(Response response) returns anydata|error {
    string|error contentTypeValue = response.getHeader(CONTENT_TYPE);
    string value = "";
    if (contentTypeValue is error) {
        return response.getTextPayload();
    } else {
        value = contentTypeValue;
    }
    var mediaType = mime:getMediaType(value.toLowerAscii());
    if (mediaType is mime:InvalidContentTypeError) {
        return response.getTextPayload();
    } else {
        match (mediaType.primaryType) {
            "application" => {
                match (mediaType.subType) {
                    "json" => {
                        return response.getJsonPayload();
                    }
                    "xml" => {
                        return response.getXmlPayload();
                    }
                    "octet-stream" => {
                        return response.getBinaryPayload();
                    }
                    _ => {
                        return response.getTextPayload();
                    }
                }
            }
            _ => {
                return response.getTextPayload();
            }
        }
    }
}

isolated function getHeaders(Response response) returns map<string[]> {
    map<string[]> headers = {};
    string[] headerKeys = response.getHeaderNames();
    foreach string key in headerKeys {
        string[]|HeaderNotFoundError values = response.getHeaders(key);
        if (values is string[]) {
            headers[key] = values;
        }
    }
    return headers;
}

isolated function createResponseError(int statusCode, string reasonPhrase, map<string[]> headers, anydata body = ())
        returns ClientRequestError|RemoteServerError {
    if (400 <= statusCode && statusCode <= 499) {
        return error ClientRequestError(reasonPhrase, statusCode = statusCode, headers = headers, body = body);
    } else {
        return error RemoteServerError(reasonPhrase, statusCode = statusCode, headers = headers, body = body);
    }
}

isolated function createPayloadBindingError(error result) returns PayloadBindingError {
    string errPrefix = "Payload binding failed: ";
    var errMsg = result.detail()["message"];
    if errMsg is string {
        return error PayloadBindingError(errPrefix + errMsg, result);
    }
    return error PayloadBindingError(errPrefix + result.message(), result);
}<|MERGE_RESOLUTION|>--- conflicted
+++ resolved
@@ -69,7 +69,7 @@
         'class: "org.ballerinalang.net.http.client.actions.HttpClientAction"
     } external;
 
-    private isolated function processPost(@untainted string path, RequestMessage message, TargetType targetType, 
+    private isolated function processPost(@untainted string path, RequestMessage message, TargetType targetType,
             string? mediaType, map<string|string[]>? headers) returns @tainted Response|PayloadType|ClientError {
         Request req = buildRequest(message);
         populateOptions(req, mediaType, headers);
@@ -96,7 +96,7 @@
         'class: "org.ballerinalang.net.http.client.actions.HttpClientAction"
     } external;
 
-    private isolated function processPut(@untainted string path, RequestMessage message, TargetType targetType, 
+    private isolated function processPut(@untainted string path, RequestMessage message, TargetType targetType,
             string? mediaType, map<string|string[]>? headers) returns @tainted Response|PayloadType|ClientError {
         Request req = buildRequest(message);
         populateOptions(req, mediaType, headers);
@@ -123,7 +123,7 @@
         'class: "org.ballerinalang.net.http.client.actions.HttpClientAction"
     } external;
 
-    private isolated function processPatch(@untainted string path, RequestMessage message, TargetType targetType, 
+    private isolated function processPatch(@untainted string path, RequestMessage message, TargetType targetType,
             string? mediaType, map<string|string[]>? headers) returns @tainted Response|PayloadType|ClientError {
         Request req = buildRequest(message);
         populateOptions(req, mediaType, headers);
@@ -150,7 +150,7 @@
         'class: "org.ballerinalang.net.http.client.actions.HttpClientAction"
     } external;
 
-    private isolated function processDelete(@untainted string path, RequestMessage message, TargetType targetType, 
+    private isolated function processDelete(@untainted string path, RequestMessage message, TargetType targetType,
             string? mediaType, map<string|string[]>? headers) returns @tainted Response|PayloadType|ClientError {
         Request req = buildRequest(message);
         populateOptions(req, mediaType, headers);
@@ -189,7 +189,7 @@
         'class: "org.ballerinalang.net.http.client.actions.HttpClientAction"
     } external;
 
-    private isolated function processGet(@untainted string path, map<string|string[]>? headers, TargetType targetType) 
+    private isolated function processGet(@untainted string path, map<string|string[]>? headers, TargetType targetType)
             returns @tainted Response|PayloadType|ClientError {
         Request req = buildRequestWithHeaders(headers);
         Response|ClientError response = self.httpClient->get(path, message = req);
@@ -212,7 +212,7 @@
         'class: "org.ballerinalang.net.http.client.actions.HttpClientAction"
     } external;
 
-    private isolated function processOptions(@untainted string path, map<string|string[]>? headers, TargetType targetType) 
+    private isolated function processOptions(@untainted string path, map<string|string[]>? headers, TargetType targetType)
             returns @tainted Response|PayloadType|ClientError {
         Request req = buildRequestWithHeaders(headers);
         Response|ClientError response = self.httpClient->options(path, message = req);
@@ -240,7 +240,7 @@
     } external;
 
     private isolated function processExecute(@untainted string httpVerb, @untainted string path, RequestMessage message,
-            TargetType targetType, string? mediaType, map<string|string[]>? headers) 
+            TargetType targetType, string? mediaType, map<string|string[]>? headers)
             returns @tainted Response|PayloadType|ClientError {
         Request req = buildRequest(message);
         populateOptions(req, mediaType, headers);
@@ -264,7 +264,7 @@
         'class: "org.ballerinalang.net.http.client.actions.HttpClientAction"
     } external;
 
-    private isolated function processForward(@untainted string path, Request request, TargetType targetType) 
+    private isolated function processForward(@untainted string path, Request request, TargetType targetType)
             returns @tainted Response|PayloadType|ClientError {
         Response|ClientError response = self.httpClient->forward(path, request);
         if (observabilityEnabled && response is Response) {
@@ -493,17 +493,7 @@
      PersistentCookieHandler persistentCookieHandler?;
 |};
 
-<<<<<<< HEAD
 isolated function initialize(string url, ClientConfiguration config, CookieStore? cookieStore) returns HttpClient|ClientError {
-=======
-isolated function initialize(string serviceUrl, ClientConfiguration config, CookieStore? cookieStore) returns HttpClient|ClientError {
-    boolean httpClientRequired = false;
-    string url = serviceUrl;
-    if (url.endsWith("/")) {
-        int lastIndex = url.length() - 1;
-        url = url.substring(0, lastIndex);
-    }
->>>>>>> 79a71ce0
     var cbConfig = config.circuitBreaker;
     if (cbConfig is CircuitBreakerConfig) {
         return createCircuitBreakerClient(url, config, cookieStore);
