--- conflicted
+++ resolved
@@ -55,20 +55,9 @@
     # origin server. Responses received for POST requests invalidate the cached responses for the same resource.
     #
     # + path - Resource path
-<<<<<<< HEAD
-    # + message - HTTP request or any payload of type `string`, `xml`, `json`, `byte[]`
-    #             or `mime:Entity[]`
+    # + message - An HTTP outbound request or any allowed payload
     # + return - The response or an `http:ClientError` if failed to establish the communication with the upstream server
     remote function post(string path, RequestMessage message) returns Response|ClientError {
-=======
-    # + message - An HTTP outbound request or any allowed payload
-    # + targetType - HTTP response or the payload type (`string`, `xml`, `json`, `byte[]`,`record {| anydata...; |}`, or
-    #                `record {| anydata...; |}[]`), which is expected to be returned after data binding
-    # + return - The response or the payload (if the `targetType` is configured) or an `http:ClientError` if failed to
-    #            establish the communication with the upstream server or a data binding failure
-    remote function post(string path, RequestMessage message, TargetType targetType = Response)
-            returns Response|PayloadType|ClientError {
->>>>>>> 3e49b648
         Request req = <Request>message;
         setRequestCacheControlHeader(req);
 
@@ -95,20 +84,9 @@
     # origin server. In addition, PUT requests invalidate the currently stored responses for the given path.
     #
     # + path - Resource path
-<<<<<<< HEAD
-    # + message - An optional HTTP request or any payload of type `string`, `xml`, `json`, `byte[]`
-    #             or `mime:Entity[]`
+    # + message - An HTTP outbound request or any allowed payload
     # + return - The response or an `http:ClientError` if failed to establish the communication with the upstream server
     remote function put(string path, RequestMessage message) returns @tainted Response|ClientError {
-=======
-    # + message - An HTTP outbound request or any allowed payload
-    # + targetType - HTTP response or the payload type (`string`, `xml`, `json`, `byte[]`,`record {| anydata...; |}`, or
-    #                `record {| anydata...; |}[]`), which is expected to be returned after data binding
-    # + return - The response or the payload (if the `targetType` is configured) or an `http:ClientError` if failed to
-    #            establish the communication with the upstream server or a data binding failure
-    remote function put(string path, RequestMessage message, TargetType targetType = Response)
-            returns @tainted Response|PayloadType|ClientError {
->>>>>>> 3e49b648
         Request req = <Request>message;
         setRequestCacheControlHeader(req);
 
@@ -124,20 +102,9 @@
     #
     # + httpMethod - HTTP method to be used for the request
     # + path - Resource path
-<<<<<<< HEAD
-    # + message - An HTTP request or any payload of type `string`, `xml`, `json`, `byte[]`
-    #             or `mime:Entity[]`
+    # + message - An HTTP outbound request or any allowed payload
     # + return - The response or an `http:ClientError` if failed to establish the communication with the upstream server
     remote function execute(string httpMethod, string path, RequestMessage message) returns @tainted Response|ClientError {
-=======
-    # + message - An HTTP outbound request or any allowed payload
-    # + targetType - HTTP response or the payload type (`string`, `xml`, `json`, `byte[]`,`record {| anydata...; |}`, or
-    #                `record {| anydata...; |}[]`), which is expected to be returned after data binding
-    # + return - The response or the payload (if the `targetType` is configured) or an `http:ClientError` if failed to
-    #            establish the communication with the upstream server or a data binding failure
-    remote function execute(string httpMethod, string path, RequestMessage message,
-            TargetType targetType = Response) returns @tainted Response|PayloadType|ClientError {
->>>>>>> 3e49b648
         Request request = <Request>message;
         setRequestCacheControlHeader(request);
 
@@ -157,20 +124,9 @@
     # the origin server. Responses received for PATCH requests invalidate the cached responses for the same resource.
     #
     # + path - Resource path
-<<<<<<< HEAD
-    # + message - An HTTP request or any payload of type `string`, `xml`, `json`, `byte[]`
-    #             or `mime:Entity[]`
+    # + message - An HTTP outbound request or any allowed payload
     # + return - The response or an `http:ClientError` if failed to establish the communication with the upstream server
     remote function patch(string path, RequestMessage message) returns @tainted Response|ClientError {
-=======
-    # + message - An HTTP outbound request or any allowed payload
-    # + targetType - HTTP response or the payload type (`string`, `xml`, `json`, `byte[]`,`record {| anydata...; |}`, or
-    #                `record {| anydata...; |}[]`), which is expected to be returned after data binding
-    # + return - The response or the payload (if the `targetType` is configured) or an `http:ClientError` if failed to
-    #            establish the communication with the upstream server or a data binding failure
-    remote function patch(string path, RequestMessage message, TargetType targetType = Response)
-            returns @tainted Response|PayloadType|ClientError {
->>>>>>> 3e49b648
         Request req = <Request>message;
         setRequestCacheControlHeader(req);
 
@@ -185,20 +141,9 @@
     # origin server. Responses received for DELETE requests invalidate the cached responses for the same resource.
     #
     # + path - Resource path
-<<<<<<< HEAD
-    # + message - An HTTP request or any payload of type `string`, `xml`, `json`, `byte[]`
-    #             or `mime:Entity[]`
+    # + message - An HTTP outbound request or any allowed payload
     # + return - The response or an `http:ClientError` if failed to establish the communication with the upstream server
     remote function delete(string path, RequestMessage message = ()) returns @tainted Response|ClientError {
-=======
-    # + message - An optional HTTP outbound request or any allowed payload
-    # + targetType - HTTP response or the payload type (`string`, `xml`, `json`, `byte[]`,`record {| anydata...; |}`, or
-    #                `record {| anydata...; |}[]`), which is expected to be returned after data binding
-    # + return - The response or the payload (if the `targetType` is configured) or an `http:ClientError` if failed to
-    #            establish the communication with the upstream server or a data binding failure
-    remote function delete(string path, RequestMessage message = (), TargetType targetType = Response)
-            returns @tainted Response|PayloadType|ClientError {
->>>>>>> 3e49b648
         Request req = <Request>message;
         setRequestCacheControlHeader(req);
 
@@ -213,20 +158,9 @@
     # response cannot be found will the request be directed to the origin server.
     #
     # + path - Request path
-<<<<<<< HEAD
-    # + message - An optional HTTP request or any payload of type `string`, `xml`, `json`, `byte[]`
-    #             or `mime:Entity[]`
+    # + message - An optinal HTTP outbound request or any allowed payload
     # + return - The response or an `http:ClientError` if failed to establish the communication with the upstream server
     remote function get(string path, RequestMessage message = ()) returns @tainted Response|ClientError {
-=======
-    # + message - An optional HTTP outbound request or any allowed payload
-    # + targetType - HTTP response or the payload type (`string`, `xml`, `json`, `byte[]`,`record {| anydata...; |}`, or
-    #                `record {| anydata...; |}[]`), which is expected to be returned after data binding
-    # + return - The response or the payload (if the `targetType` is configured) or an `http:ClientError` if failed to
-    #            establish the communication with the upstream server or a data binding failure
-    remote function get(string path, RequestMessage message = (), TargetType targetType = Response)
-            returns @tainted Response|PayloadType|ClientError {
->>>>>>> 3e49b648
         Request req = <Request>message;
         setRequestCacheControlHeader(req);
         return getCachedResponse(self.cache, self.httpClient, req, HTTP_GET, path, self.cacheConfig.isShared, false);
@@ -236,20 +170,9 @@
     # origin server. Responses received for OPTIONS requests invalidate the cached responses for the same resource.
     #
     # + path - Request path
-<<<<<<< HEAD
-    # + message - An optional HTTP request or any payload of type `string`, `xml`, `json`, `byte[]`
-    #             or `mime:Entity[]`
+    # + message - An optional HTTP outbound request or any allowed payload
     # + return - The response or an `http:ClientError` if failed to establish the communication with the upstream server
     remote function options(string path, RequestMessage message = ()) returns @tainted Response|ClientError {
-=======
-    # + message - An optional HTTP outbound request or any allowed payload
-    # + targetType - HTTP response or the payload type (`string`, `xml`, `json`, `byte[]`,`record {| anydata...; |}`, or
-    #                `record {| anydata...; |}[]`), which is expected to be returned after data binding
-    # + return - The response or the payload (if the `targetType` is configured) or an `http:ClientError` if failed to
-    #            establish the communication with the upstream server or a data binding failure
-    remote function options(string path, RequestMessage message = (), TargetType targetType = Response)
-            returns @tainted Response|PayloadType|ClientError {
->>>>>>> 3e49b648
         Request req = <Request>message;
         setRequestCacheControlHeader(req);
 
