--- conflicted
+++ resolved
@@ -157,20 +157,9 @@
     # function of the underlying HTTP remote functions provider.
     #
     # + path - Resource path
-<<<<<<< HEAD
-    # + message - A Request or any payload of type `string`, `xml`, `json`, `byte[]`
-    #             or `mime:Entity[]`
+    # + message - An HTTP outbound request or any allowed payload
     # + return - The response or an `http:ClientError` if failed to establish the communication with the upstream server
     remote function post(string path, RequestMessage message) returns Response|ClientError {
-=======
-    # + message - An HTTP outbound request or any allowed payload
-    # + targetType - HTTP response or the payload type (`string`, `xml`, `json`, `byte[]`,`record {| anydata...; |}`, or
-    #                `record {| anydata...; |}[]`), which is expected to be returned after data binding
-    # + return - The response or the payload (if the `targetType` is configured) or an `http:ClientError` if failed to
-    #            establish the communication with the upstream server or a data binding failure
-    remote function post(string path, RequestMessage message, TargetType targetType = Response)
-            returns Response|PayloadType|ClientError {
->>>>>>> 3e49b648
         CircuitBreakerInferredConfig cbic = self.circuitBreakerInferredConfig;
         self.currentCircuitState = updateCircuitState(self.circuitHealth, self.currentCircuitState, cbic);
 
@@ -206,20 +195,9 @@
     # function of the underlying HTTP remote functions provider.
     #
     # + path - Resource path
-<<<<<<< HEAD
-    # + message - A Request or any payload of type `string`, `xml`, `json`, `byte[]`
-    #             or `mime:Entity[]`
+    # + message - An HTTP outbound request or any allowed payload
     # + return - The response or an `http:ClientError` if failed to establish the communication with the upstream server
     remote function put(string path, RequestMessage message) returns @tainted Response|ClientError {
-=======
-    # + message - An HTTP outbound request or any allowed payload
-    # + targetType - HTTP response or the payload type (`string`, `xml`, `json`, `byte[]`,`record {| anydata...; |}`, or
-    #                `record {| anydata...; |}[]`), which is expected to be returned after data binding
-    # + return - The response or the payload (if the `targetType` is configured) or an `http:ClientError` if failed to
-    #            establish the communication with the upstream server or a data binding failure
-    remote function put(string path, RequestMessage message, TargetType targetType = Response)
-            returns @tainted Response|PayloadType|ClientError {
->>>>>>> 3e49b648
         CircuitBreakerInferredConfig cbic = self.circuitBreakerInferredConfig;
         self.currentCircuitState = updateCircuitState(self.circuitHealth, self.currentCircuitState, cbic);
 
@@ -237,20 +215,9 @@
     #
     # + httpVerb - HTTP verb to be used for the request
     # + path - Resource path
-<<<<<<< HEAD
-    # + message - A Request or any payload of type `string`, `xml`, `json`, `byte[]` or
-    #             `mime:Entity[]`
+    # + message - An HTTP outbound request or any allowed payload
     # + return - The response or an `http:ClientError` if failed to establish the communication with the upstream server
     remote function execute(string httpVerb, string path, RequestMessage message) returns @tainted Response|ClientError {
-=======
-    # + message - An HTTP outbound request or any allowed payload
-    # + targetType - HTTP response or the payload type (`string`, `xml`, `json`, `byte[]`,`record {| anydata...; |}`, or
-    #                `record {| anydata...; |}[]`), which is expected to be returned after data binding
-    # + return - The response or the payload (if the `targetType` is configured) or an `http:ClientError` if failed to
-    #            establish the communication with the upstream server or a data binding failure
-    remote function execute(string httpVerb, string path, RequestMessage message, TargetType targetType = Response)
-            returns @tainted Response|PayloadType|ClientError {
->>>>>>> 3e49b648
         CircuitBreakerInferredConfig cbic = self.circuitBreakerInferredConfig;
         self.currentCircuitState = updateCircuitState(self.circuitHealth, self.currentCircuitState, cbic);
 
@@ -267,20 +234,9 @@
     # function of the underlying HTTP remote functions provider.
     #
     # + path - Resource path
-<<<<<<< HEAD
-    # + message - A Request or any payload of type `string`, `xml`, `json`, `byte[]` or
-    #             `mime:Entity[]`
+    # + message - An HTTP outbound request or any allowed payload
     # + return - The response or an `http:ClientError` if failed to establish the communication with the upstream server
     remote function patch(string path, RequestMessage message) returns @tainted Response|ClientError {
-=======
-    # + message - An HTTP outbound request or any allowed payload
-    # + targetType - HTTP response or the payload type (`string`, `xml`, `json`, `byte[]`,`record {| anydata...; |}`, or
-    #                `record {| anydata...; |}[]`), which is expected to be returned after data binding
-    # + return - The response or the payload (if the `targetType` is configured) or an `http:ClientError` if failed to
-    #            establish the communication with the upstream server or a data binding failure
-    remote function patch(string path, RequestMessage message, TargetType targetType = Response)
-            returns @tainted Response|PayloadType|ClientError {
->>>>>>> 3e49b648
         CircuitBreakerInferredConfig cbic = self.circuitBreakerInferredConfig;
         self.currentCircuitState = updateCircuitState(self.circuitHealth, self.currentCircuitState, cbic);
 
@@ -297,20 +253,9 @@
     # function of the underlying HTTP remote functions provider.
     #
     # + path - Resource path
-<<<<<<< HEAD
-    # + message - A Request or any payload of type `string`, `xml`, `json`, `byte[]` or
-    #             `mime:Entity[]`
+    # + message - An optional HTTP outbound request or any allowed payload
     # + return - The response or an `http:ClientError` if failed to establish the communication with the upstream server
     remote function delete(string path, RequestMessage message = ()) returns @tainted Response|ClientError {
-=======
-    # + message - An optional HTTP outbound request or any allowed payload
-    # + targetType - HTTP response or the payload type (`string`, `xml`, `json`, `byte[]`,`record {| anydata...; |}`, or
-    #                `record {| anydata...; |}[]`), which is expected to be returned after data binding
-    # + return - The response or the payload (if the `targetType` is configured) or an `http:ClientError` if failed to
-    #            establish the communication with the upstream server or a data binding failure
-    remote function delete(string path, RequestMessage message = (), TargetType targetType = Response)
-            returns @tainted Response|PayloadType|ClientError {
->>>>>>> 3e49b648
         CircuitBreakerInferredConfig cbic = self.circuitBreakerInferredConfig;
         self.currentCircuitState = updateCircuitState(self.circuitHealth, self.currentCircuitState, cbic);
 
@@ -327,20 +272,9 @@
     # function of the underlying HTTP remote functions provider.
     #
     # + path - Resource path
-<<<<<<< HEAD
-    # + message - An optional HTTP request or any payload of type `string`, `xml`, `json`, `byte[]`
-    #             or `mime:Entity[]`
+    # + message - An optional HTTP outbound request or any allowed payload
     # + return - The response or an `http:ClientError` if failed to establish the communication with the upstream server
     remote function get(string path, RequestMessage message = ()) returns @tainted Response|ClientError {
-=======
-    # + message - An optional HTTP outbound request or any allowed payload
-    # + targetType - HTTP response or the payload type (`string`, `xml`, `json`, `byte[]`,`record {| anydata...; |}`, or
-    #                `record {| anydata...; |}[]`), which is expected to be returned after data binding
-    # + return - The response or the payload (if the `targetType` is configured) or an `http:ClientError` if failed to
-    #            establish the communication with the upstream server or a data binding failure
-    remote function get(string path, RequestMessage message = (), TargetType targetType = Response)
-            returns @tainted Response|PayloadType|ClientError {
->>>>>>> 3e49b648
         CircuitBreakerInferredConfig cbic = self.circuitBreakerInferredConfig;
         self.currentCircuitState = updateCircuitState(self.circuitHealth, self.currentCircuitState, cbic);
 
@@ -357,20 +291,9 @@
     # function of the underlying HTTP remote functions provider.
     #
     # + path - Resource path
-<<<<<<< HEAD
-    # + message - An optional HTTP Request or any payload of type `string`, `xml`, `json`, `byte[]`
-    #             or `mime:Entity[]`
+    # + message - An optional HTTP outbound request or any allowed payload
     # + return - The response or an `http:ClientError` if failed to establish the communication with the upstream server
     remote function options(string path, RequestMessage message = ()) returns @tainted Response|ClientError {
-=======
-    # + message - An optional HTTP outbound request or any allowed payload
-    # + targetType - HTTP response or the payload type (`string`, `xml`, `json`, `byte[]`,`record {| anydata...; |}`, or
-    #                `record {| anydata...; |}[]`), which is expected to be returned after data binding
-    # + return - The response or the payload (if the `targetType` is configured) or an `http:ClientError` if failed to
-    #            establish the communication with the upstream server or a data binding failure
-    remote function options(string path, RequestMessage message = (), TargetType targetType = Response)
-            returns @tainted Response|PayloadType|ClientError {
->>>>>>> 3e49b648
         CircuitBreakerInferredConfig cbic = self.circuitBreakerInferredConfig;
         self.currentCircuitState = updateCircuitState(self.circuitHealth, self.currentCircuitState, cbic);
 
