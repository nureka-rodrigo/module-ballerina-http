--- conflicted
+++ resolved
@@ -56,20 +56,8 @@
     #            establish the communication with the upstream server or a data binding failure
     remote function post(string path, RequestMessage message, TargetType targetType = Response)
             returns Response|PayloadType|ClientError {
-<<<<<<< HEAD
-        Request req = <Request>message;
-        req = check prepareSecureRequest(req, self.config);
-        var result = check self.httpClient->post(path, req);
-        Response res = <Response> result;
-        Request? inspection = check doInspection(req, res, self.config);
-        if (inspection is Request) {
-            return self.httpClient->post(path, inspection);
-        }
-        return res;
-=======
         Request req = check enrichRequest(self.clientAuthHandler, <Request>message);
         return self.httpClient->post(path, req);
->>>>>>> 799c70eb
     }
 
     # This wraps the `HttpSecureClient.head()` function of the underlying HTTP remote functions provider. Add relevant authentication
@@ -97,20 +85,8 @@
     #            establish the communication with the upstream server or a data binding failure
     remote function put(string path, RequestMessage message, TargetType targetType = Response)
             returns @tainted Response|PayloadType|ClientError {
-<<<<<<< HEAD
-        Request req = <Request>message;
-        req = check prepareSecureRequest(req, self.config);
-        var result = check self.httpClient->put(path, req);
-        Response res = <Response> result;
-        Request? inspection = check doInspection(req, res, self.config);
-        if (inspection is Request) {
-            return self.httpClient->put(path, inspection);
-        }
-        return res;
-=======
         Request req = check enrichRequest(self.clientAuthHandler, <Request>message);
         return self.httpClient->put(path, req);
->>>>>>> 799c70eb
     }
 
     # This wraps the `HttpSecureClient.execute()` function of the underlying HTTP remote functions provider. Add relevant authentication
@@ -126,20 +102,8 @@
     #            establish the communication with the upstream server or a data binding failure
     remote function execute(string httpVerb, string path, RequestMessage message, TargetType targetType = Response)
             returns @tainted Response|PayloadType|ClientError {
-<<<<<<< HEAD
-        Request req = <Request>message;
-        req = check prepareSecureRequest(req, self.config);
-        var result = check self.httpClient->execute(httpVerb, path, req);
-        Response res = <Response> result;
-        Request? inspection = check doInspection(req, res, self.config);
-        if (inspection is Request) {
-            return self.httpClient->execute(httpVerb, path, inspection);
-        }
-        return res;
-=======
         Request req = check enrichRequest(self.clientAuthHandler, <Request>message);
         return self.httpClient->execute(httpVerb, path, req);
->>>>>>> 799c70eb
     }
 
     # This wraps the `HttpSecureClient.patch()` function of the underlying HTTP remote functions provider. Add relevant authentication
@@ -154,20 +118,8 @@
     #            establish the communication with the upstream server or a data binding failure
     remote function patch(string path, RequestMessage message, TargetType targetType = Response)
             returns @tainted Response|PayloadType|ClientError {
-<<<<<<< HEAD
-        Request req = <Request>message;
-        req = check prepareSecureRequest(req, self.config);
-        var result = check self.httpClient->patch(path, req);
-        Response res = <Response> result;
-        Request? inspection = check doInspection(req, res, self.config);
-        if (inspection is Request) {
-            return self.httpClient->patch(path, inspection);
-        }
-        return res;
-=======
         Request req = check enrichRequest(self.clientAuthHandler, <Request>message);
         return self.httpClient->patch(path, req);
->>>>>>> 799c70eb
     }
 
     # This wraps the `HttpSecureClient.delete()` function of the underlying HTTP remote functions provider. Add relevant authentication
@@ -182,20 +134,8 @@
     #            establish the communication with the upstream server or a data binding failure
     remote function delete(string path, RequestMessage message = (), TargetType targetType = Response)
             returns @tainted Response|PayloadType|ClientError {
-<<<<<<< HEAD
-        Request req = <Request>message;
-        req = check prepareSecureRequest(req, self.config);
-        var result = check self.httpClient->delete(path, req);
-        Response res = <Response> result;
-        Request? inspection = check doInspection(req, res, self.config);
-        if (inspection is Request) {
-            return self.httpClient->delete(path, inspection);
-        }
-        return res;
-=======
         Request req = check enrichRequest(self.clientAuthHandler, <Request>message);
         return self.httpClient->delete(path, req);
->>>>>>> 799c70eb
     }
 
     # This wraps the `HttpSecureClient.get()` function of the underlying HTTP remote functions provider. Add relevant authentication
@@ -210,20 +150,8 @@
     #            establish the communication with the upstream server or a data binding failure
     remote function get(string path, RequestMessage message = (), TargetType targetType = Response)
             returns @tainted Response|PayloadType|ClientError {
-<<<<<<< HEAD
-        Request req = <Request>message;
-        req = check prepareSecureRequest(req, self.config);
-        var result = check self.httpClient->get(path, message = req);
-        Response res = <Response> result;
-        Request? inspection = check doInspection(req, res, self.config);
-        if (inspection is Request) {
-            return self.httpClient->get(path, message = inspection);
-        }
-        return res;
-=======
         Request req = check enrichRequest(self.clientAuthHandler, <Request>message);
         return self.httpClient->get(path, message = req);
->>>>>>> 799c70eb
     }
 
     # This wraps the `HttpSecureClient.options()` function of the underlying HTTP remote functions provider. Add relevant authentication
@@ -238,20 +166,8 @@
     #            establish the communication with the upstream server or a data binding failure
     remote function options(string path, RequestMessage message = (), TargetType targetType = Response)
             returns @tainted Response|PayloadType|ClientError {
-<<<<<<< HEAD
-        Request req = <Request>message;
-        req = check prepareSecureRequest(req, self.config);
-        var result = check self.httpClient->options(path, message = req);
-        Response res = <Response> result;
-        Request? inspection = check doInspection(req, res, self.config);
-        if (inspection is Request) {
-            return self.httpClient->options(path, message = inspection);
-        }
-        return res;
-=======
         Request req = check enrichRequest(self.clientAuthHandler, <Request>message);
         return self.httpClient->options(path, message = req);
->>>>>>> 799c70eb
     }
 
     # This wraps the `HttpSecureClient.forward()` function of the underlying HTTP remote functions provider. Add relevant authentication
@@ -265,20 +181,8 @@
     #            establish the communication with the upstream server or a data binding failure
     remote function forward(string path, Request request, TargetType targetType = Response)
             returns @tainted Response|PayloadType|ClientError {
-<<<<<<< HEAD
-        Request req = request;
-        req = check prepareSecureRequest(request, self.config);
-        var result = check self.httpClient->forward(path, request);
-        Response res = <Response> result;
-        Request? inspection = check doInspection(req, res, self.config);
-        if (inspection is Request) {
-            return self.httpClient->forward(path, inspection);
-        }
-        return res;
-=======
         Request req = check enrichRequest(self.clientAuthHandler, request);
         return self.httpClient->forward(path, req);
->>>>>>> 799c70eb
     }
 
     # This wraps the `HttpSecureClient.submit()` function of the underlying HTTP remote functions provider. Add relevant authentication
