// Copyright (c) 2020 WSO2 Inc. (http://www.wso2.org) All Rights Reserved.
//
// WSO2 Inc. licenses this file to you under the Apache License,
// Version 2.0 (the "License"); you may not use this file except
// in compliance with the License.
// You may obtain a copy of the License at
//
// http://www.apache.org/licenses/LICENSE-2.0
//
// Unless required by applicable law or agreed to in writing,
// software distributed under the License is distributed on an
// "AS IS" BASIS, WITHOUT WARRANTIES OR CONDITIONS OF ANY
// KIND, either express or implied. See the License for the
// specific language governing permissions and limitations
// under the License.

import ballerina/lang.'string as strings;
import ballerina/lang.'xml as xmllib;
import ballerina/mime;
import ballerina/test;
import http;

listener http:Listener dataBindingEP = new(databindingTest);
http:Client dataBindingClient = new("http://localhost:" + databindingTest.toString());

type Person record {|
    string name;
    int age;
|};

type Stock record {|
    int id;
    float price;
|};

service echo on dataBindingEP {

    @http:ResourceConfig {
        body: "person"
    }
    resource function body1(http:Caller caller, http:Request req, string person) {
        json responseJson = { "Person": person };
        checkpanic caller->respond(<@untainted json> responseJson);
    }

    @http:ResourceConfig {
        methods: ["POST"],
        path: "/body2/{key}",
        body: "person"
    }
    resource function body2(http:Caller caller, http:Request req, string key, string person) {
        json responseJson = { Key: key, Person: person };
        checkpanic caller->respond(<@untainted json> responseJson);
    }

    @http:ResourceConfig {
        methods: ["GET", "POST"],
        body: "person"
    }
    resource function body3(http:Caller caller, http:Request req, json person) {
        json|error val1 = person.name;
        json|error val2 = person.team;
        json name = val1 is json ? val1 : ();
        json team = val2 is json ? val2 : ();
        checkpanic caller->respond(<@untainted> { Key: name, Team: team });
    }

    @http:ResourceConfig {
        methods: ["POST"],
        body: "person"
    }
    resource function body4(http:Caller caller, http:Request req, xml person) {
        xmllib:Element elem = <xmllib:Element> person;
        string name = <@untainted string> elem.getName();
        string team = <@untainted string> (person/*).toString();
        checkpanic caller->respond({ Key: name, Team: team });
    }

    @http:ResourceConfig {
        methods: ["POST"],
        body: "person"
    }
    resource function body5(http:Caller caller, http:Request req, byte[] person) {
        http:Response res = new;
        var name = <@untainted> strings:fromBytes(person);
        if (name is string) {
            res.setJsonPayload({ Key: name });
        } else {
            res.setTextPayload("Error occurred while byte array to string conversion");
            res.statusCode = 500;
        }
        checkpanic caller->respond(res);
    }

    @http:ResourceConfig {
        methods: ["POST"],
        body: "person"
    }
    resource function body6(http:Caller caller, http:Request req, Person person) {
        string name = <@untainted string> person.name;
        int age = <@untainted int> person.age;
        checkpanic caller->respond({ Key: name, Age: age });
    }

    @http:ResourceConfig {
        methods: ["POST"],
        body: "person"
    }
    resource function body7(http:Caller caller, http:Request req, Stock person) {
        checkpanic caller->respond();
    }

    @http:ResourceConfig {
        methods: ["POST"],
        body: "persons"
    }
    resource function body8(http:Caller caller, http:Request req, Person[] persons) {
        var jsonPayload = persons.cloneWithType(json);
        if (jsonPayload is json) {
            checkpanic caller->respond(<@untainted json> jsonPayload);
        } else {
            checkpanic caller->respond(<@untainted string> jsonPayload.message());
        }
    }
}

//Test data binding with string payload
@test:Config {}
function testDataBindingWithStringPayload() {
    http:Request req = new;
    req.setTextPayload("WSO2");
    var response = dataBindingClient->post("/echo/body1", req);
    if (response is http:Response) {
        assertJsonPayload(response.getJsonPayload(), {Person:"WSO2"});
    } else {
        test:assertFail(msg = "Found unexpected output type: " + response.message());
    }
}

//Test data binding when path param exists
@test:Config {}
function testDataBindingWhenPathParamExist() {
    http:Request req = new;
    req.setTextPayload("WSO2");
    var response = dataBindingClient->post("/echo/body2/hello", req);
    if (response is http:Response) {
        assertJsonValue(response.getJsonPayload(), "Key", "hello");
        assertJsonValue(response.getJsonPayload(), "Person", "WSO2");
    } else {
        test:assertFail(msg = "Found unexpected output type" + response.message());
    }
}

//Test data binding with JSON payload
@test:Config {}
function testDataBindingWithJSONPayload() {
    http:Request req = new;
    req.setJsonPayload({name:"WSO2", team:"ballerina"});
    var response = dataBindingClient->post("/echo/body3", req);
    if (response is http:Response) {
        assertJsonValue(response.getJsonPayload(), "Key", "WSO2");
        assertJsonValue(response.getJsonPayload(), "Team", "ballerina");
    } else {
        test:assertFail(msg = "Found unexpected output type" + response.message());
    }
}

//Test data binding with XML payload
@test:Config {}
function testDataBindingWithXMLPayload() {
    http:Request req = new;
    xml content = xml `<name>WSO2</name>`;
    req.setXmlPayload(content);
    var response = dataBindingClient->post("/echo/body4", req);
    if (response is http:Response) {
        assertJsonValue(response.getJsonPayload(), "Key", "name");
        assertJsonValue(response.getJsonPayload(), "Team", "WSO2");
    } else {
        test:assertFail(msg = "Found unexpected output type" + response.message());
    }
}

//Test data binding with binary payload
@test:Config {}
function testDataBindingWithBinaryPayload() {
    http:Request req = new;
    req.setBinaryPayload("WSO2".toBytes());
    var response = dataBindingClient->post("/echo/body5", req);
    if (response is http:Response) {
        assertJsonValue(response.getJsonPayload(), "Key", "WSO2");
    } else {
        test:assertFail(msg = "Found unexpected output type" + response.message());
    }
}

//Test data binding with global custom struct
@test:Config {}
function testDataBindingWithGlobalStruct() {
    http:Request req = new;
    req.setJsonPayload({name:"wso2",age:12});
    var response = dataBindingClient->post("/echo/body6", req);
    if (response is http:Response) {
        assertJsonValue(response.getJsonPayload(), "Key", "wso2");
        assertJsonValue(response.getJsonPayload(), "Age", 12);
    } else {
        test:assertFail(msg = "Found unexpected output type" + response.message());
    }
<<<<<<< HEAD
=======
}

//Test data binding with an array of records
@test:Config {}
function testDataBindingWithRecordArray() {
    http:Request req = new;
    req.setJsonPayload([{name:"wso2",age:12}, {name:"ballerina",age:3}]);
    var response = dataBindingClient->post("/echo/body8", req);
    if (response is http:Response) {
        json expected = [{name:"wso2",age:12}, {name:"ballerina",age:3}];
        assertJsonPayload(response.getJsonPayload(), expected);
    } else {
        test:assertFail(msg = "Found unexpected output type" + response.message());
    }
}

//Test data binding without content-type header
@test:Config {}
function testDataBindingWithoutContentType() {
    http:Request req = new;
    req.setTextPayload("WSO2");
    var response = dataBindingClient->post("/echo/body1", req);
    if (response is http:Response) {
        assertJsonValue(response.getJsonPayload(), "Person", "WSO2");
    } else {
        test:assertFail(msg = "Found unexpected output type" + response.message());
    }
}

//Test data binding with incompatible content-type
@test:Config {}
function testDataBindingIncompatibleJSONPayloadType() {
    http:Request req = new;
    req.setJsonPayload({name:"WSO2", team:"EI"});
    req.setHeader(mime:CONTENT_TYPE, mime:TEXT_PLAIN);
    var response = dataBindingClient->post("/echo/body3", req);
    if (response is http:Response) {
        assertJsonValue(response.getJsonPayload(), "Key", "WSO2");
        assertJsonValue(response.getJsonPayload(), "Team", "EI");
    } else {
        test:assertFail(msg = "Found unexpected output type" + response.message());
    }
}

//Test data binding with compatible but type different payload
@test:Config {}
function testDataBindingCompatiblePayload() {
    http:Request req = new;
    req.setJsonPayload({name:"WSO2", team:"ballerina"});
    req.setHeader(mime:CONTENT_TYPE, mime:TEXT_PLAIN);
    var response = dataBindingClient->post("/echo/body5", req);
    if (response is http:Response) {
        json expected = {name:"WSO2", team:"ballerina"};
        assertJsonValue(response.getJsonPayload(), "Key", expected.toJsonString());
    } else {
        test:assertFail(msg = "Found unexpected output type" + response.message());
    }
}

//Test data binding without a payload
@test:Config {}
function testDataBindingWithoutPayload() {
    http:Request req = new;
    var response = dataBindingClient->get("/echo/body1");
    if (response is http:Response) {
        test:assertEquals(response.statusCode, 400, msg = "Found unexpected output");
        assertTextPayload(response.getTextPayload(), "data binding failed: error String payload is null");
    } else {
        test:assertFail(msg = "Found unexpected output type" + response.message());
    }
}

@test:Config {}
function testDataBindingIncompatibleXMLPayload() {
    http:Request req = new;
    req.setJsonPayload({name:"WSO2", team:"ballerina"});
    var response = dataBindingClient->post("/echo/body4", req);
    if (response is http:Response) {
        test:assertEquals(response.statusCode, 400, msg = "Found unexpected output");
        assertTrueTextPayload(response.getTextPayload(), "data binding failed: error failed to create xml: Unexpected character");
    } else {
        test:assertFail(msg = "Found unexpected output type" + response.message());
    }
}

@test:Config {}
function testDataBindingIncompatibleStructPayload() {
    http:Request req = new;
    req.setTextPayload("ballerina");
    var response = dataBindingClient->post("/echo/body6", req);
    if (response is http:Response) {
        test:assertEquals(response.statusCode, 400, msg = "Found unexpected output");
        assertTrueTextPayload(response.getTextPayload(), "data binding failed: unrecognized token 'ballerina'");
    } else {
        test:assertFail(msg = "Found unexpected output type" + response.message());
    }
}

@test:Config {}
function testDataBindingWithEmptyJsonPayload() {
    http:Request req = new;
    var response = dataBindingClient->get("/echo/body3");
    if (response is http:Response) {
        assertJsonValue(response.getJsonPayload(), "Key", ());
        assertJsonValue(response.getJsonPayload(), "Team", ());
    } else {
        test:assertFail(msg = "Found unexpected output type" + response.message());
    }
}

@test:Config {}
function testDataBindingStructWithNoMatchingContent() {
    http:Request req = new;
    req.setJsonPayload({name:"WSO2", team:8});
    var response = dataBindingClient->post("/echo/body6", req);
    if (response is http:Response) {
        test:assertEquals(response.statusCode, 400, msg = "Found unexpected output");
        assertTextPayload(response.getTextPayload(), "data binding failed: error {ballerina/lang.typedesc}" +
            "ConversionError message='map<json>' value cannot be converted to 'http_tests:Person'");
    } else {
        test:assertFail(msg = "Found unexpected output type" + response.message());
    }
}

@test:Config {}
function testDataBindingStructWithInvalidTypes() {
    http:Request req = new;
    req.setJsonPayload({name:"WSO2", team:8});
    var response = dataBindingClient->post("/echo/body7", req);
    if (response is http:Response) {
        test:assertEquals(response.statusCode, 400, msg = "Found unexpected output");
        assertTextPayload(response.getTextPayload(), "data binding failed: error {ballerina/lang.typedesc}" +
            "ConversionError message='map<json>' value cannot be converted to 'http_tests:Stock'");
    } else {
        test:assertFail(msg = "Found unexpected output type" + response.message());
    }
}

@test:Config {}
function testDataBindingWithRecordArrayNegative() {
    http:Request req = new;
    req.setJsonPayload([{name:"wso2",team:12}, {lang:"ballerina",age:3}]);
    var response = dataBindingClient->post("/echo/body8", req);
    if (response is http:Response) {
        test:assertEquals(response.statusCode, 400, msg = "Found unexpected output");
        assertTextPayload(response.getTextPayload(), "data binding failed: error {ballerina/lang.typedesc}" +
            "ConversionError message='json[]' value cannot be converted to 'http_tests:Person[]'");
    } else {
        test:assertFail(msg = "Found unexpected output type" + response.message());
    }
>>>>>>> c9b85080
}<|MERGE_RESOLUTION|>--- conflicted
+++ resolved
@@ -205,8 +205,6 @@
     } else {
         test:assertFail(msg = "Found unexpected output type" + response.message());
     }
-<<<<<<< HEAD
-=======
 }
 
 //Test data binding with an array of records
@@ -357,5 +355,4 @@
     } else {
         test:assertFail(msg = "Found unexpected output type" + response.message());
     }
->>>>>>> c9b85080
 }