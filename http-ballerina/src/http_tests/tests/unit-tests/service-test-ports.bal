// Copyright (c) 2020 WSO2 Inc. (http://www.wso2.org) All Rights Reserved.
//
// WSO2 Inc. licenses this file to you under the Apache License,
// Version 2.0 (the "License"); you may not use this file except
// in compliance with the License.
// You may obtain a copy of the License at
//
// http://www.apache.org/licenses/LICENSE-2.0
//
// Unless required by applicable law or agreed to in writing,
// software distributed under the License is distributed on an
// "AS IS" BASIS, WITHOUT WARRANTIES OR CONDITIONS OF ANY
// KIND, either express or implied. See the License for the
// specific language governing permissions and limitations
// under the License.

<<<<<<< HEAD
const int requestTest = 9000;
const int requestTest2 = 9093;

=======
>>>>>>> 6b4eeb93
const int databindingTest = 9001;
const int producesConsumesTest = 9002;
const int uriMatrixParamMatchingTest = 9003;
const int uriTemplateTest1 = 9004;
const int uriTemplateTest2 = 9005;
const int uriTemplateDefaultTest1 = 9006;
const int uriTemplateDefaultTest2 = 9007;
const int uriTemplateDefaultTest3 = 9008;
<<<<<<< HEAD
=======
const int uriTemplateMatchingTest = 9009;
>>>>>>> 6b4eeb93

const int virtualHostTest = 9010;<|MERGE_RESOLUTION|>--- conflicted
+++ resolved
@@ -14,12 +14,9 @@
 // specific language governing permissions and limitations
 // under the License.
 
-<<<<<<< HEAD
 const int requestTest = 9000;
 const int requestTest2 = 9093;
 
-=======
->>>>>>> 6b4eeb93
 const int databindingTest = 9001;
 const int producesConsumesTest = 9002;
 const int uriMatrixParamMatchingTest = 9003;
@@ -28,9 +25,6 @@
 const int uriTemplateDefaultTest1 = 9006;
 const int uriTemplateDefaultTest2 = 9007;
 const int uriTemplateDefaultTest3 = 9008;
-<<<<<<< HEAD
-=======
 const int uriTemplateMatchingTest = 9009;
->>>>>>> 6b4eeb93
 
 const int virtualHostTest = 9010;