// Copyright (c) 2020 WSO2 Inc. (http://www.wso2.org) All Rights Reserved.
//
// WSO2 Inc. licenses this file to you under the Apache License,
// Version 2.0 (the "License"); you may not use this file except
// in compliance with the License.
// You may obtain a copy of the License at
//
// http://www.apache.org/licenses/LICENSE-2.0
//
// Unless required by applicable law or agreed to in writing,
// software distributed under the License is distributed on an
// "AS IS" BASIS, WITHOUT WARRANTIES OR CONDITIONS OF ANY
// KIND, either express or implied.  See the License for the
// specific language governing permissions and limitations
// under the License.

import ballerina/log;
import ballerina/time;

<<<<<<< HEAD
isolated function getValidationResponse(HttpClient httpClient, Request req, Response cachedResponse, HttpCache cache,
                               time:Time currentT, string path, string httpMethod, boolean isFreshResponse)
=======
function getValidationResponse(HttpClient httpClient, Request req, Response cachedResponse, HttpCache cache,
                               time:Utc currentT, string path, string httpMethod, boolean isFreshResponse)
>>>>>>> 73630d30
                                                                                returns @tainted Response|ClientError {
    // If the no-cache directive is set, always validate the response before serving
    if (isFreshResponse) {
        log:printDebug("Sending validation request for a fresh response");
    } else {
        log:printDebug("Sending validation request for a stale response");
    }

    var response = sendValidationRequest(httpClient, path, req, cachedResponse);

    if (response is ClientError) {
        // Based on https://tools.ietf.org/html/rfc7234#section-4.2.4
        // This behaviour is based on the fact that currently error structs are returned only
        // if the connection is refused or the connection times out.
        // TODO: Verify that this behaviour is valid: returning a fresh response when 'no-cache' is present and
        // origin server couldn't be reached.
        updateResponseTimestamps(cachedResponse, currentT, time:utcNow());
        setAgeHeader(<@untainted> cachedResponse);

        if (!isFreshResponse) {
            // If the origin server cannot be reached and a fresh response is unavailable, serve a stale
            // response (unless it is prohibited through a directive).
            cachedResponse.setHeader(WARNING, WARNING_111_REVALIDATION_FAILED);
            log:printDebug("Cannot reach origin server. Serving a stale response");
        } else {
            log:printDebug("Cannot reach origin server. Serving a fresh response");
        }

        return response;
    }

    Response validationResponse = <Response> checkpanic response;

    log:printDebug("Response for validation request received");

    // Based on https://tools.ietf.org/html/rfc7234#section-4.3.3
    if (validationResponse.statusCode == STATUS_NOT_MODIFIED) {
        return handle304Response(validationResponse, cachedResponse, cache, path, httpMethod);
    } else if (validationResponse.statusCode >= 500 && validationResponse.statusCode < 600) {
        // May forward the response or act as if the origin server failed to respond and serve a
        // stored response
        // TODO: Make the above mentioned behaviour user-configurable
        return validationResponse;
    } else {
        // Forward the received response and replace the stored responses
        validationResponse.requestTime = currentT;
        if (req.cacheControl is RequestCacheControl) {
            cache.put(getCacheKey(httpMethod, path), req.cacheControl, validationResponse);
        }
        log:printDebug("Received a full response. Storing it in cache and forwarding to the client");
        return validationResponse;
    }
}

// Based https://tools.ietf.org/html/rfc7234#section-4.3.1
isolated function sendValidationRequest(HttpClient httpClient, string path, Request originalRequest, Response cachedResponse)
                                returns @tainted Response|ClientError {
    // Set the precondition headers only if the user hasn't explicitly set them.
    boolean userProvidedINMHeader = originalRequest.hasHeader(IF_NONE_MATCH);
    if (!userProvidedINMHeader && cachedResponse.hasHeader(ETAG)) {
        originalRequest.setHeader(IF_NONE_MATCH, checkpanic cachedResponse.getHeader(ETAG));
    }

    boolean userProvidedIMSHeader = originalRequest.hasHeader(IF_MODIFIED_SINCE);
    if (!userProvidedIMSHeader && cachedResponse.hasHeader(LAST_MODIFIED)) {
        originalRequest.setHeader(IF_MODIFIED_SINCE, checkpanic cachedResponse.getHeader(LAST_MODIFIED));
    }

    // TODO: handle cases where neither of the above 2 headers are present

    var resp = httpClient->forward(path, originalRequest);

    // Have to remove the precondition headers from the request if they weren't user provided.
    if (!userProvidedINMHeader) {
        originalRequest.removeHeader(IF_NONE_MATCH);
    }

    if (!userProvidedIMSHeader) {
        originalRequest.removeHeader(IF_MODIFIED_SINCE);
    }
    return resp;
}

// Based on https://tools.ietf.org/html/rfc7234#section-4.3.4
isolated function handle304Response(Response validationResponse, Response cachedResponse, HttpCache cache, string path,
                           string httpMethod) returns @tainted Response|ClientError {
    string|error etag = validationResponse.getHeader(ETAG);
    if (etag is string) {
        if (isAStrongValidator(etag)) {
            // Assuming ETags are the only strong validators
            Response[] matchingCachedResponses = cache.getAllByETag(getCacheKey(httpMethod, path), etag);

            foreach var resp in matchingCachedResponses {
                updateResponse(resp, <@untainted> validationResponse);
            }
            log:printDebug("304 response received, with a strong validator. Response(s) updated");
            return cachedResponse;
        } else if (hasAWeakValidator(validationResponse, etag)) {
            // The weak validator should be either an ETag or a last modified date. Precedence given to ETag
            Response[] matchingCachedResponses = cache.getAllByWeakETag(getCacheKey(httpMethod, path), etag);

            foreach var resp in matchingCachedResponses {
                updateResponse(resp, validationResponse);
            }
            log:printDebug("304 response received, with a weak validator. Response(s) updated");
            return cachedResponse;
        }
    }

    // Not checking the ETag in validation since it's already checked above.
    // TODO: Need to check whether cachedResponse is the only matching response
    if (!cachedResponse.hasHeader(ETAG) && !cachedResponse.hasHeader(LAST_MODIFIED) &&
                                                        !validationResponse.hasHeader(LAST_MODIFIED)) {
        log:printDebug("304 response received and stored response do not have validators. Updating the stored response.");
        updateResponse(<@untainted> cachedResponse, validationResponse);
    }

    log:printDebug("304 response received, but stored responses were not updated.");
    // TODO: Check if this behaviour is the expected one
    return cachedResponse;
}

// Based on https://tools.ietf.org/html/rfc7234#section-4.3.4
isolated function hasAWeakValidator(Response validationResponse, string etag) returns boolean {
    return (validationResponse.hasHeader(LAST_MODIFIED) || !isAStrongValidator(etag));
}

// Based on https://tools.ietf.org/html/rfc7234#section-4.3.4
isolated function isAStrongValidator(string etag) returns boolean {
    // TODO: Consider cases where Last-Modified can also be treated as a strong validator as per
    // https://tools.ietf.org/html/rfc7232#section-2.2.2
    if (!etag.startsWith(WEAK_VALIDATOR_TAG)) {
        return true;
    }

    return false;
}<|MERGE_RESOLUTION|>--- conflicted
+++ resolved
@@ -17,13 +17,8 @@
 import ballerina/log;
 import ballerina/time;
 
-<<<<<<< HEAD
 isolated function getValidationResponse(HttpClient httpClient, Request req, Response cachedResponse, HttpCache cache,
-                               time:Time currentT, string path, string httpMethod, boolean isFreshResponse)
-=======
-function getValidationResponse(HttpClient httpClient, Request req, Response cachedResponse, HttpCache cache,
                                time:Utc currentT, string path, string httpMethod, boolean isFreshResponse)
->>>>>>> 73630d30
                                                                                 returns @tainted Response|ClientError {
     // If the no-cache directive is set, always validate the response before serving
     if (isFreshResponse) {
