// Copyright (c) 2019 WSO2 Inc. (http://www.wso2.org) All Rights Reserved.
//
// WSO2 Inc. licenses this file to you under the Apache License,
// Version 2.0 (the "License"); you may not use this file except
// in compliance with the License.
// You may obtain a copy of the License at
//
// http://www.apache.org/licenses/LICENSE-2.0
//
// Unless required by applicable law or agreed to in writing,
// software distributed under the License is distributed on an
// "AS IS" BASIS, WITHOUT WARRANTIES OR CONDITIONS OF ANY
// KIND, either express or implied.  See the License for the
// specific language governing permissions and limitations
// under the License.

<<<<<<< HEAD
import ballerina/lang.'int as ints;
import ballerina/lang.'string as strings;
import ballerina/log;
import ballerina/regex;
=======
import ballerina/lang.'string as strings;
>>>>>>> 238492d2
import ballerina/time;

# The options to be used when initializing the `http:Cookie`.
#
# + path - URI path to which the cookie belongs
# + domain - Host to which the cookie will be sent
# + maxAge - Maximum lifetime of the cookie represented as the number of seconds until the cookie expires
# + expires - Maximum lifetime of the cookie represented as the date and time at which the cookie expires
# + httpOnly - Cookie is sent only to HTTP requests
# + secure - Cookie is sent only to secure channels
# + createdTime - At what time the cookie was created
# + lastAccessedTime - Last-accessed time of the cookie
# + hostOnly - Cookie is sent only to the requested host
public type CookieOptions record {|
    string path?;
    string domain?;
    string expires?;
    int maxAge = 0;
    boolean httpOnly = false;
    boolean secure = false;
    time:Utc createdTime = time:utcNow();
    time:Utc lastAccessedTime = time:utcNow();
    boolean hostOnly = false;
|};

# Represents a Cookie.
# 
# + name - Name of the cookie
# + value - Value of the cookie
# + path - URI path to which the cookie belongs
# + domain - Host to which the cookie will be sent
# + maxAge - Maximum lifetime of the cookie represented as the number of seconds until the cookie expires
# + expires - Maximum lifetime of the cookie represented as the date and time at which the cookie expires
# + httpOnly - Cookie is sent only to HTTP requests
# + secure - Cookie is sent only to secure channels
# + createdTime - At what time the cookie was created
# + lastAccessedTime - Last-accessed time of the cookie
# + hostOnly - Cookie is sent only to the requested host
public readonly class Cookie {

    public string name;
    public string value;
    public string? path;
    public string? domain;
    public string? expires;
    public int maxAge;
    public boolean httpOnly;
    public boolean secure;
    public time:Utc createdTime;
    public time:Utc lastAccessedTime;
    public boolean hostOnly;

    # Initializes the `http:Cookie` object.
    #
    # + name - Name of the `http:Cookie`
    # + value - Value of the `http:Cookie`
    # + config - The options to be used when initializing the `http:Cookie`
    public isolated function init(string name, string value, *CookieOptions options) {
        self.name = name.trim();
        self.value = value.trim();
        var domain = options?.domain;
        if (domain is string) {
            domain = domain.trim().toLowerAscii();
            if (domain.startsWith(".")) {
                domain = domain.substring(1, domain.length());
            }
            if (domain.endsWith(".")) {
                domain = domain.substring(0, domain.length() - 1);
            }
            self.domain = domain;
        } else {
            self.domain = ();
        }
        var path = options?.path;
        if (path is string) {
            self.path = path.trim();
        } else {
            self.path = ();
        }
        var expires = options?.expires;
        if (expires is string) {
            expires = expires.trim();
            time:Utc|error t1 = utcFromString(expires, "yyyy-MM-dd HH:mm:ss");
            if (t1 is time:Utc) {
                string|error timeString = utcToString(t1, "E, dd MMM yyyy HH:mm:ss");
                if (timeString is string) {
                    self.expires = timeString + "GMT";
                } else {
                    self.expires = expires;
                }
            } else {
                self.expires = expires;
            }
        } else {
            self.expires = ();
        }
        self.maxAge = options.maxAge;
        self.httpOnly = options.httpOnly;
        self.secure = options.secure;
        self.createdTime = options.createdTime;
        self.lastAccessedTime = options.lastAccessedTime;
        self.hostOnly = options.hostOnly;
    }

    # Checks the persistence of the cookie.
    #
    # + return  - `false` if the cookie will be discarded at the end of the "session" or else `true`.
    public isolated function isPersistent() returns boolean {
        if (self.expires is () && self.maxAge == 0) {
            return false;
        }
        return true;
    }

    # Checks the validity of the attributes of the cookie.
    #
    # + return  - `true` if the attributes of the cookie are in the correct format or else an `http:InvalidCookieError`
    public isolated function isValid() returns boolean|InvalidCookieError {
        if (self.name == "") {
            return error InvalidCookieError("Invalid name: Name cannot be empty");
        }
        if (self.value == "") {
            return error InvalidCookieError("Invalid value: Value cannot be empty");
        }
        var domain = self.domain;
        if (domain is string) {
            if (domain == "") {
                return error InvalidCookieError("Invalid domain: Domain cannot be empty");
            }
        }
        var path = self.path;
        if (path is string) {
<<<<<<< HEAD
            path = path.trim();
=======
>>>>>>> 238492d2
            if (path == "" || !path.startsWith("/") || strings:includes(path, "?")) {
                return error InvalidCookieError("Invalid path: Path is not in correct format");
            }
        }
        var expires = self.expires;
        if (expires is string && !expires.endsWith("GMT") && !toGmtFormat(expires)) {
            return error InvalidCookieError("Invalid time: Expiry-time is not in yyyy-mm-dd hh:mm:ss format");
        }
        if (self.maxAge < 0) {
            return error InvalidCookieError("Invalid max-age: Max Age can not be less than zero");
        }
        return true;
    }

    # Gets the Cookie object in its string representation to be used in the ‘Set-Cookie’ header of the response.
    #
    # + return  - The string value of the ‘http:Cookie’
    public isolated function toStringValue() returns string {
        string setCookieHeaderValue = "";
        var tempName = self.name;
        var tempValue = self.value;
        setCookieHeaderValue = appendNameValuePair(setCookieHeaderValue, tempName, tempValue);
        string? temp = self.domain;
        if (temp is string) {
            setCookieHeaderValue = appendNameValuePair(setCookieHeaderValue, DOMAIN_ATTRIBUTE, temp);
        }
        temp = self.path;
        if (temp is string) {
            setCookieHeaderValue = appendNameValuePair(setCookieHeaderValue, PATH_ATTRIBUTE, temp);
        }
        temp = self.expires;
        if (temp is string) {
            setCookieHeaderValue = appendNameValuePair(setCookieHeaderValue, EXPIRES_ATTRIBUTE, temp);
        }
        if (self.maxAge > 0) {
            setCookieHeaderValue = appendNameIntValuePair(setCookieHeaderValue, MAX_AGE_ATTRIBUTE, self.maxAge);
        }
        if (self.httpOnly) {
            setCookieHeaderValue = appendOnlyName(setCookieHeaderValue, HTTP_ONLY_ATTRIBUTE);
        }
        if (self.secure) {
            setCookieHeaderValue = appendOnlyName(setCookieHeaderValue, SECURE_ATTRIBUTE);
        }
        setCookieHeaderValue = setCookieHeaderValue.substring(0, setCookieHeaderValue.length() - 2);
        return setCookieHeaderValue;
    }
}

// Converts the cookie's expiry time into the GMT format.
isolated function toGmtFormat(string expires) returns boolean {
    // TODO check this formatter with new time API
    time:Utc|error t1 = utcFromString(expires, "yyyy-MM-dd HH:mm:ss");
    if (t1 is time:Utc) {
        string|error timeString = utcToString(t1, "E, dd MMM yyyy HH:mm:ss");
        if (timeString is string) {
            return true;
        }
    }
    return false;
}

const string DOMAIN_ATTRIBUTE = "Domain";
const string PATH_ATTRIBUTE = "Path";
const string EXPIRES_ATTRIBUTE = "Expires";
const string MAX_AGE_ATTRIBUTE = "Max-Age";
const string HTTP_ONLY_ATTRIBUTE = "HttpOnly";
const string SECURE_ATTRIBUTE = "Secure";
const EQUALS = "=";
const SPACE = " ";
const SEMICOLON = ";";

isolated function appendNameValuePair(string setCookieHeaderValue, string name, string value) returns string {
    return setCookieHeaderValue + name + EQUALS + value + SEMICOLON + SPACE;
}

isolated function appendOnlyName(string setCookieHeaderValue, string name) returns string {
    return setCookieHeaderValue + name + SEMICOLON + SPACE;
}

isolated function appendNameIntValuePair(string setCookieHeaderValue, string name, int value) returns string {
    return setCookieHeaderValue + name + EQUALS + value.toString() + SEMICOLON + SPACE;
<<<<<<< HEAD
}

// Returns the cookie object from the string value of the "Set-Cookie" header.
function parseSetCookieHeader(string cookieStringValue) returns Cookie {
    string cookieValue = cookieStringValue;
    string[] result = regex:split(cookieValue, SEMICOLON + SPACE);
    string[] nameValuePair = regex:split(result[0], EQUALS);
    Cookie cookie = new (nameValuePair[0], nameValuePair[1]);
    foreach var item in result {
        nameValuePair = regex:split(item, EQUALS);
        match nameValuePair[0] {
            DOMAIN_ATTRIBUTE => {
                cookie.domain = nameValuePair[1];
            }
            PATH_ATTRIBUTE => {
                cookie.path = nameValuePair[1];
            }
            MAX_AGE_ATTRIBUTE => {
                int|error age = ints:fromString(nameValuePair[1]);
                if (age is int) {
                    cookie.maxAge = age;
                }
            }
            EXPIRES_ATTRIBUTE => {
                cookie.expires = nameValuePair[1];
            }
            SECURE_ATTRIBUTE => {
                cookie.secure = true;
            }
            HTTP_ONLY_ATTRIBUTE => {
                cookie.httpOnly = true;
            }
        }
    }
    return cookie;
}

// Returns an array of cookie objects from the string value of the "Cookie" header.
function parseCookieHeader(string cookieStringValue) returns Cookie[] {
    Cookie[] cookiesInRequest = [];
    string cookieValue = cookieStringValue;
    string[] nameValuePairs = regex:split(cookieValue, SEMICOLON + SPACE);
    foreach var item in nameValuePairs {
        if (regex:matches(item, "^([^=]+)=.*$")) {
            string[] nameValue = regex:split(item, EQUALS);
            Cookie cookie;
            if (nameValue.length() > 1) {
                cookie = new (nameValue[0], nameValue[1]);
            } else {
                cookie = new (nameValue[0], "");
            }
            cookiesInRequest.push(cookie);
        } else {
            log:printError("Invalid cookie: " + item + ", which must be in the format as [{name}=].");
        }
    }
    return cookiesInRequest;
}

// Returns a value to be used for sorting an array of cookies in order to create the "Cookie" header in the request.
// This value is returned according to the rules in [RFC-6265](https://tools.ietf.org/html/rfc6265#section-5.4).
function comparator(Cookie c1, Cookie c2) returns int {
    var cookiePath1 = c1.path;
    var cookiePath2 = c2.path;
    int l1 = 0;
    int l2 = 0;
    if (cookiePath1 is string) {
        l1 = cookiePath1.length();
    }
    if (cookiePath2 is string) {
        l2 = cookiePath2.length();
    }
    if (l1 != l2) {
        return l2 - l1;
    }
    return c1.createdTime.time - c2.createdTime.time;
=======
>>>>>>> 238492d2
}<|MERGE_RESOLUTION|>--- conflicted
+++ resolved
@@ -14,14 +14,7 @@
 // specific language governing permissions and limitations
 // under the License.
 
-<<<<<<< HEAD
-import ballerina/lang.'int as ints;
 import ballerina/lang.'string as strings;
-import ballerina/log;
-import ballerina/regex;
-=======
-import ballerina/lang.'string as strings;
->>>>>>> 238492d2
 import ballerina/time;
 
 # The options to be used when initializing the `http:Cookie`.
@@ -154,10 +147,6 @@
         }
         var path = self.path;
         if (path is string) {
-<<<<<<< HEAD
-            path = path.trim();
-=======
->>>>>>> 238492d2
             if (path == "" || !path.startsWith("/") || strings:includes(path, "?")) {
                 return error InvalidCookieError("Invalid path: Path is not in correct format");
             }
@@ -239,83 +228,4 @@
 
 isolated function appendNameIntValuePair(string setCookieHeaderValue, string name, int value) returns string {
     return setCookieHeaderValue + name + EQUALS + value.toString() + SEMICOLON + SPACE;
-<<<<<<< HEAD
-}
-
-// Returns the cookie object from the string value of the "Set-Cookie" header.
-function parseSetCookieHeader(string cookieStringValue) returns Cookie {
-    string cookieValue = cookieStringValue;
-    string[] result = regex:split(cookieValue, SEMICOLON + SPACE);
-    string[] nameValuePair = regex:split(result[0], EQUALS);
-    Cookie cookie = new (nameValuePair[0], nameValuePair[1]);
-    foreach var item in result {
-        nameValuePair = regex:split(item, EQUALS);
-        match nameValuePair[0] {
-            DOMAIN_ATTRIBUTE => {
-                cookie.domain = nameValuePair[1];
-            }
-            PATH_ATTRIBUTE => {
-                cookie.path = nameValuePair[1];
-            }
-            MAX_AGE_ATTRIBUTE => {
-                int|error age = ints:fromString(nameValuePair[1]);
-                if (age is int) {
-                    cookie.maxAge = age;
-                }
-            }
-            EXPIRES_ATTRIBUTE => {
-                cookie.expires = nameValuePair[1];
-            }
-            SECURE_ATTRIBUTE => {
-                cookie.secure = true;
-            }
-            HTTP_ONLY_ATTRIBUTE => {
-                cookie.httpOnly = true;
-            }
-        }
-    }
-    return cookie;
-}
-
-// Returns an array of cookie objects from the string value of the "Cookie" header.
-function parseCookieHeader(string cookieStringValue) returns Cookie[] {
-    Cookie[] cookiesInRequest = [];
-    string cookieValue = cookieStringValue;
-    string[] nameValuePairs = regex:split(cookieValue, SEMICOLON + SPACE);
-    foreach var item in nameValuePairs {
-        if (regex:matches(item, "^([^=]+)=.*$")) {
-            string[] nameValue = regex:split(item, EQUALS);
-            Cookie cookie;
-            if (nameValue.length() > 1) {
-                cookie = new (nameValue[0], nameValue[1]);
-            } else {
-                cookie = new (nameValue[0], "");
-            }
-            cookiesInRequest.push(cookie);
-        } else {
-            log:printError("Invalid cookie: " + item + ", which must be in the format as [{name}=].");
-        }
-    }
-    return cookiesInRequest;
-}
-
-// Returns a value to be used for sorting an array of cookies in order to create the "Cookie" header in the request.
-// This value is returned according to the rules in [RFC-6265](https://tools.ietf.org/html/rfc6265#section-5.4).
-function comparator(Cookie c1, Cookie c2) returns int {
-    var cookiePath1 = c1.path;
-    var cookiePath2 = c2.path;
-    int l1 = 0;
-    int l2 = 0;
-    if (cookiePath1 is string) {
-        l1 = cookiePath1.length();
-    }
-    if (cookiePath2 is string) {
-        l2 = cookiePath2.length();
-    }
-    if (l1 != l2) {
-        return l2 - l1;
-    }
-    return c1.createdTime.time - c2.createdTime.time;
-=======
->>>>>>> 238492d2
 }