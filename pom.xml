--- conflicted
+++ resolved
@@ -19,11 +19,7 @@
     <parent>
         <groupId>org.wso2.transport.http</groupId>
         <artifactId>http-parent</artifactId>
-<<<<<<< HEAD
-        <version>6.0.124-SNAPSHOT</version>
-=======
         <version>6.0.125-SNAPSHOT</version>
->>>>>>> 8cd8a20c
         <relativePath>../../pom.xml</relativePath>
     </parent>
 
