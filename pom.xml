--- conflicted
+++ resolved
@@ -19,11 +19,7 @@
     <parent>
         <groupId>org.wso2.transport.http</groupId>
         <artifactId>http-parent</artifactId>
-<<<<<<< HEAD
         <version>6.1.0-SNAPSHOT</version>
-=======
-        <version>6.0.301-SNAPSHOT</version>
->>>>>>> 4de07114
         <relativePath>../../pom.xml</relativePath>
     </parent>
 
@@ -141,18 +137,6 @@
             <groupId>com.mashape.unirest</groupId>
             <artifactId>unirest-java</artifactId>
             <scope>test</scope>
-        </dependency>
-        <dependency>
-            <groupId>javax.xml.bind</groupId>
-            <artifactId>jaxb-api</artifactId>
-        </dependency>
-        <dependency>
-            <groupId>com.sun.xml.bind</groupId>
-            <artifactId>jaxb-core</artifactId>
-        </dependency>
-        <dependency>
-            <groupId>com.sun.xml.bind</groupId>
-            <artifactId>jaxb-impl</artifactId>
         </dependency>
     </dependencies>
 
