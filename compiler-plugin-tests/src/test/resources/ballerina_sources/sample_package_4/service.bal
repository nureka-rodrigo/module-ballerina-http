--- conflicted
+++ resolved
@@ -270,7 +270,6 @@
         return "done";
     }
 
-<<<<<<< HEAD
     // builtin subtypes
     resource function post dbXmlElement(@http:Payload xml:Element abc) returns string {
         return "done";
@@ -314,9 +313,9 @@
 
     resource function post dbIntUnsigned8(@http:Payload int:Unsigned8 abc) returns string {
         return "done";
-=======
+    }
+
     resource function post dbRecordWithObjectNegative(@http:Payload RequestBody abc) returns string {
         return "done"; //error
->>>>>>> 2582eafa
     }
 }