/*
 * Copyright (c) 2021, WSO2 Inc. (http://www.wso2.org) All Rights Reserved.
 *
 * WSO2 Inc. licenses this file to you under the Apache License,
 * Version 2.0 (the "License"); you may not use this file except
 * in compliance with the License.
 * You may obtain a copy of the License at
 *
 *    http://www.apache.org/licenses/LICENSE-2.0
 *
 * Unless required by applicable law or agreed to in writing,
 * software distributed under the License is distributed on an
 * "AS IS" BASIS, WITHOUT WARRANTIES OR CONDITIONS OF ANY
 * KIND, either express or implied. See the License for the
 * specific language governing permissions and limitations
 * under the License.
 */

package io.ballerina.stdlib.http.compiler;

import io.ballerina.projects.DiagnosticResult;
import io.ballerina.projects.Package;
import io.ballerina.projects.PackageCompilation;
import io.ballerina.projects.ProjectEnvironmentBuilder;
import io.ballerina.projects.directory.BuildProject;
import io.ballerina.projects.environment.Environment;
import io.ballerina.projects.environment.EnvironmentBuilder;
import io.ballerina.tools.diagnostics.Diagnostic;
import io.ballerina.tools.diagnostics.DiagnosticSeverity;
import org.testng.Assert;
import org.testng.annotations.Test;

import java.nio.file.Path;
import java.nio.file.Paths;

import static io.ballerina.stdlib.http.compiler.CompilerPluginTestConstants.HTTP_102;
import static io.ballerina.stdlib.http.compiler.CompilerPluginTestConstants.HTTP_106;
import static io.ballerina.stdlib.http.compiler.CompilerPluginTestConstants.HTTP_108;
import static io.ballerina.stdlib.http.compiler.CompilerPluginTestConstants.HTTP_109;
import static io.ballerina.stdlib.http.compiler.CompilerPluginTestConstants.HTTP_110;
import static io.ballerina.stdlib.http.compiler.CompilerPluginTestConstants.HTTP_111;
import static io.ballerina.stdlib.http.compiler.CompilerPluginTestConstants.HTTP_112;
import static io.ballerina.stdlib.http.compiler.CompilerPluginTestConstants.HTTP_113;
import static io.ballerina.stdlib.http.compiler.CompilerPluginTestConstants.HTTP_114;
import static io.ballerina.stdlib.http.compiler.CompilerPluginTestConstants.HTTP_115;
import static io.ballerina.stdlib.http.compiler.CompilerPluginTestConstants.HTTP_118;
import static io.ballerina.stdlib.http.compiler.CompilerPluginTestConstants.HTTP_125;
import static io.ballerina.stdlib.http.compiler.CompilerPluginTestConstants.HTTP_127;
import static io.ballerina.stdlib.http.compiler.CompilerPluginTestConstants.HTTP_129;
import static io.ballerina.stdlib.http.compiler.CompilerPluginTestConstants.HTTP_132;
import static io.ballerina.stdlib.http.compiler.CompilerPluginTestConstants.HTTP_134;
import static io.ballerina.stdlib.http.compiler.CompilerPluginTestConstants.HTTP_135;
import static io.ballerina.stdlib.http.compiler.CompilerPluginTestConstants.HTTP_140;
import static io.ballerina.stdlib.http.compiler.CompilerPluginTestConstants.HTTP_144;
import static io.ballerina.stdlib.http.compiler.CompilerPluginTestConstants.HTTP_146;
import static io.ballerina.stdlib.http.compiler.CompilerPluginTestConstants.HTTP_147;
import static io.ballerina.stdlib.http.compiler.CompilerPluginTestConstants.HTTP_148;
import static io.ballerina.stdlib.http.compiler.CompilerPluginTestConstants.HTTP_149;
import static io.ballerina.stdlib.http.compiler.CompilerPluginTestConstants.HTTP_150;

/**
 * This class includes tests for Ballerina Http compiler plugin.
 */
public class CompilerPluginTest {

    private static final Path RESOURCE_DIRECTORY = Paths.get("src", "test", "resources", "ballerina_sources")
            .toAbsolutePath();
    private static final Path DISTRIBUTION_PATH = Paths.get("../", "target", "ballerina-runtime")
            .toAbsolutePath();

    private static final String REMOTE_METHODS_NOT_ALLOWED = "remote methods are not allowed in http:Service";

    private Package loadPackage(String path) {
        Path projectDirPath = RESOURCE_DIRECTORY.resolve(path);
        BuildProject project = BuildProject.load(getEnvironmentBuilder(), projectDirPath);
        return project.currentPackage();
    }

    private static ProjectEnvironmentBuilder getEnvironmentBuilder() {
        Environment environment = EnvironmentBuilder.getBuilder().setBallerinaHome(DISTRIBUTION_PATH).build();
        return ProjectEnvironmentBuilder.getBuilder(environment);
    }

    private void assertError(DiagnosticResult diagnosticResult, int index, String message, String code) {
        Diagnostic diagnostic = (Diagnostic) diagnosticResult.errors().toArray()[index];
        Assert.assertEquals(diagnostic.diagnosticInfo().messageFormat(), message);
        if (code != null) {
            Assert.assertEquals(diagnostic.diagnosticInfo().code(), code);
        }
    }

    private void assertTrue(DiagnosticResult diagnosticResult, int index, String message, String code) {
        Diagnostic diagnostic = (Diagnostic) diagnosticResult.errors().toArray()[index];
        Assert.assertTrue(diagnostic.diagnosticInfo().messageFormat().contains(message));
        Assert.assertEquals(diagnostic.diagnosticInfo().code(), code);
    }

    private void assertErrorPosition(DiagnosticResult diagnosticResult, int index, String lineRange) {
        Diagnostic diagnostic = (Diagnostic) diagnosticResult.errors().toArray()[index];
        Assert.assertEquals(diagnostic.location().lineRange().toString(), lineRange);
    }

    @Test
    public void testInvalidMethodTypes() {
        Package currentPackage = loadPackage("sample_package_1");
        PackageCompilation compilation = currentPackage.getCompilation();
        DiagnosticResult diagnosticResult = compilation.diagnosticResult();
        long availableErrors = diagnosticResult.diagnostics().stream()
                .filter(r -> r.diagnosticInfo().severity().equals(DiagnosticSeverity.ERROR)).count();
        Assert.assertEquals(availableErrors, 3);
        diagnosticResult.diagnostics().forEach(result -> {
            if (result.diagnosticInfo().severity().equals(DiagnosticSeverity.ERROR)) {
                Assert.assertEquals(result.diagnosticInfo().messageFormat(), REMOTE_METHODS_NOT_ALLOWED);
                Assert.assertEquals(result.diagnosticInfo().code(), CompilerPluginTestConstants.HTTP_101);
            }
        });
    }

    @Test
    public void testInValidReturnTypes() {
        Package currentPackage = loadPackage("sample_package_2");
        PackageCompilation compilation = currentPackage.getCompilation();
        DiagnosticResult diagnosticResult = compilation.diagnosticResult();
        Assert.assertEquals(diagnosticResult.errorCount(), 3);
        assertError(diagnosticResult, 0, "invalid resource method return type: expected " +
                "'anydata|http:Response|http:StatusCodeResponse|error', but found 'error[]'", HTTP_102);
        assertError(diagnosticResult, 1, "invalid resource method return type: expected 'anydata|http:Response" +
                "|http:StatusCodeResponse|error', but found 'map<http:Client>'", HTTP_102);
        assertError(diagnosticResult, 2, "invalid resource method return type: expected " +
                "'anydata|http:Response|http:StatusCodeResponse|error', but found 'readonly & error[]'", HTTP_102);
    }

    @Test
    public void testInValidAnnotations() {
        Package currentPackage = loadPackage("sample_package_3");
        PackageCompilation compilation = currentPackage.getCompilation();
        DiagnosticResult diagnosticResult = compilation.diagnosticResult();
        Assert.assertEquals(diagnosticResult.errorCount(), 1);
        assertError(diagnosticResult, 0, "invalid resource method annotation type: expected 'http:ResourceConfig', " +
                "but found 'test:Config '", CompilerPluginTestConstants.HTTP_103);
    }

    @Test
    public void testInValidInputPayloadArgs() {
        Package currentPackage = loadPackage("sample_package_4");
        PackageCompilation compilation = currentPackage.getCompilation();
        DiagnosticResult diagnosticResult = compilation.diagnosticResult();
        Assert.assertEquals(diagnosticResult.errorCount(), 9);
        assertError(diagnosticResult, 0, "invalid multiple resource parameter annotations for 'abc': expected one of " +
                "the following types: 'http:Payload', 'http:CallerInfo', 'http:Header'", HTTP_108);
        assertError(diagnosticResult, 1, "invalid usage of payload annotation for a non entity body " +
                "resource : 'get'. Use an accessor that supports entity body", HTTP_129);
        assertError(diagnosticResult, 2, "invalid usage of payload annotation for a non entity body " +
                "resource : 'head'. Use an accessor that supports entity body", HTTP_129);
        assertError(diagnosticResult, 3, "invalid usage of payload annotation for a non entity body resource" +
                " : 'options'. Use an accessor that supports entity body", HTTP_129);
        assertError(diagnosticResult, 4, "invalid annotation type on param 'a': expected one of the following types: " +
                "'http:Payload', 'http:CallerInfo', 'http:Headers'", CompilerPluginTestConstants.HTTP_104);
        assertTrue(diagnosticResult, 5, "invalid payload parameter type: 'string|ballerina/http:",
                    CompilerPluginTestConstants.HTTP_107);
        assertTrue(diagnosticResult, 6, "incompatible record field type: 'ballerina/mime:",
                   CompilerPluginTestConstants.HTTP_145);
        assertTrue(diagnosticResult, 7, "incompatible record field type: 'ballerina/http:",
                   CompilerPluginTestConstants.HTTP_145);
        assertError(diagnosticResult, 8, "invalid payload parameter type: '[int, string, " +
                "http_test/sample_4:0.1.0:User]'", CompilerPluginTestConstants.HTTP_107);
    }

    @Test
    public void testInValidInputHeaderArgs() {
        Package currentPackage = loadPackage("sample_package_5");
        PackageCompilation compilation = currentPackage.getCompilation();
        DiagnosticResult diagnosticResult = compilation.diagnosticResult();
        Assert.assertEquals(diagnosticResult.errorCount(), 12);
        assertError(diagnosticResult, 0, "invalid union type of header param 'xRate': one of the 'string','int'," +
                "'float','decimal','boolean' types, an array of the above types or a record which consists of the" +
                " above types can only be union with '()'. Eg: string|() or string[]|()", HTTP_110);
        assertError(diagnosticResult, 1, "invalid type of header param 'abc': One of the following types is " +
                "expected: 'string','int','float','decimal','boolean', an array of the above types or a " +
                "record which consists of the above types", HTTP_109);
        assertError(diagnosticResult, 2, "invalid union type of header param 'abc': one of the 'string','int'," +
                "'float','decimal','boolean' types, an array of the above types or a record which consists of " +
                "the above types can only be union with '()'. Eg: string|() or string[]|()", HTTP_110);
        assertError(diagnosticResult, 3, "invalid union type of header param 'abc': one of the 'string','int'," +
                "'float','decimal','boolean' types, an array of the above types or a record which consists of the " +
                "above types can only be union with '()'. Eg: string|() or string[]|()", HTTP_110);
        assertError(diagnosticResult, 4, "rest fields are not allowed for header binding records. Use " +
                "'http:Headers' type to access all headers", HTTP_144);
        assertError(diagnosticResult, 5, "rest fields are not allowed for header binding records. Use " +
                "'http:Headers' type to access all headers", HTTP_144);
        assertError(diagnosticResult, 6, "invalid type of header param 'abc': One of the following types is " +
                "expected: 'string','int','float','decimal','boolean', an array of the above types or a record " +
                "which consists of the above types", HTTP_109);
        assertError(diagnosticResult, 7, "invalid multiple resource parameter annotations for 'abc': expected one of " +
                "the following types: 'http:Payload', 'http:CallerInfo', 'http:Header'", HTTP_108);
        assertError(diagnosticResult, 8, "invalid type of header param 'abc': One of the following types is " +
                "expected: 'string','int','float','decimal','boolean', an array of the above types or a record " +
                "which consists of the above types", HTTP_109);
        assertError(diagnosticResult, 9, "invalid union type of header param 'abc': one of the 'string','int'," +
                "'float','decimal','boolean' types, an array of the above types or a record which consists of the " +
                "above types can only be union with '()'. Eg: string|() or string[]|()", HTTP_110);
        assertError(diagnosticResult, 10, "invalid type of header param 'abc': One of the following types is " +
                "expected: 'string','int','float','decimal','boolean', an array of the above types or a record " +
                "which consists of the above types", HTTP_109);
        assertError(diagnosticResult, 11, "invalid union type of header param 'abc': one of the 'string','int'," +
                "'float','decimal','boolean' types, an array of the above types or a record which consists of the " +
                "above types can only be union with '()'. Eg: string|() or string[]|()", HTTP_110);
    }

    @Test
    public void testInValidCallerInfoArgs() {
        Package currentPackage = loadPackage("sample_package_6");
        PackageCompilation compilation = currentPackage.getCompilation();
        DiagnosticResult diagnosticResult = compilation.diagnosticResult();
        Assert.assertEquals(diagnosticResult.errorCount(), 5);
        String expectedMsg = "invalid resource method return type: can not use 'http:Caller' " +
                "and return 'string' from a resource : expected 'error' or nil";
        assertTrue(diagnosticResult, 0, expectedMsg, HTTP_118);
        assertError(diagnosticResult, 1, "invalid type of caller param 'abc': expected 'http:Caller'",
                HTTP_111);
        assertError(diagnosticResult, 2, "invalid multiple resource parameter annotations for 'abc': expected one of " +
                "the following types: 'http:Payload', 'http:CallerInfo', 'http:Header'", HTTP_108);
        assertTrue(diagnosticResult, 3, expectedMsg, HTTP_118);
        assertError(diagnosticResult, 4, "invalid type of caller param 'abc': expected 'http:Caller'",
                HTTP_111);
    }

    @Test
    public void testInValidNonAnnotatedArgs() {
        Package currentPackage = loadPackage("sample_package_7");
        PackageCompilation compilation = currentPackage.getCompilation();
        DiagnosticResult diagnosticResult = compilation.diagnosticResult();
        Assert.assertEquals(diagnosticResult.errorCount(), 5);
        String expectedMsg = "invalid resource method return type: can not use 'http:Caller' " +
                "and return 'string' from a resource : expected 'error' or nil";
        assertTrue(diagnosticResult, 0, expectedMsg, HTTP_118);
        assertTrue(diagnosticResult, 1, "invalid resource parameter type: 'ballerina/http", HTTP_106);
        assertTrue(diagnosticResult, 2, "invalid resource parameter type: 'ballerina/mime", HTTP_106);
        assertTrue(diagnosticResult, 3, "invalid resource parameter type: 'ballerina/mime", HTTP_106);
        assertTrue(diagnosticResult, 4, "invalid resource parameter type: 'http_test/sample_7", HTTP_106);
    }

    @Test
    public void testInValidQueryInfoArgs() {
        Package currentPackage = loadPackage("sample_package_8");
        PackageCompilation compilation = currentPackage.getCompilation();
        DiagnosticResult diagnosticResult = compilation.diagnosticResult();
        Assert.assertEquals(diagnosticResult.errorCount(), 12);
        assertTrue(diagnosticResult, 0, "invalid resource parameter type: 'ballerina/mime", HTTP_106);
        assertError(diagnosticResult, 1, "invalid union type of query param 'a': 'string', 'int', " +
                "'float', 'boolean', 'decimal', 'map<json>' type or the array types of them can only be union with " +
                "'()'. Eg: string? or int[]?", HTTP_113);
        assertError(diagnosticResult, 2, "invalid union type of query param 'b': 'string', 'int', " +
                "'float', 'boolean', 'decimal', 'map<json>' type or the array types of them can only be union with " +
                "'()'. Eg: string? or int[]?", HTTP_113);
        assertError(diagnosticResult, 3, "invalid union type of query param 'c': 'string', 'int', " +
                "'float', 'boolean', 'decimal', 'map<json>' type or the array types of them can only be union with " +
                "'()'. Eg: string? or int[]?", HTTP_113);
        assertError(diagnosticResult, 4, "invalid type of query param 'd': expected one of the " +
                "'string', 'int', 'float', 'boolean', 'decimal', 'map<json>' types or the array types of them",
                HTTP_112);
        assertTrue(diagnosticResult, 5, "invalid resource parameter type: 'json'",
                HTTP_106);
        assertError(diagnosticResult, 6, "invalid type of query param 'aa': expected one of the " +
                "'string', 'int', 'float', 'boolean', 'decimal', 'map<json>' types or the array types of them",
                HTTP_112);
        assertError(diagnosticResult, 7, "invalid type of query param 'a': expected one of the " +
                "'string', 'int', 'float', 'boolean', 'decimal', 'map<json>' types or the array types of them",
                HTTP_112);
        assertError(diagnosticResult, 8, "invalid type of query param 'b': expected one of the " +
                "'string', 'int', 'float', 'boolean', 'decimal', 'map<json>' types or the array types of them",
                HTTP_112);
        assertError(diagnosticResult, 9, "invalid type of query param 'c': expected one of the " +
                "'string', 'int', 'float', 'boolean', 'decimal', 'map<json>' types or the array types of them",
                HTTP_112);
        assertError(diagnosticResult, 10, "invalid type of query param 'd': expected one of the " +
                "'string', 'int', 'float', 'boolean', 'decimal', 'map<json>' types or the array types of them",
                HTTP_112);
        assertTrue(diagnosticResult, 11, "invalid resource parameter type: 'xml'", HTTP_106);
    }

    @Test
    public void testListenerTypes() {
        Package currentPackage = loadPackage("sample_package_9");
        PackageCompilation compilation = currentPackage.getCompilation();
        DiagnosticResult diagnosticResult = compilation.diagnosticResult();
        Assert.assertEquals(diagnosticResult.errorCount(), 2);
        diagnosticResult.diagnostics().stream().filter(err -> err.diagnosticInfo().code().contains(HTTP_106)).map(
                err -> err.diagnosticInfo().messageFormat().contains(
                        "invalid resource parameter type: 'ballerina/http")).forEach(Assert::assertTrue);
    }

    @Test
    public void testCallerInfoAnnotation() {
        Package currentPackage = loadPackage("sample_package_10");
        PackageCompilation compilation = currentPackage.getCompilation();
        DiagnosticResult diagnosticResult = compilation.diagnosticResult();
        Assert.assertEquals(diagnosticResult.errorCount(), 11);
        assertError(diagnosticResult, 0, "incompatible respond method argument type : expected " +
                "'int' according to the 'http:CallerInfo' annotation", HTTP_114);
        assertError(diagnosticResult, 1, "incompatible respond method argument type : expected " +
                "'decimal' according to the 'http:CallerInfo' annotation", HTTP_114);
        assertError(diagnosticResult, 2, "incompatible respond method argument type : expected " +
                "'Person' according to the 'http:CallerInfo' annotation", HTTP_114);
        assertError(diagnosticResult, 3, "incompatible respond method argument type : expected " +
                "'string' according to the 'http:CallerInfo' annotation", HTTP_114);
        assertError(diagnosticResult, 4, "invalid multiple 'http:Caller' parameter: 'xyz'", HTTP_115);
        assertError(diagnosticResult, 5, "incompatible respond method argument type : expected " +
                "'Person' according to the 'http:CallerInfo' annotation", HTTP_114);
        assertError(diagnosticResult, 6, "incompatible respond method argument type : expected " +
                "'Person' according to the 'http:CallerInfo' annotation", HTTP_114);
        assertError(diagnosticResult, 7, "incompatible respond method argument type : expected " +
                "'Person' according to the 'http:CallerInfo' annotation", HTTP_114);
        assertError(diagnosticResult, 8, "incompatible respond method argument type : expected " +
                "'http:Error' according to the 'http:CallerInfo' annotation", HTTP_114);
        assertError(diagnosticResult, 9, "incompatible respond method argument type : expected " +
                "'http:Ok' according to the 'http:CallerInfo' annotation", HTTP_114); 
        assertError(diagnosticResult, 10, "incompatible respond method argument type : expected " +
                "'http:StatusCodeResponse' according to the 'http:CallerInfo' annotation", HTTP_114);       
    }


    @Test
    public void testCallerInfoAnnotationWithError() {
        Package currentPackage = loadPackage("sample_package_24");
        PackageCompilation compilation = currentPackage.getCompilation();
        DiagnosticResult diagnosticResult = compilation.diagnosticResult();
        Assert.assertEquals(diagnosticResult.errorCount(), 5);
        // These are the errors returned from language compiler, so skipped the codes
        assertError(diagnosticResult, 0, "incompatible.types", null);
        assertError(diagnosticResult, 1, "error.constructor.compatible.type.not.found", null);
    }

    @Test
    public void testCallerInfoTypes() {
        Package currentPackage = loadPackage("sample_package_11");
        PackageCompilation compilation = currentPackage.getCompilation();
        DiagnosticResult diagnosticResult = compilation.diagnosticResult();
        Assert.assertEquals(diagnosticResult.errorCount(), 11);
        assertError(diagnosticResult, 0, "incompatible respond method argument type : expected " +
                "'http:Response' according to the 'http:CallerInfo' annotation", HTTP_114);
        assertError(diagnosticResult, 1, "incompatible respond method argument type : expected " +
                "'Xml' according to the 'http:CallerInfo' annotation", HTTP_114);
        assertError(diagnosticResult, 2, "incompatible respond method argument type : expected " +
                "'json' according to the 'http:CallerInfo' annotation", HTTP_114);
        assertError(diagnosticResult, 3, "incompatible respond method argument type : expected " +
                "'json' according to the 'http:CallerInfo' annotation", HTTP_114);
        assertError(diagnosticResult, 4, "incompatible respond method argument type : expected " +
                "'ByteArr' according to the 'http:CallerInfo' annotation", HTTP_114);
        assertError(diagnosticResult, 5, "incompatible respond method argument type : expected " +
                "'MapJson' according to the 'http:CallerInfo' annotation", HTTP_114);
        assertError(diagnosticResult, 6, "incompatible respond method argument type : expected " +
                "'PersonTable' according to the 'http:CallerInfo' annotation", HTTP_114);
        assertError(diagnosticResult, 7, "incompatible respond method argument type : expected " +
                "'MapJsonArr' according to the 'http:CallerInfo' annotation", HTTP_114);
        assertError(diagnosticResult, 8, "incompatible respond method argument type : expected " +
                "'PersonTableArr' according to the 'http:CallerInfo' annotation", HTTP_114);
        assertError(diagnosticResult, 9, "incompatible respond method argument type : expected " +
                "'EntityArr' according to the 'http:CallerInfo' annotation", HTTP_114);
        assertError(diagnosticResult, 10, "incompatible respond method argument type : expected " +
                "'ByteStream' according to the 'http:CallerInfo' annotation", HTTP_114);
    }

    @Test
    public void testInValidMultipleObjectArgs() {
        Package currentPackage = loadPackage("sample_package_12");
        PackageCompilation compilation = currentPackage.getCompilation();
        DiagnosticResult diagnosticResult = compilation.diagnosticResult();
        Assert.assertEquals(diagnosticResult.errorCount(), 6);
        assertTrue(diagnosticResult, 0, "invalid multiple 'http:Caller' parameter: 'xyz'", HTTP_115);
        assertTrue(diagnosticResult, 1, "invalid multiple 'http:Headers' parameter: 'noo'",
                CompilerPluginTestConstants.HTTP_117);
        assertTrue(diagnosticResult, 2, "invalid multiple 'http:Request' parameter: 'aaa'",
                CompilerPluginTestConstants.HTTP_116);
        assertTrue(diagnosticResult, 3, "invalid multiple 'http:Caller' parameter: 'ccc'", HTTP_115);
        assertTrue(diagnosticResult, 4, "invalid multiple 'http:Request' parameter: 'fwdw'",
                CompilerPluginTestConstants.HTTP_116);
        assertTrue(diagnosticResult, 5, "invalid multiple 'http:Headers' parameter: 'ccc'",
                CompilerPluginTestConstants.HTTP_117);
    }

    @Test
    public void testInvalidReturnTypeWithHttpCaller() {
        Package currentPackage = loadPackage("sample_package_13");
        PackageCompilation compilation = currentPackage.getCompilation();
        DiagnosticResult diagnosticResult = compilation.diagnosticResult();
        Assert.assertEquals(diagnosticResult.errorCount(), 1);
        String expectedMsg = "invalid resource method return type: can not use 'http:Caller' " +
                "and return 'http:BadRequest?' from a resource : expected 'error' or nil";
        assertTrue(diagnosticResult, 0, expectedMsg, HTTP_118);
    }

    @Test
    public void testInvalidMediaTypeSubtypePrefix() {
        Package currentPackage = loadPackage("sample_package_14");
        PackageCompilation compilation = currentPackage.getCompilation();
        DiagnosticResult diagnosticResult = compilation.diagnosticResult();
        Assert.assertEquals(diagnosticResult.errorCount(), 4);
        assertError(diagnosticResult, 0, "invalid media-type subtype prefix: subtype prefix should not " +
                "have suffix 'suffix'", CompilerPluginTestConstants.HTTP_119);
        assertError(diagnosticResult, 1, "invalid media-type subtype prefix: subtype prefix should not " +
                "have suffix 'suffix1 + suffix2'", CompilerPluginTestConstants.HTTP_119);
        assertError(diagnosticResult, 2, "invalid media-type subtype '+suffix'",
                CompilerPluginTestConstants.HTTP_120);
        assertError(diagnosticResult, 3, "invalid media-type subtype 'vnd.prefix.subtype+'",
                CompilerPluginTestConstants.HTTP_120);
    }

    @Test
    public void testResourceErrorPositions() {
        Package currentPackage = loadPackage("sample_package_15");
        PackageCompilation compilation = currentPackage.getCompilation();
        DiagnosticResult diagnosticResult = compilation.diagnosticResult();
        Assert.assertEquals(diagnosticResult.errorCount(), 15);
        // only testing the error locations
        assertErrorPosition(diagnosticResult, 0, "(30:44,30:60)");
        assertErrorPosition(diagnosticResult, 1, "(35:5,35:16)");
        assertErrorPosition(diagnosticResult, 2, "(40:86,40:87)");
        assertErrorPosition(diagnosticResult, 3, "(44:57,44:60)");
        assertErrorPosition(diagnosticResult, 4, "(48:63,48:66)");
        assertErrorPosition(diagnosticResult, 5, "(52:66,52:69)");
        assertErrorPosition(diagnosticResult, 6, "(56:77,56:80)");
        assertErrorPosition(diagnosticResult, 7, "(60:76,60:79)");
        assertErrorPosition(diagnosticResult, 8, "(64:76,64:82)");
        assertErrorPosition(diagnosticResult, 9, "(68:47,68:48)");
        assertErrorPosition(diagnosticResult, 10, "(71:45,71:46)");
        assertErrorPosition(diagnosticResult, 11, "(79:43,79:46)");
        assertErrorPosition(diagnosticResult, 12, "(79:61,79:64)");
        assertErrorPosition(diagnosticResult, 13, "(79:79,79:82)");
        assertErrorPosition(diagnosticResult, 14, "(83:77,83:93)");
    }

    @Test
    public void testMultipleSameAnnotations() {
        Package currentPackage = loadPackage("sample_package_16");
        PackageCompilation compilation = currentPackage.getCompilation();
        DiagnosticResult diagnosticResult = compilation.diagnosticResult();
        Assert.assertEquals(diagnosticResult.errorCount(), 1);
        Diagnostic diagnostic = (Diagnostic) diagnosticResult.errors().toArray()[0];
        Assert.assertEquals(diagnostic.diagnosticInfo().messageFormat(),
                            "annotation.attachment.cannot.specify.multiple.values");
    }

    @Test
    public void testRequestContextParam() {
        Package currentPackage = loadPackage("sample_package_17");
        PackageCompilation compilation = currentPackage.getCompilation();
        DiagnosticResult diagnosticResult = compilation.diagnosticResult();
        Assert.assertEquals(diagnosticResult.errorCount(), 1);
        assertError(diagnosticResult, 0, "invalid multiple 'http:RequestContext' parameter: 'bcd'",
                CompilerPluginTestConstants.HTTP_121);
    }

    @Test
    public void testErrorParam() {
        Package currentPackage = loadPackage("sample_package_18");
        PackageCompilation compilation = currentPackage.getCompilation();
        DiagnosticResult diagnosticResult = compilation.diagnosticResult();
        Assert.assertEquals(diagnosticResult.errorCount(), 1);
        assertError(diagnosticResult, 0, "invalid multiple 'error' parameter: 'bcd'",
                CompilerPluginTestConstants.HTTP_122);
    }

    @Test
    public void testInterceptorServiceObject() {
        Package currentPackage = loadPackage("sample_package_19");
        PackageCompilation compilation = currentPackage.getCompilation();
        DiagnosticResult diagnosticResult = compilation.diagnosticResult();
        Assert.assertEquals(diagnosticResult.errorCount(), 31);
        assertError(diagnosticResult, 0, "invalid multiple interceptor type reference: " +
                "'http:RequestErrorInterceptor'", CompilerPluginTestConstants.HTTP_123);
        assertError(diagnosticResult, 1, "invalid interceptor resource path: expected default resource" +
                " path: '[string... path]', but found 'foo'", HTTP_127);
        assertError(diagnosticResult, 2, "invalid interceptor resource method: expected default " +
                "resource method: 'default', but found 'get'", CompilerPluginTestConstants.HTTP_128);
        assertError(diagnosticResult, 3, "invalid interceptor resource path: expected default resource" +
                " path: '[string... path]', but found 'foo'", HTTP_127);
        assertError(diagnosticResult, 4, "invalid interceptor resource method: expected default " +
                "resource method: 'default', but found 'get'", CompilerPluginTestConstants.HTTP_128);
        assertError(diagnosticResult, 5, "invalid interceptor resource method return type: expected " +
                "'anydata|http:Response|http:StatusCodeResponse|http:NextService|error?', but found 'error[]'",
                CompilerPluginTestConstants.HTTP_126);
        assertError(diagnosticResult, 6, "invalid multiple interceptor resource functions",
                CompilerPluginTestConstants.HTTP_124);
        assertError(diagnosticResult, 7, "invalid annotation 'http:ResourceConfig': annotations" +
                " are not supported for interceptor resource functions", HTTP_125);
        assertError(diagnosticResult, 8, "invalid interceptor resource path: expected default resource" +
                " path: '[string... path]', but found '[string path]'", HTTP_127);
        assertError(diagnosticResult, 9, "resource function should have the mandatory parameter 'error'",
                CompilerPluginTestConstants.HTTP_143);
        assertError(diagnosticResult, 10, "invalid usage of payload annotation for a non entity body " +
                "resource : 'get'. Use an accessor that supports entity body", HTTP_129);
        assertError(diagnosticResult, 11, "RequestInterceptor must have a resource method", HTTP_132);
        assertError(diagnosticResult, 12, "RequestErrorInterceptor must have a resource method", HTTP_132);
        assertError(diagnosticResult, 13, "ResponseInterceptor must have the remote method : 'interceptResponse'",
                HTTP_135);
        assertError(diagnosticResult, 14, "remote function is not allowed in RequestInterceptor",
                CompilerPluginTestConstants.HTTP_137);
        assertError(diagnosticResult, 15, "RequestInterceptor must have a resource method", HTTP_132);
        assertError(diagnosticResult, 16, "remote function is not allowed in RequestErrorInterceptor",
                CompilerPluginTestConstants.HTTP_137);
        assertError(diagnosticResult, 17, "RequestErrorInterceptor must have a resource method", HTTP_132);
        assertError(diagnosticResult, 18, "resource function is not allowed in ResponseInterceptor",
                CompilerPluginTestConstants.HTTP_136);
        assertError(diagnosticResult, 19, "ResponseInterceptor must have the remote method : 'interceptResponse'",
                HTTP_135);
        assertError(diagnosticResult, 20, "invalid remote function : 'returnResponse'. ResponseInterceptor " +
                "can have only 'interceptResponse' remote function", CompilerPluginTestConstants.HTTP_138);
        assertError(diagnosticResult, 21, "ResponseInterceptor must have the remote method : 'interceptResponse'",
                HTTP_135);
        assertError(diagnosticResult, 22, "invalid multiple 'http:Response' parameter: 'res2'",
                CompilerPluginTestConstants.HTTP_139);
        assertTrue(diagnosticResult, 23, "invalid parameter type: 'ballerina/http:", HTTP_140);
        assertTrue(diagnosticResult, 23, ":Request' in 'interceptResponse' remote method", HTTP_140);
        assertError(diagnosticResult, 24, "invalid parameter type: 'string' in 'interceptResponse' remote method",
                HTTP_140);
        assertError(diagnosticResult, 25, "invalid interceptor remote method return type: expected " +
                "'anydata|http:Response|http:StatusCodeResponse|http:NextService|error?', but found 'http:Client'",
                CompilerPluginTestConstants.HTTP_141);
        assertError(diagnosticResult, 26, "return type annotation is not supported in interceptor service",
                CompilerPluginTestConstants.HTTP_142);
        assertError(diagnosticResult, 27, "return type annotation is not supported in interceptor service",
                CompilerPluginTestConstants.HTTP_142);
        assertError(diagnosticResult, 28, "invalid remote function : 'interceptError'. ResponseErrorInterceptor " +
                "can have only 'interceptResponseError' remote function", CompilerPluginTestConstants.HTTP_138);
        assertError(diagnosticResult, 29, "ResponseErrorInterceptor must have the remote method : " +
                "'interceptResponseError'", HTTP_135);
        assertError(diagnosticResult, 30, "remote function should have the mandatory parameter 'error'",
                CompilerPluginTestConstants.HTTP_143);
    }

    @Test
    public void testReadonlyReturnTypes() {
        Package currentPackage = loadPackage("sample_package_20");
        PackageCompilation compilation = currentPackage.getCompilation();
        DiagnosticResult diagnosticResult = compilation.diagnosticResult();
        long availableErrors = diagnosticResult.diagnostics().stream()
                .filter(r -> r.diagnosticInfo().severity().equals(DiagnosticSeverity.ERROR)).count();
        Assert.assertEquals(availableErrors, 0);
    }

    @Test
    public void testReadonlyParameterTypes() {
        Package currentPackage = loadPackage("sample_package_21");
        PackageCompilation compilation = currentPackage.getCompilation();
        DiagnosticResult diagnosticResult = compilation.diagnosticResult();
        long availableErrors = diagnosticResult.diagnostics().stream()
                .filter(r -> r.diagnosticInfo().severity().equals(DiagnosticSeverity.ERROR)).count();
        Assert.assertEquals(availableErrors, 0);
    }

    @Test
    public void testAnnotationUsageWithReturnType() {
        Package currentPackage = loadPackage("sample_package_22");
        PackageCompilation compilation = currentPackage.getCompilation();
        DiagnosticResult diagnosticResult = compilation.diagnosticResult();
        Assert.assertEquals(diagnosticResult.errorCount(), 4);
        assertError(diagnosticResult, 0, "invalid usage of cache annotation with return type : " +
                "'error'. Cache annotation only supports return types of anydata and SuccessStatusCodeResponse",
                CompilerPluginTestConstants.HTTP_130);
        assertError(diagnosticResult, 1, "invalid usage of payload annotation with return type : " +
                "'error'", CompilerPluginTestConstants.HTTP_131);
        assertError(diagnosticResult, 2, "invalid usage of payload annotation with return type : " +
                "'error?'", CompilerPluginTestConstants.HTTP_131);
        assertError(diagnosticResult, 3, "invalid usage of cache annotation with return type : " +
                "'error?'. Cache annotation only supports return types of anydata and SuccessStatusCodeResponse",
                CompilerPluginTestConstants.HTTP_130);
    }

    @Test
    public void testInValidIntersectionTypeForResourceArgs() {
        Package currentPackage = loadPackage("sample_package_23");
        PackageCompilation compilation = currentPackage.getCompilation();
        DiagnosticResult diagnosticResult = compilation.diagnosticResult();
        Assert.assertEquals(diagnosticResult.errorCount(), 6);
        assertTrue(diagnosticResult, 0, "'readonly' intersection type is not allowed for parameter 'caller' of the " +
                "type 'ballerina/http:", HTTP_134);
        assertTrue(diagnosticResult, 0, ":Caller & readonly'", HTTP_134);
        assertTrue(diagnosticResult, 1, "'readonly' intersection type is not allowed for parameter 'request' of the " +
                "type 'ballerina/http:", HTTP_134);
        assertTrue(diagnosticResult, 2, "'readonly' intersection type is not allowed for parameter 'headers' of the " +
                "type 'ballerina/http:", HTTP_134);
        assertTrue(diagnosticResult, 3, "'readonly' intersection type is not allowed for parameter 'entity' of the " +
                "type 'ballerina/mime:", HTTP_134);
        assertTrue(diagnosticResult, 3, ":Entity & readonly'", HTTP_134);
        assertTrue(diagnosticResult, 4, "invalid type of header param 'host': One of the following types is " +
                "expected: 'string','int','float','decimal','boolean', an array of the above types or a record " +
                "which consists of the above types", HTTP_109);
        assertTrue(diagnosticResult, 5, "invalid type of caller param 'host': expected 'http:Caller'", HTTP_111);
    }

    @Test
    public void testLinksInResources() {
        Package currentPackage = loadPackage("sample_package_25");
        PackageCompilation compilation = currentPackage.getCompilation();
        DiagnosticResult diagnosticResult = compilation.diagnosticResult();
        Assert.assertEquals(diagnosticResult.errorCount(), 8);
        assertTrue(diagnosticResult, 0, "duplicate link relation: 'self'. Resource only supports unique relations",
                HTTP_147);
        assertTrue(diagnosticResult, 1, "duplicate link relation: 'self'. Resource only supports unique relations",
                HTTP_147);
        assertTrue(diagnosticResult, 2, "resource link name: 'resource1' conflicts with the path. Resource names can " +
                "be reused only when the resources have the same path", HTTP_146);
        assertTrue(diagnosticResult, 3, "duplicate link relation: 'add'. Resource only supports unique relations",
                HTTP_147);
        assertTrue(diagnosticResult, 4, "resource link name: 'resource3' conflicts with the path. Resource names can " +
                "be reused only when the resources have the same path", HTTP_146);
        assertTrue(diagnosticResult, 5, "cannot find resource with resource link name: 'resource5'", HTTP_148);
        assertTrue(diagnosticResult, 6, "cannot find 'POST' resource with resource link name: 'resource1'", HTTP_150);
        assertTrue(diagnosticResult, 7, "cannot resolve linked resource without method", HTTP_149);
    }

    @Test
    public void testRecursiveRecordDefinitionsAsPayload() {
        Package currentPackage = loadPackage("sample_package_26");
        PackageCompilation compilation = currentPackage.getCompilation();
        DiagnosticResult diagnosticResult = compilation.diagnosticResult();
        long availableErrors = diagnosticResult.diagnostics().stream()
                .filter(r -> r.diagnosticInfo().severity().equals(DiagnosticSeverity.ERROR)).count();
        Assert.assertEquals(availableErrors, 0);
    }

    @Test
    public void testRecursiveRecordDefinitionsAsReturnType() {
        Package currentPackage = loadPackage("sample_package_27");
        PackageCompilation compilation = currentPackage.getCompilation();
        DiagnosticResult diagnosticResult = compilation.diagnosticResult();
        long availableErrors = diagnosticResult.diagnostics().stream()
                .filter(r -> r.diagnosticInfo().severity().equals(DiagnosticSeverity.ERROR)).count();
        Assert.assertEquals(availableErrors, 0);
    }

    @Test
<<<<<<< HEAD
    public void testEnumTypeAsQueryParameter() {
        Package currentPackage = loadPackage("sample_package_30");
=======
    public void testAnydataUnionTypeAsReturnType() {
        Package currentPackage = loadPackage("sample_package_28");
>>>>>>> 02fe1113
        PackageCompilation compilation = currentPackage.getCompilation();
        DiagnosticResult diagnosticResult = compilation.diagnosticResult();
        long availableErrors = diagnosticResult.diagnostics().stream()
                .filter(r -> r.diagnosticInfo().severity().equals(DiagnosticSeverity.ERROR)).count();
        Assert.assertEquals(availableErrors, 0);
    }
<<<<<<< HEAD
=======

    @Test
    public void testInvalidUnionTypesAsReturnType() {
        Package currentPackage = loadPackage("sample_package_29");
        PackageCompilation compilation = currentPackage.getCompilation();
        DiagnosticResult diagnosticResult = compilation.diagnosticResult();
        Assert.assertEquals(diagnosticResult.errorCount(), 9);
        assertTrue(diagnosticResult, 0, "invalid resource method return type: expected " +
                "'anydata|http:Response|http:StatusCodeResponse|error', but found 'TestRecord1[]'", HTTP_102);
        assertTrue(diagnosticResult, 1, "invalid resource method return type: expected " +
                "'anydata|http:Response|http:StatusCodeResponse|error', but found 'TestRecord2[]'", HTTP_102);
        assertTrue(diagnosticResult, 2, "invalid resource method return type: expected " +
                "'anydata|http:Response|http:StatusCodeResponse|error', but found 'TestRecord3[]'", HTTP_102);
        assertTrue(diagnosticResult, 3, "invalid resource method return type: expected " +
                "'anydata|http:Response|http:StatusCodeResponse|error', but found 'TestRecord4[]'", HTTP_102);
        assertTrue(diagnosticResult, 4, "invalid resource method return type: expected " +
                "'anydata|http:Response|http:StatusCodeResponse|error', but found 'TestRecord5[]'", HTTP_102);
        assertTrue(diagnosticResult, 5, "invalid resource method return type: expected " +
                "'anydata|http:Response|http:StatusCodeResponse|error', but found 'TestRecord6[]'", HTTP_102);
        assertTrue(diagnosticResult, 6, "invalid resource method return type: expected " +
                "'anydata|http:Response|http:StatusCodeResponse|error', but found 'TestRecord7[]'", HTTP_102);
        assertTrue(diagnosticResult, 7, "invalid resource method return type: expected 'anydata|" +
                "http:Response|http:StatusCodeResponse|error', but found 'http:StatusCodeResponse[]'", HTTP_102);
        assertTrue(diagnosticResult, 8, "invalid resource method return type: expected " +
                "'anydata|http:Response|http:StatusCodeResponse|error', but found 'error[]'", HTTP_102);
    }
>>>>>>> 02fe1113
}<|MERGE_RESOLUTION|>--- conflicted
+++ resolved
@@ -631,21 +631,14 @@
     }
 
     @Test
-<<<<<<< HEAD
-    public void testEnumTypeAsQueryParameter() {
-        Package currentPackage = loadPackage("sample_package_30");
-=======
     public void testAnydataUnionTypeAsReturnType() {
         Package currentPackage = loadPackage("sample_package_28");
->>>>>>> 02fe1113
         PackageCompilation compilation = currentPackage.getCompilation();
         DiagnosticResult diagnosticResult = compilation.diagnosticResult();
         long availableErrors = diagnosticResult.diagnostics().stream()
                 .filter(r -> r.diagnosticInfo().severity().equals(DiagnosticSeverity.ERROR)).count();
         Assert.assertEquals(availableErrors, 0);
     }
-<<<<<<< HEAD
-=======
 
     @Test
     public void testInvalidUnionTypesAsReturnType() {
@@ -672,5 +665,14 @@
         assertTrue(diagnosticResult, 8, "invalid resource method return type: expected " +
                 "'anydata|http:Response|http:StatusCodeResponse|error', but found 'error[]'", HTTP_102);
     }
->>>>>>> 02fe1113
+
+    @Test
+    public void testEnumTypeAsQueryParameter() {
+        Package currentPackage = loadPackage("sample_package_30");
+        PackageCompilation compilation = currentPackage.getCompilation();
+        DiagnosticResult diagnosticResult = compilation.diagnosticResult();
+        long availableErrors = diagnosticResult.diagnostics().stream()
+                .filter(r -> r.diagnosticInfo().severity().equals(DiagnosticSeverity.ERROR)).count();
+        Assert.assertEquals(availableErrors, 0);
+    }
 }