/*
 * Copyright (c) 2021, WSO2 Inc. (http://www.wso2.org) All Rights Reserved.
 *
 * WSO2 Inc. licenses this file to you under the Apache License,
 * Version 2.0 (the "License"); you may not use this file except
 * in compliance with the License.
 * You may obtain a copy of the License at
 *
 *    http://www.apache.org/licenses/LICENSE-2.0
 *
 * Unless required by applicable law or agreed to in writing,
 * software distributed under the License is distributed on an
 * "AS IS" BASIS, WITHOUT WARRANTIES OR CONDITIONS OF ANY
 * KIND, either express or implied. See the License for the
 * specific language governing permissions and limitations
 * under the License.
 */

package io.ballerina.stdlib.http.compiler;

import io.ballerina.projects.DiagnosticResult;
import io.ballerina.projects.Package;
import io.ballerina.projects.PackageCompilation;
import io.ballerina.projects.ProjectEnvironmentBuilder;
import io.ballerina.projects.directory.BuildProject;
import io.ballerina.projects.environment.Environment;
import io.ballerina.projects.environment.EnvironmentBuilder;
import io.ballerina.tools.diagnostics.Diagnostic;
import io.ballerina.tools.diagnostics.DiagnosticSeverity;
import org.testng.Assert;
import org.testng.annotations.Test;

import java.nio.file.Path;
import java.nio.file.Paths;

/**
 * This class includes tests for Ballerina Http compiler plugin.
 */
public class CompilerPluginTest {

    private static final Path RESOURCE_DIRECTORY = Paths.get("src", "test", "resources", "ballerina_sources")
            .toAbsolutePath();
    private static final Path DISTRIBUTION_PATH = Paths.get("../", "target", "ballerina-runtime")
            .toAbsolutePath();

<<<<<<< HEAD
=======
    private static final String HTTP_101 = "HTTP_101";
    private static final String HTTP_102 = "HTTP_102";
    private static final String HTTP_103 = "HTTP_103";
    private static final String HTTP_104 = "HTTP_104";
    private static final String HTTP_105 = "HTTP_105";
    private static final String HTTP_106 = "HTTP_106";
    private static final String HTTP_107 = "HTTP_107";
    private static final String HTTP_108 = "HTTP_108";
    private static final String HTTP_109 = "HTTP_109";
    private static final String HTTP_110 = "HTTP_110";
    private static final String HTTP_111 = "HTTP_111";
    private static final String HTTP_112 = "HTTP_112";
    private static final String HTTP_113 = "HTTP_113";
    private static final String HTTP_114 = "HTTP_114";
    private static final String HTTP_115 = "HTTP_115";
    private static final String HTTP_116 = "HTTP_116";
    private static final String HTTP_117 = "HTTP_117";
    private static final String HTTP_118 = "HTTP_118";
    private static final String HTTP_119 = "HTTP_119";
    private static final String HTTP_120 = "HTTP_120";
    private static final String HTTP_121 = "HTTP_121";
    private static final String HTTP_122 = "HTTP_122";
    private static final String HTTP_123 = "HTTP_123";
    private static final String HTTP_124 = "HTTP_124";
    private static final String HTTP_125 = "HTTP_125";
    private static final String HTTP_126 = "HTTP_126";
    private static final String HTTP_127 = "HTTP_127";
    private static final String HTTP_128 = "HTTP_128";
    private static final String HTTP_129 = "HTTP_129";
    private static final String HTTP_130 = "HTTP_130";
    private static final String HTTP_131 = "HTTP_131";
    private static final String HTTP_132 = "HTTP_132";
    private static final String HTTP_134 = "HTTP_134";

>>>>>>> 2d592ba2
    private static final String REMOTE_METHODS_NOT_ALLOWED = "remote methods are not allowed in http:Service";

    private Package loadPackage(String path) {
        Path projectDirPath = RESOURCE_DIRECTORY.resolve(path);
        BuildProject project = BuildProject.load(getEnvironmentBuilder(), projectDirPath);
        return project.currentPackage();
    }

    private static ProjectEnvironmentBuilder getEnvironmentBuilder() {
        Environment environment = EnvironmentBuilder.getBuilder().setBallerinaHome(DISTRIBUTION_PATH).build();
        return ProjectEnvironmentBuilder.getBuilder(environment);
    }

    private void assertError(DiagnosticResult diagnosticResult, int index, String message, String code) {
        Diagnostic diagnostic = (Diagnostic) diagnosticResult.errors().toArray()[index];
        Assert.assertEquals(diagnostic.diagnosticInfo().messageFormat(), message);
        Assert.assertEquals(diagnostic.diagnosticInfo().code(), code);
    }

    private void assertTrue(DiagnosticResult diagnosticResult, int index, String message, String code) {
        Diagnostic diagnostic = (Diagnostic) diagnosticResult.errors().toArray()[index];
        Assert.assertTrue(diagnostic.diagnosticInfo().messageFormat().contains(message));
        Assert.assertEquals(diagnostic.diagnosticInfo().code(), code);
    }

    private void assertErrorPosition(DiagnosticResult diagnosticResult, int index, String lineRange) {
        Diagnostic diagnostic = (Diagnostic) diagnosticResult.errors().toArray()[index];
        Assert.assertEquals(diagnostic.location().lineRange().toString(), lineRange);
    }

    @Test
    public void testInvalidMethodTypes() {
        Package currentPackage = loadPackage("sample_package_1");
        PackageCompilation compilation = currentPackage.getCompilation();
        DiagnosticResult diagnosticResult = compilation.diagnosticResult();
        long availableErrors = diagnosticResult.diagnostics().stream()
                .filter(r -> r.diagnosticInfo().severity().equals(DiagnosticSeverity.ERROR)).count();
        Assert.assertEquals(availableErrors, 3);
        diagnosticResult.diagnostics().forEach(result -> {
            if (result.diagnosticInfo().severity().equals(DiagnosticSeverity.ERROR)) {
                Assert.assertEquals(result.diagnosticInfo().messageFormat(), REMOTE_METHODS_NOT_ALLOWED);
                Assert.assertEquals(result.diagnosticInfo().code(), CompilerPluginTestConstants.HTTP_101);
            }
        });
    }

    @Test
    public void testInValidReturnTypes() {
        Package currentPackage = loadPackage("sample_package_2");
        PackageCompilation compilation = currentPackage.getCompilation();
        DiagnosticResult diagnosticResult = compilation.diagnosticResult();
        Assert.assertEquals(diagnosticResult.errorCount(), 3);
        assertError(diagnosticResult, 0, "invalid resource method return type: expected " +
                "'anydata|http:Response|http:StatusCodeRecord|error', but found 'http:Client'",
                CompilerPluginTestConstants.HTTP_102);
        assertError(diagnosticResult, 1, "invalid resource method return type: expected " +
                "'anydata|http:Response|http:StatusCodeRecord|error', but found 'error[]'",
                CompilerPluginTestConstants.HTTP_102);
        assertError(diagnosticResult, 2, "invalid resource method return type: expected 'anydata|http:Response" +
                "|http:StatusCodeRecord|error', but found 'map<http:Client>'", CompilerPluginTestConstants.HTTP_102);
    }

    @Test
    public void testInValidAnnotations() {
        Package currentPackage = loadPackage("sample_package_3");
        PackageCompilation compilation = currentPackage.getCompilation();
        DiagnosticResult diagnosticResult = compilation.diagnosticResult();
        Assert.assertEquals(diagnosticResult.errorCount(), 1);
        assertError(diagnosticResult, 0, "invalid resource method annotation type: expected 'http:ResourceConfig', " +
                "but found 'test:Config '", CompilerPluginTestConstants.HTTP_103);
    }

    @Test
    public void testInValidInputPayloadArgs() {
        Package currentPackage = loadPackage("sample_package_4");
        PackageCompilation compilation = currentPackage.getCompilation();
        DiagnosticResult diagnosticResult = compilation.diagnosticResult();
        Assert.assertEquals(diagnosticResult.errorCount(), 11);
        assertError(diagnosticResult, 0, "invalid multiple resource parameter annotations for 'abc': expected one of " +
                "the following types: 'http:Payload', 'http:CallerInfo', 'http:Headers'",
                CompilerPluginTestConstants.HTTP_108);
        assertError(diagnosticResult, 1, "invalid usage of payload annotation for a non entity body " +
                "resource : 'get'. Use an accessor that supports entity body", CompilerPluginTestConstants.HTTP_129);
        assertError(diagnosticResult, 2, "invalid usage of payload annotation for a non entity body " +
                "resource : 'head'. Use an accessor that supports entity body", CompilerPluginTestConstants.HTTP_129);
        assertError(diagnosticResult, 3, "invalid usage of payload annotation for a non entity body resource" +
                " : 'options'. Use an accessor that supports entity body", CompilerPluginTestConstants.HTTP_129);
        assertError(diagnosticResult, 4, "invalid payload parameter type: 'json[]'",
                CompilerPluginTestConstants.HTTP_107);
        assertError(diagnosticResult, 5, "invalid annotation type on param 'a': expected one of the following types: " +
                "'http:Payload', 'http:CallerInfo', 'http:Headers'", CompilerPluginTestConstants.HTTP_104);
        assertError(diagnosticResult, 6, "invalid resource parameter type: " +
                "'table<http_test/sample_4:0.1.0:Person> key(id)'", CompilerPluginTestConstants.HTTP_106);
        assertError(diagnosticResult, 7, "invalid payload parameter type: 'map<int>'",
                CompilerPluginTestConstants.HTTP_107);
        assertError(diagnosticResult, 8, "invalid payload parameter type: 'string[]'",
                CompilerPluginTestConstants.HTTP_107);
        assertError(diagnosticResult, 9, "invalid payload parameter type: 'xml[]'",
                CompilerPluginTestConstants.HTTP_107);
        assertError(diagnosticResult, 10, "invalid payload parameter type: 'map<string>[]'",
                CompilerPluginTestConstants.HTTP_107);
    }

    @Test
    public void testInValidInputHeaderArgs() {
        Package currentPackage = loadPackage("sample_package_5");
        PackageCompilation compilation = currentPackage.getCompilation();
        DiagnosticResult diagnosticResult = compilation.diagnosticResult();
        Assert.assertEquals(diagnosticResult.errorCount(), 7);
        assertError(diagnosticResult, 0, "invalid type of header param 'abc': expected 'string' or 'string[]'",
                    CompilerPluginTestConstants.HTTP_109);
        assertError(diagnosticResult, 1, "invalid multiple resource parameter annotations for 'abc': expected one of " +
                   "the following types: 'http:Payload', 'http:CallerInfo', 'http:Headers'",
                   CompilerPluginTestConstants.HTTP_108);
        assertError(diagnosticResult, 2, "invalid type of header param 'abc': expected 'string' or 'string[]'",
                    CompilerPluginTestConstants.HTTP_109);
        assertError(diagnosticResult, 3,
                    "invalid union type of header param 'abc': a string or an array of a string can only be union " +
                            "with '()'. Eg: string|() or string[]|()",
                    CompilerPluginTestConstants.HTTP_110);
        assertError(diagnosticResult, 4, "invalid type of header param 'abc': expected 'string' or 'string[]'",
                    CompilerPluginTestConstants.HTTP_109);
        assertError(diagnosticResult, 5,
                    "invalid union type of header param 'abc': a string or an array of a string can only be union " +
                            "with '()'. Eg: string|() or string[]|()",
                    CompilerPluginTestConstants.HTTP_110);
        assertError(diagnosticResult, 6, "invalid type of header param 'abc': expected 'string' or 'string[]'",
                    CompilerPluginTestConstants.HTTP_109);
    }

    @Test
    public void testInValidCallerInfoArgs() {
        Package currentPackage = loadPackage("sample_package_6");
        PackageCompilation compilation = currentPackage.getCompilation();
        DiagnosticResult diagnosticResult = compilation.diagnosticResult();
        Assert.assertEquals(diagnosticResult.errorCount(), 5);
        String expectedMsg = "invalid resource method return type: can not use 'http:Caller' " +
                "and return 'string' from a resource : expected 'error' or nil";
        assertTrue(diagnosticResult, 0, expectedMsg, CompilerPluginTestConstants.HTTP_118);
        assertError(diagnosticResult, 1, "invalid type of caller param 'abc': expected 'http:Caller'",
                CompilerPluginTestConstants.HTTP_111);
        assertError(diagnosticResult, 2, "invalid multiple resource parameter annotations for 'abc': expected one of " +
                "the following types: 'http:Payload', 'http:CallerInfo', 'http:Headers'",
                CompilerPluginTestConstants.HTTP_108);
        assertTrue(diagnosticResult, 3, expectedMsg, CompilerPluginTestConstants.HTTP_118);
        assertError(diagnosticResult, 4, "invalid type of caller param 'abc': expected 'http:Caller'",
                CompilerPluginTestConstants.HTTP_111);
    }

    @Test
    public void testInValidNonAnnotatedArgs() {
        Package currentPackage = loadPackage("sample_package_7");
        PackageCompilation compilation = currentPackage.getCompilation();
        DiagnosticResult diagnosticResult = compilation.diagnosticResult();
        Assert.assertEquals(diagnosticResult.errorCount(), 5);
        String expectedMsg = "invalid resource method return type: can not use 'http:Caller' " +
                "and return 'string' from a resource : expected 'error' or nil";
<<<<<<< HEAD
        assertTrue(diagnosticResult, 0, expectedMsg, CompilerPluginTestConstants.HTTP_118);
        assertTrue(diagnosticResult, 1, "invalid resource parameter type: 'ballerina/http",
                CompilerPluginTestConstants.HTTP_106);
        assertTrue(diagnosticResult, 2, "invalid resource parameter type: 'ballerina/mime",
                CompilerPluginTestConstants.HTTP_106);
        assertTrue(diagnosticResult, 3, "invalid resource parameter type: 'ballerina/mime",
                CompilerPluginTestConstants.HTTP_106);
        assertTrue(diagnosticResult, 4, "invalid resource parameter type: 'http_test/sample_6",
                CompilerPluginTestConstants.HTTP_106);
=======
        assertTrue(diagnosticResult, 0, expectedMsg, HTTP_118);
        assertTrue(diagnosticResult, 1, "invalid resource parameter type: 'ballerina/http", HTTP_106);
        assertTrue(diagnosticResult, 2, "invalid resource parameter type: 'ballerina/mime", HTTP_106);
        assertTrue(diagnosticResult, 3, "invalid resource parameter type: 'ballerina/mime", HTTP_106);
        assertTrue(diagnosticResult, 4, "invalid resource parameter type: 'http_test/sample_7", HTTP_106);
>>>>>>> 2d592ba2
    }

    @Test
    public void testInValidQueryInfoArgs() {
        Package currentPackage = loadPackage("sample_package_8");
        PackageCompilation compilation = currentPackage.getCompilation();
        DiagnosticResult diagnosticResult = compilation.diagnosticResult();
        Assert.assertEquals(diagnosticResult.errorCount(), 12);
        assertTrue(diagnosticResult, 0, "invalid resource parameter type: 'ballerina/mime",
                CompilerPluginTestConstants.HTTP_106);
        assertError(diagnosticResult, 1, "invalid union type of query param 'a': 'string', 'int', " +
                "'float', 'boolean', 'decimal', 'map<json>' type or the array types of them can only be union with " +
                "'()'. Eg: string? or int[]?", CompilerPluginTestConstants.HTTP_113);
        assertError(diagnosticResult, 2, "invalid union type of query param 'b': 'string', 'int', " +
                "'float', 'boolean', 'decimal', 'map<json>' type or the array types of them can only be union with " +
                "'()'. Eg: string? or int[]?", CompilerPluginTestConstants.HTTP_113);
        assertError(diagnosticResult, 3, "invalid union type of query param 'c': 'string', 'int', " +
                "'float', 'boolean', 'decimal', 'map<json>' type or the array types of them can only be union with " +
                "'()'. Eg: string? or int[]?", CompilerPluginTestConstants.HTTP_113);
        assertError(diagnosticResult, 4, "invalid type of query param 'd': expected one of the " +
                "'string', 'int', 'float', 'boolean', 'decimal', 'map<json>' types or the array types of them",
                CompilerPluginTestConstants.HTTP_112);
        assertTrue(diagnosticResult, 5, "invalid resource parameter type: 'json'",
                CompilerPluginTestConstants.HTTP_106);
        assertError(diagnosticResult, 6, "invalid type of query param 'aa': expected one of the " +
                "'string', 'int', 'float', 'boolean', 'decimal', 'map<json>' types or the array types of them",
                CompilerPluginTestConstants.HTTP_112);
        assertError(diagnosticResult, 7, "invalid type of query param 'a': expected one of the " +
                "'string', 'int', 'float', 'boolean', 'decimal', 'map<json>' types or the array types of them",
                CompilerPluginTestConstants.HTTP_112);
        assertError(diagnosticResult, 8, "invalid type of query param 'b': expected one of the " +
                "'string', 'int', 'float', 'boolean', 'decimal', 'map<json>' types or the array types of them",
                CompilerPluginTestConstants.HTTP_112);
        assertError(diagnosticResult, 9, "invalid type of query param 'c': expected one of the " +
                "'string', 'int', 'float', 'boolean', 'decimal', 'map<json>' types or the array types of them",
                CompilerPluginTestConstants.HTTP_112);
        assertError(diagnosticResult, 10, "invalid type of query param 'd': expected one of the " +
                "'string', 'int', 'float', 'boolean', 'decimal', 'map<json>' types or the array types of them",
                CompilerPluginTestConstants.HTTP_112);
        assertTrue(diagnosticResult, 11, "invalid resource parameter type: 'xml'",
                CompilerPluginTestConstants.HTTP_106);
    }

    @Test
    public void testListenerTypes() {
        Package currentPackage = loadPackage("sample_package_9");
        PackageCompilation compilation = currentPackage.getCompilation();
        DiagnosticResult diagnosticResult = compilation.diagnosticResult();
        Assert.assertEquals(diagnosticResult.errorCount(), 2);
        diagnosticResult.diagnostics().stream().filter(err -> err.diagnosticInfo().code().contains(
                CompilerPluginTestConstants.HTTP_106)).map(err -> err.diagnosticInfo().messageFormat().contains(
                        "invalid resource parameter type: 'ballerina/http")).forEach(Assert::assertTrue);
    }

    @Test
    public void testCallerInfoAnnotation() {
        Package currentPackage = loadPackage("sample_package_10");
        PackageCompilation compilation = currentPackage.getCompilation();
        DiagnosticResult diagnosticResult = compilation.diagnosticResult();
        Assert.assertEquals(diagnosticResult.errorCount(), 7);
        assertError(diagnosticResult, 0, "incompatible respond method argument type : expected " +
                "'int' according to the 'http:CallerInfo' annotation", CompilerPluginTestConstants.HTTP_114);
        assertError(diagnosticResult, 1, "incompatible respond method argument type : expected " +
                "'decimal' according to the 'http:CallerInfo' annotation", CompilerPluginTestConstants.HTTP_114);
        assertError(diagnosticResult, 2, "incompatible respond method argument type : expected " +
                "'Person' according to the 'http:CallerInfo' annotation", CompilerPluginTestConstants.HTTP_114);
        assertError(diagnosticResult, 3, "incompatible respond method argument type : expected " +
                "'string' according to the 'http:CallerInfo' annotation", CompilerPluginTestConstants.HTTP_114);
        assertError(diagnosticResult, 4, "invalid multiple 'http:Caller' parameter: 'xyz'",
                CompilerPluginTestConstants.HTTP_115);
        assertError(diagnosticResult, 5, "incompatible respond method argument type : expected " +
                "'Person' according to the 'http:CallerInfo' annotation", CompilerPluginTestConstants.HTTP_114);
        assertError(diagnosticResult, 6, "incompatible respond method argument type : expected " +
                "'Person' according to the 'http:CallerInfo' annotation", CompilerPluginTestConstants.HTTP_114);
    }

    @Test
    public void testCallerInfoTypes() {
        Package currentPackage = loadPackage("sample_package_11");
        PackageCompilation compilation = currentPackage.getCompilation();
        DiagnosticResult diagnosticResult = compilation.diagnosticResult();
        Assert.assertEquals(diagnosticResult.errorCount(), 10);
        assertError(diagnosticResult, 0, "incompatible respond method argument type : expected " +
                "'http:Response' according to the 'http:CallerInfo' annotation", CompilerPluginTestConstants.HTTP_114);
        assertError(diagnosticResult, 1, "incompatible respond method argument type : expected " +
                "'Xml' according to the 'http:CallerInfo' annotation", CompilerPluginTestConstants.HTTP_114);
        assertError(diagnosticResult, 2, "incompatible respond method argument type : expected " +
                "'json' according to the 'http:CallerInfo' annotation", CompilerPluginTestConstants.HTTP_114);
        assertError(diagnosticResult, 3, "incompatible respond method argument type : expected " +
                "'ByteArr' according to the 'http:CallerInfo' annotation", CompilerPluginTestConstants.HTTP_114);
        assertError(diagnosticResult, 4, "incompatible respond method argument type : expected " +
                "'MapJson' according to the 'http:CallerInfo' annotation", CompilerPluginTestConstants.HTTP_114);
        assertError(diagnosticResult, 5, "incompatible respond method argument type : expected " +
                "'PersonTable' according to the 'http:CallerInfo' annotation", CompilerPluginTestConstants.HTTP_114);
        assertError(diagnosticResult, 6, "incompatible respond method argument type : expected " +
                "'MapJsonArr' according to the 'http:CallerInfo' annotation", CompilerPluginTestConstants.HTTP_114);
        assertError(diagnosticResult, 7, "incompatible respond method argument type : expected " +
                "'PersonTableArr' according to the 'http:CallerInfo' annotation", CompilerPluginTestConstants.HTTP_114);
        assertError(diagnosticResult, 8, "incompatible respond method argument type : expected " +
                "'EntityArr' according to the 'http:CallerInfo' annotation", CompilerPluginTestConstants.HTTP_114);
        assertError(diagnosticResult, 9, "incompatible respond method argument type : expected " +
                "'ByteStream' according to the 'http:CallerInfo' annotation", CompilerPluginTestConstants.HTTP_114);
    }

    @Test
    public void testInValidMultipleObjectArgs() {
        Package currentPackage = loadPackage("sample_package_12");
        PackageCompilation compilation = currentPackage.getCompilation();
        DiagnosticResult diagnosticResult = compilation.diagnosticResult();
        Assert.assertEquals(diagnosticResult.errorCount(), 6);
        assertTrue(diagnosticResult, 0, "invalid multiple 'http:Caller' parameter: 'xyz'",
                CompilerPluginTestConstants.HTTP_115);
        assertTrue(diagnosticResult, 1, "invalid multiple 'http:Headers' parameter: 'noo'",
                CompilerPluginTestConstants.HTTP_117);
        assertTrue(diagnosticResult, 2, "invalid multiple 'http:Request' parameter: 'aaa'",
                CompilerPluginTestConstants.HTTP_116);
        assertTrue(diagnosticResult, 3, "invalid multiple 'http:Caller' parameter: 'ccc'",
                CompilerPluginTestConstants.HTTP_115);
        assertTrue(diagnosticResult, 4, "invalid multiple 'http:Request' parameter: 'fwdw'",
                CompilerPluginTestConstants.HTTP_116);
        assertTrue(diagnosticResult, 5, "invalid multiple 'http:Headers' parameter: 'ccc'",
                CompilerPluginTestConstants.HTTP_117);
    }

    @Test
    public void testInvalidReturnTypeWithHttpCaller() {
        Package currentPackage = loadPackage("sample_package_13");
        PackageCompilation compilation = currentPackage.getCompilation();
        DiagnosticResult diagnosticResult = compilation.diagnosticResult();
        Assert.assertEquals(diagnosticResult.errorCount(), 1);
        String expectedMsg = "invalid resource method return type: can not use 'http:Caller' " +
                "and return 'http:BadRequest?' from a resource : expected 'error' or nil";
        assertTrue(diagnosticResult, 0, expectedMsg, CompilerPluginTestConstants.HTTP_118);
    }

    @Test
    public void testInvalidMediaTypeSubtypePrefix() {
        Package currentPackage = loadPackage("sample_package_14");
        PackageCompilation compilation = currentPackage.getCompilation();
        DiagnosticResult diagnosticResult = compilation.diagnosticResult();
        Assert.assertEquals(diagnosticResult.errorCount(), 4);
        assertError(diagnosticResult, 0, "invalid media-type subtype prefix: subtype prefix should not " +
                "have suffix 'suffix'", CompilerPluginTestConstants.HTTP_119);
        assertError(diagnosticResult, 1, "invalid media-type subtype prefix: subtype prefix should not " +
                "have suffix 'suffix1 + suffix2'", CompilerPluginTestConstants.HTTP_119);
        assertError(diagnosticResult, 2, "invalid media-type subtype '+suffix'", CompilerPluginTestConstants.HTTP_120);
        assertError(diagnosticResult, 3, "invalid media-type subtype 'vnd.prefix.subtype+'",
                CompilerPluginTestConstants.HTTP_120);
    }

    @Test
    public void testResourceErrorPositions() {
        Package currentPackage = loadPackage("sample_package_15");
        PackageCompilation compilation = currentPackage.getCompilation();
        DiagnosticResult diagnosticResult = compilation.diagnosticResult();
        Assert.assertEquals(diagnosticResult.errorCount(), 15);
        // only testing the error locations
        assertErrorPosition(diagnosticResult, 0, "(30:44,30:60)");
        assertErrorPosition(diagnosticResult, 1, "(35:5,35:16)");
        assertErrorPosition(diagnosticResult, 2, "(40:86,40:87)");
        assertErrorPosition(diagnosticResult, 3, "(44:57,44:60)");
        assertErrorPosition(diagnosticResult, 4, "(48:56,48:59)");
        assertErrorPosition(diagnosticResult, 5, "(52:66,52:69)");
        assertErrorPosition(diagnosticResult, 6, "(56:77,56:80)");
        assertErrorPosition(diagnosticResult, 7, "(60:76,60:79)");
        assertErrorPosition(diagnosticResult, 8, "(64:76,64:82)");
        assertErrorPosition(diagnosticResult, 9, "(68:47,68:48)");
        assertErrorPosition(diagnosticResult, 10, "(71:45,71:46)");
        assertErrorPosition(diagnosticResult, 11, "(79:43,79:46)");
        assertErrorPosition(diagnosticResult, 12, "(79:61,79:64)");
        assertErrorPosition(diagnosticResult, 13, "(79:79,79:82)");
        assertErrorPosition(diagnosticResult, 14, "(83:77,83:93)");
    }

    @Test
    public void testMultipleSameAnnotations() {
        Package currentPackage = loadPackage("sample_package_16");
        PackageCompilation compilation = currentPackage.getCompilation();
        DiagnosticResult diagnosticResult = compilation.diagnosticResult();
        Assert.assertEquals(diagnosticResult.errorCount(), 1);
        Diagnostic diagnostic = (Diagnostic) diagnosticResult.errors().toArray()[0];
        Assert.assertEquals(diagnostic.diagnosticInfo().messageFormat(),
                            "annotation.attachment.cannot.specify.multiple.values");
    }

    @Test
    public void testRequestContextParam() {
        Package currentPackage = loadPackage("sample_package_17");
        PackageCompilation compilation = currentPackage.getCompilation();
        DiagnosticResult diagnosticResult = compilation.diagnosticResult();
        Assert.assertEquals(diagnosticResult.errorCount(), 1);
        assertError(diagnosticResult, 0, "invalid multiple 'http:RequestContext' parameter: 'bcd'",
                CompilerPluginTestConstants.HTTP_121);
    }

    @Test
    public void testErrorParam() {
        Package currentPackage = loadPackage("sample_package_18");
        PackageCompilation compilation = currentPackage.getCompilation();
        DiagnosticResult diagnosticResult = compilation.diagnosticResult();
        Assert.assertEquals(diagnosticResult.errorCount(), 1);
        assertError(diagnosticResult, 0, "invalid multiple 'error' parameter: 'bcd'",
                CompilerPluginTestConstants.HTTP_122);
    }

    @Test
    public void testInterceptorServiceObject() {
        Package currentPackage = loadPackage("sample_package_19");
        PackageCompilation compilation = currentPackage.getCompilation();
        DiagnosticResult diagnosticResult = compilation.diagnosticResult();
        Assert.assertEquals(diagnosticResult.errorCount(), 25);
        assertError(diagnosticResult, 0, "invalid multiple interceptor type reference: " +
                "'http:RequestErrorInterceptor'", CompilerPluginTestConstants.HTTP_123);
        assertError(diagnosticResult, 1, "invalid interceptor resource path: expected default resource" +
                " path: '[string... path]', but found 'foo'", CompilerPluginTestConstants.HTTP_127);
        assertError(diagnosticResult, 2, "invalid interceptor resource method: expected default " +
                "resource method: 'default', but found 'get'", CompilerPluginTestConstants.HTTP_128);
        assertError(diagnosticResult, 3, "invalid interceptor resource path: expected default resource" +
                " path: '[string... path]', but found 'foo'", CompilerPluginTestConstants.HTTP_127);
        assertError(diagnosticResult, 4, "invalid interceptor resource method: expected default " +
                "resource method: 'default', but found 'get'", CompilerPluginTestConstants.HTTP_128);
        assertError(diagnosticResult, 5, "invalid interceptor resource method return type: expected " +
                "'anydata|http:Response|http:StatusCodeRecord|http:NextService|error?', but found 'error[]'",
                CompilerPluginTestConstants.HTTP_126);
        assertError(diagnosticResult, 6, "invalid multiple interceptor resource functions",
                CompilerPluginTestConstants.HTTP_124);
        assertError(diagnosticResult, 7, "invalid annotation 'http:ResourceConfig': annotations" +
                " are not supported for interceptor resource functions", CompilerPluginTestConstants.HTTP_125);
        assertError(diagnosticResult, 8, "invalid interceptor resource path: expected default resource" +
                " path: '[string... path]', but found '[string path]'", CompilerPluginTestConstants.HTTP_127);
        assertError(diagnosticResult, 9, "invalid usage of payload annotation for a non entity body " +
                "resource : 'get'. Use an accessor that supports entity body", CompilerPluginTestConstants.HTTP_129);
        assertError(diagnosticResult, 10, "RequestInterceptor must have a resource method",
                CompilerPluginTestConstants.HTTP_132);
        assertError(diagnosticResult, 11, "RequestErrorInterceptor must have a resource method",
                CompilerPluginTestConstants.HTTP_132);
        assertError(diagnosticResult, 12, "ResponseInterceptor must have the remote method : 'interceptResponse'",
                CompilerPluginTestConstants.HTTP_133);
        assertError(diagnosticResult, 13, "remote function is not allowed in RequestInterceptor",
                CompilerPluginTestConstants.HTTP_135);
        assertError(diagnosticResult, 14, "RequestInterceptor must have a resource method",
                CompilerPluginTestConstants.HTTP_132);
        assertError(diagnosticResult, 15, "remote function is not allowed in RequestErrorInterceptor",
                CompilerPluginTestConstants.HTTP_135);
        assertError(diagnosticResult, 16, "RequestErrorInterceptor must have a resource method",
                CompilerPluginTestConstants.HTTP_132);
        assertError(diagnosticResult, 17, "resource function is not allowed in ResponseInterceptor",
                CompilerPluginTestConstants.HTTP_134);
        assertError(diagnosticResult, 18, "ResponseInterceptor must have the remote method : 'interceptResponse'",
                CompilerPluginTestConstants.HTTP_133);
        assertError(diagnosticResult, 19, "invalid remote function : 'returnResponse'. ResponseInterceptor " +
                "can have only 'interceptResponse' remote function", CompilerPluginTestConstants.HTTP_136);
        assertError(diagnosticResult, 20, "ResponseInterceptor must have the remote method : 'interceptResponse'",
                CompilerPluginTestConstants.HTTP_133);
        assertError(diagnosticResult, 21, "invalid multiple 'http:Response' parameter: 'res2'",
                CompilerPluginTestConstants.HTTP_137);
        assertError(diagnosticResult, 22, "invalid parameter type: 'ballerina/http:2.2.1:Request' in " +
                "'interceptResponse' remote method", CompilerPluginTestConstants.HTTP_138);
        assertError(diagnosticResult, 23, "invalid parameter type: 'string' in 'interceptResponse' remote method",
                CompilerPluginTestConstants.HTTP_138);
        assertError(diagnosticResult, 24, "invalid interceptor remote method return type: expected " +
                "'anydata|http:Response|http:StatusCodeRecord|http:NextService|error?', but found 'http:Client'",
                CompilerPluginTestConstants.HTTP_139);
    }

    @Test
    public void testReadonlyReturnTypes() {
        Package currentPackage = loadPackage("sample_package_20");
        PackageCompilation compilation = currentPackage.getCompilation();
        DiagnosticResult diagnosticResult = compilation.diagnosticResult();
        long availableErrors = diagnosticResult.diagnostics().stream()
                .filter(r -> r.diagnosticInfo().severity().equals(DiagnosticSeverity.ERROR)).count();
        Assert.assertEquals(availableErrors, 0);
    }

    @Test
    public void testReadonlyParameterTypes() {
        Package currentPackage = loadPackage("sample_package_21");
        PackageCompilation compilation = currentPackage.getCompilation();
        DiagnosticResult diagnosticResult = compilation.diagnosticResult();
        long availableErrors = diagnosticResult.diagnostics().stream()
                .filter(r -> r.diagnosticInfo().severity().equals(DiagnosticSeverity.ERROR)).count();
        Assert.assertEquals(availableErrors, 0);
    }

    @Test
    public void testAnnotationUsageWithReturnType() {
        Package currentPackage = loadPackage("sample_package_22");
        PackageCompilation compilation = currentPackage.getCompilation();
        DiagnosticResult diagnosticResult = compilation.diagnosticResult();
        Assert.assertEquals(diagnosticResult.errorCount(), 4);
        assertError(diagnosticResult, 0, "invalid usage of cache annotation with return type : " +
                "'error'. Cache annotation only supports return types of anydata and SuccessStatusCodeResponse",
                CompilerPluginTestConstants.HTTP_130);
        assertError(diagnosticResult, 1, "invalid usage of payload annotation with return type : " +
                "'error'", CompilerPluginTestConstants.HTTP_131);
        assertError(diagnosticResult, 2, "invalid usage of payload annotation with return type : " +
                "'error?'", CompilerPluginTestConstants.HTTP_131);
        assertError(diagnosticResult, 3, "invalid usage of cache annotation with return type : " +
                "'error?'. Cache annotation only supports return types of anydata and SuccessStatusCodeResponse",
                CompilerPluginTestConstants.HTTP_130);
    }

    @Test
    public void testInValidIntersectionTypeForResourceArgs() {
        Package currentPackage = loadPackage("sample_package_23");
        PackageCompilation compilation = currentPackage.getCompilation();
        DiagnosticResult diagnosticResult = compilation.diagnosticResult();
        Assert.assertEquals(diagnosticResult.errorCount(), 6);
        assertTrue(diagnosticResult, 0, "'readonly' intersection type is not allowed for parameter 'caller' of the " +
                "type 'ballerina/http:", HTTP_134);
        assertTrue(diagnosticResult, 0, ":Caller & readonly'", HTTP_134);
        assertTrue(diagnosticResult, 1, "'readonly' intersection type is not allowed for parameter 'request' of the " +
                "type 'ballerina/http:", HTTP_134);
        assertTrue(diagnosticResult, 2, "'readonly' intersection type is not allowed for parameter 'headers' of the " +
                "type 'ballerina/http:", HTTP_134);
        assertTrue(diagnosticResult, 3, "'readonly' intersection type is not allowed for parameter 'entity' of the " +
                "type 'ballerina/mime:", HTTP_134);
        assertTrue(diagnosticResult, 3, ":Entity & readonly'", HTTP_134);
        assertTrue(diagnosticResult, 4, "invalid type of header param 'host': expected 'string' or 'string[]'",
                   HTTP_109);
        assertTrue(diagnosticResult, 5, "invalid type of caller param 'host': expected 'http:Caller'", HTTP_111);
    }
}<|MERGE_RESOLUTION|>--- conflicted
+++ resolved
@@ -43,43 +43,6 @@
     private static final Path DISTRIBUTION_PATH = Paths.get("../", "target", "ballerina-runtime")
             .toAbsolutePath();
 
-<<<<<<< HEAD
-=======
-    private static final String HTTP_101 = "HTTP_101";
-    private static final String HTTP_102 = "HTTP_102";
-    private static final String HTTP_103 = "HTTP_103";
-    private static final String HTTP_104 = "HTTP_104";
-    private static final String HTTP_105 = "HTTP_105";
-    private static final String HTTP_106 = "HTTP_106";
-    private static final String HTTP_107 = "HTTP_107";
-    private static final String HTTP_108 = "HTTP_108";
-    private static final String HTTP_109 = "HTTP_109";
-    private static final String HTTP_110 = "HTTP_110";
-    private static final String HTTP_111 = "HTTP_111";
-    private static final String HTTP_112 = "HTTP_112";
-    private static final String HTTP_113 = "HTTP_113";
-    private static final String HTTP_114 = "HTTP_114";
-    private static final String HTTP_115 = "HTTP_115";
-    private static final String HTTP_116 = "HTTP_116";
-    private static final String HTTP_117 = "HTTP_117";
-    private static final String HTTP_118 = "HTTP_118";
-    private static final String HTTP_119 = "HTTP_119";
-    private static final String HTTP_120 = "HTTP_120";
-    private static final String HTTP_121 = "HTTP_121";
-    private static final String HTTP_122 = "HTTP_122";
-    private static final String HTTP_123 = "HTTP_123";
-    private static final String HTTP_124 = "HTTP_124";
-    private static final String HTTP_125 = "HTTP_125";
-    private static final String HTTP_126 = "HTTP_126";
-    private static final String HTTP_127 = "HTTP_127";
-    private static final String HTTP_128 = "HTTP_128";
-    private static final String HTTP_129 = "HTTP_129";
-    private static final String HTTP_130 = "HTTP_130";
-    private static final String HTTP_131 = "HTTP_131";
-    private static final String HTTP_132 = "HTTP_132";
-    private static final String HTTP_134 = "HTTP_134";
-
->>>>>>> 2d592ba2
     private static final String REMOTE_METHODS_NOT_ALLOWED = "remote methods are not allowed in http:Service";
 
     private Package loadPackage(String path) {
@@ -237,7 +200,6 @@
         Assert.assertEquals(diagnosticResult.errorCount(), 5);
         String expectedMsg = "invalid resource method return type: can not use 'http:Caller' " +
                 "and return 'string' from a resource : expected 'error' or nil";
-<<<<<<< HEAD
         assertTrue(diagnosticResult, 0, expectedMsg, CompilerPluginTestConstants.HTTP_118);
         assertTrue(diagnosticResult, 1, "invalid resource parameter type: 'ballerina/http",
                 CompilerPluginTestConstants.HTTP_106);
@@ -245,15 +207,8 @@
                 CompilerPluginTestConstants.HTTP_106);
         assertTrue(diagnosticResult, 3, "invalid resource parameter type: 'ballerina/mime",
                 CompilerPluginTestConstants.HTTP_106);
-        assertTrue(diagnosticResult, 4, "invalid resource parameter type: 'http_test/sample_6",
-                CompilerPluginTestConstants.HTTP_106);
-=======
-        assertTrue(diagnosticResult, 0, expectedMsg, HTTP_118);
-        assertTrue(diagnosticResult, 1, "invalid resource parameter type: 'ballerina/http", HTTP_106);
-        assertTrue(diagnosticResult, 2, "invalid resource parameter type: 'ballerina/mime", HTTP_106);
-        assertTrue(diagnosticResult, 3, "invalid resource parameter type: 'ballerina/mime", HTTP_106);
-        assertTrue(diagnosticResult, 4, "invalid resource parameter type: 'http_test/sample_7", HTTP_106);
->>>>>>> 2d592ba2
+        assertTrue(diagnosticResult, 4, "invalid resource parameter type: 'http_test/sample_7",
+                CompilerPluginTestConstants.HTTP_106);
     }
 
     @Test
@@ -564,17 +519,18 @@
         DiagnosticResult diagnosticResult = compilation.diagnosticResult();
         Assert.assertEquals(diagnosticResult.errorCount(), 6);
         assertTrue(diagnosticResult, 0, "'readonly' intersection type is not allowed for parameter 'caller' of the " +
-                "type 'ballerina/http:", HTTP_134);
-        assertTrue(diagnosticResult, 0, ":Caller & readonly'", HTTP_134);
+                "type 'ballerina/http:", CompilerPluginTestConstants.HTTP_134);
+        assertTrue(diagnosticResult, 0, ":Caller & readonly'", CompilerPluginTestConstants.HTTP_134);
         assertTrue(diagnosticResult, 1, "'readonly' intersection type is not allowed for parameter 'request' of the " +
-                "type 'ballerina/http:", HTTP_134);
+                "type 'ballerina/http:", CompilerPluginTestConstants.HTTP_134);
         assertTrue(diagnosticResult, 2, "'readonly' intersection type is not allowed for parameter 'headers' of the " +
-                "type 'ballerina/http:", HTTP_134);
+                "type 'ballerina/http:", CompilerPluginTestConstants.HTTP_134);
         assertTrue(diagnosticResult, 3, "'readonly' intersection type is not allowed for parameter 'entity' of the " +
-                "type 'ballerina/mime:", HTTP_134);
-        assertTrue(diagnosticResult, 3, ":Entity & readonly'", HTTP_134);
+                "type 'ballerina/mime:", CompilerPluginTestConstants.HTTP_134);
+        assertTrue(diagnosticResult, 3, ":Entity & readonly'", CompilerPluginTestConstants.HTTP_134);
         assertTrue(diagnosticResult, 4, "invalid type of header param 'host': expected 'string' or 'string[]'",
-                   HTTP_109);
-        assertTrue(diagnosticResult, 5, "invalid type of caller param 'host': expected 'http:Caller'", HTTP_111);
+                CompilerPluginTestConstants.HTTP_109);
+        assertTrue(diagnosticResult, 5, "invalid type of caller param 'host': expected 'http:Caller'",
+                CompilerPluginTestConstants.HTTP_111);
     }
 }