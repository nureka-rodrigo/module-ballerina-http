--- conflicted
+++ resolved
@@ -99,11 +99,7 @@
 [[package]]
 org = "ballerina"
 name = "http_misc_tests"
-<<<<<<< HEAD
-version = "2.11.0"
-=======
 version = "2.10.13"
->>>>>>> ecd1355c
 dependencies = [
 	{org = "ballerina", name = "http"},
 	{org = "ballerina", name = "http_test_common"},
@@ -122,11 +118,7 @@
 [[package]]
 org = "ballerina"
 name = "http_test_common"
-<<<<<<< HEAD
-version = "2.11.0"
-=======
 version = "2.10.13"
->>>>>>> ecd1355c
 scope = "testOnly"
 dependencies = [
 	{org = "ballerina", name = "lang.string"},
