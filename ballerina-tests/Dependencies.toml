# AUTO-GENERATED FILE. DO NOT MODIFY.

# This file is auto-generated by Ballerina for managing dependency versions.
# It should not be modified by hand.

[ballerina]
dependencies-toml-version = "2"

[[package]]
org = "ballerina"
name = "auth"
version = "2.3.0"
scope = "testOnly"
dependencies = [
	{org = "ballerina", name = "crypto"},
	{org = "ballerina", name = "jballerina.java"},
	{org = "ballerina", name = "lang.array"},
	{org = "ballerina", name = "lang.string"},
	{org = "ballerina", name = "log"},
	{org = "ballerina", name = "regex"}
]
modules = [
	{org = "ballerina", packageName = "auth", moduleName = "auth"}
]

[[package]]
org = "ballerina"
name = "cache"
version = "3.2.2"
scope = "testOnly"
dependencies = [
	{org = "ballerina", name = "jballerina.java"},
	{org = "ballerina", name = "task"},
	{org = "ballerina", name = "time"}
]

[[package]]
org = "ballerina"
name = "crypto"
version = "2.2.2"
scope = "testOnly"
dependencies = [
	{org = "ballerina", name = "jballerina.java"},
	{org = "ballerina", name = "time"}
]
modules = [
	{org = "ballerina", packageName = "crypto", moduleName = "crypto"}
]

[[package]]
org = "ballerina"
name = "file"
version = "1.3.0"
scope = "testOnly"
dependencies = [
	{org = "ballerina", name = "io"},
	{org = "ballerina", name = "jballerina.java"},
	{org = "ballerina", name = "log"},
	{org = "ballerina", name = "os"},
	{org = "ballerina", name = "regex"},
	{org = "ballerina", name = "time"}
]
modules = [
	{org = "ballerina", packageName = "file", moduleName = "file"}
]

[[package]]
org = "ballerina"
name = "http"
version = "2.3.1"
scope = "testOnly"
dependencies = [
	{org = "ballerina", name = "auth"},
	{org = "ballerina", name = "cache"},
	{org = "ballerina", name = "crypto"},
	{org = "ballerina", name = "file"},
	{org = "ballerina", name = "io"},
	{org = "ballerina", name = "jballerina.java"},
	{org = "ballerina", name = "jwt"},
	{org = "ballerina", name = "lang.array"},
	{org = "ballerina", name = "lang.decimal"},
	{org = "ballerina", name = "lang.int"},
	{org = "ballerina", name = "lang.runtime"},
	{org = "ballerina", name = "lang.string"},
	{org = "ballerina", name = "lang.value"},
	{org = "ballerina", name = "log"},
	{org = "ballerina", name = "mime"},
	{org = "ballerina", name = "oauth2"},
	{org = "ballerina", name = "observe"},
	{org = "ballerina", name = "regex"},
	{org = "ballerina", name = "time"},
	{org = "ballerina", name = "url"}
]
modules = [
	{org = "ballerina", packageName = "http", moduleName = "http"}
]

[[package]]
org = "ballerina"
name = "http_tests"
version = "2.3.1"
dependencies = [
	{org = "ballerina", name = "auth"},
	{org = "ballerina", name = "crypto"},
	{org = "ballerina", name = "file"},
	{org = "ballerina", name = "http"},
<<<<<<< HEAD
	{org = "ballerina", name = "lang.string"},
	{org = "ballerina", name = "mime"},
=======
	{org = "ballerina", name = "io"},
	{org = "ballerina", name = "jballerina.java"},
	{org = "ballerina", name = "jwt"},
	{org = "ballerina", name = "lang.boolean"},
	{org = "ballerina", name = "lang.float"},
	{org = "ballerina", name = "lang.int"},
	{org = "ballerina", name = "lang.runtime"},
	{org = "ballerina", name = "lang.string"},
	{org = "ballerina", name = "lang.xml"},
	{org = "ballerina", name = "log"},
	{org = "ballerina", name = "mime"},
	{org = "ballerina", name = "oauth2"},
>>>>>>> 57a745ec
	{org = "ballerina", name = "regex"},
	{org = "ballerina", name = "test"},
	{org = "ballerina", name = "url"}
]
modules = [
	{org = "ballerina", packageName = "http_tests", moduleName = "http_tests"}
]

[[package]]
org = "ballerina"
name = "io"
version = "1.2.2"
scope = "testOnly"
dependencies = [
	{org = "ballerina", name = "jballerina.java"},
	{org = "ballerina", name = "lang.value"}
]
modules = [
	{org = "ballerina", packageName = "io", moduleName = "io"}
]

[[package]]
org = "ballerina"
name = "jballerina.java"
version = "0.0.0"
scope = "testOnly"
modules = [
	{org = "ballerina", packageName = "jballerina.java", moduleName = "jballerina.java"}
]

[[package]]
org = "ballerina"
name = "jwt"
version = "2.3.0"
scope = "testOnly"
dependencies = [
	{org = "ballerina", name = "cache"},
	{org = "ballerina", name = "crypto"},
	{org = "ballerina", name = "jballerina.java"},
	{org = "ballerina", name = "lang.int"},
	{org = "ballerina", name = "lang.string"},
	{org = "ballerina", name = "log"},
	{org = "ballerina", name = "regex"},
	{org = "ballerina", name = "time"}
]
modules = [
	{org = "ballerina", packageName = "jwt", moduleName = "jwt"}
]

[[package]]
org = "ballerina"
name = "lang.__internal"
version = "0.0.0"
scope = "testOnly"
dependencies = [
	{org = "ballerina", name = "jballerina.java"},
	{org = "ballerina", name = "lang.object"}
]

[[package]]
org = "ballerina"
name = "lang.array"
version = "0.0.0"
scope = "testOnly"
dependencies = [
	{org = "ballerina", name = "jballerina.java"},
	{org = "ballerina", name = "lang.__internal"}
]

[[package]]
org = "ballerina"
name = "lang.boolean"
version = "0.0.0"
scope = "testOnly"
dependencies = [
	{org = "ballerina", name = "jballerina.java"}
]
modules = [
	{org = "ballerina", packageName = "lang.boolean", moduleName = "lang.boolean"}
]

[[package]]
org = "ballerina"
name = "lang.decimal"
version = "0.0.0"
scope = "testOnly"
dependencies = [
	{org = "ballerina", name = "jballerina.java"}
]

[[package]]
org = "ballerina"
name = "lang.float"
version = "0.0.0"
scope = "testOnly"
dependencies = [
	{org = "ballerina", name = "jballerina.java"}
]
modules = [
	{org = "ballerina", packageName = "lang.float", moduleName = "lang.float"}
]

[[package]]
org = "ballerina"
name = "lang.int"
version = "0.0.0"
scope = "testOnly"
dependencies = [
	{org = "ballerina", name = "jballerina.java"}
]
modules = [
	{org = "ballerina", packageName = "lang.int", moduleName = "lang.int"}
]

[[package]]
org = "ballerina"
name = "lang.object"
version = "0.0.0"
scope = "testOnly"

[[package]]
org = "ballerina"
name = "lang.runtime"
version = "0.0.0"
scope = "testOnly"
dependencies = [
	{org = "ballerina", name = "jballerina.java"}
]

[[package]]
org = "ballerina"
name = "lang.string"
version = "0.0.0"
scope = "testOnly"
dependencies = [
	{org = "ballerina", name = "jballerina.java"}
]
modules = [
	{org = "ballerina", packageName = "lang.string", moduleName = "lang.string"}
]

[[package]]
org = "ballerina"
name = "lang.value"
version = "0.0.0"
scope = "testOnly"
dependencies = [
	{org = "ballerina", name = "jballerina.java"}
]

[[package]]
org = "ballerina"
name = "lang.xml"
version = "0.0.0"
scope = "testOnly"
dependencies = [
	{org = "ballerina", name = "jballerina.java"}
]
modules = [
	{org = "ballerina", packageName = "lang.xml", moduleName = "lang.xml"}
]

[[package]]
org = "ballerina"
name = "log"
version = "2.3.0"
scope = "testOnly"
dependencies = [
	{org = "ballerina", name = "io"},
	{org = "ballerina", name = "jballerina.java"},
	{org = "ballerina", name = "lang.value"},
	{org = "ballerina", name = "observe"}
]

[[package]]
org = "ballerina"
name = "mime"
version = "2.3.0"
scope = "testOnly"
dependencies = [
	{org = "ballerina", name = "io"},
	{org = "ballerina", name = "jballerina.java"},
	{org = "ballerina", name = "lang.int"}
]
modules = [
	{org = "ballerina", packageName = "mime", moduleName = "mime"}
]

[[package]]
org = "ballerina"
name = "oauth2"
version = "2.3.0"
scope = "testOnly"
dependencies = [
	{org = "ballerina", name = "cache"},
	{org = "ballerina", name = "crypto"},
	{org = "ballerina", name = "jballerina.java"},
	{org = "ballerina", name = "log"},
	{org = "ballerina", name = "time"}
]
modules = [
	{org = "ballerina", packageName = "oauth2", moduleName = "oauth2"}
]

[[package]]
org = "ballerina"
name = "observe"
version = "1.0.5"
scope = "testOnly"
dependencies = [
	{org = "ballerina", name = "jballerina.java"}
]

[[package]]
org = "ballerina"
name = "os"
version = "1.3.0"
scope = "testOnly"
dependencies = [
	{org = "ballerina", name = "jballerina.java"}
]

[[package]]
org = "ballerina"
name = "regex"
version = "1.3.0"
scope = "testOnly"
dependencies = [
	{org = "ballerina", name = "jballerina.java"},
	{org = "ballerina", name = "lang.string"}
]
modules = [
	{org = "ballerina", packageName = "regex", moduleName = "regex"}
]

[[package]]
org = "ballerina"
name = "task"
version = "2.2.2"
scope = "testOnly"
dependencies = [
	{org = "ballerina", name = "jballerina.java"},
	{org = "ballerina", name = "time"}
]

[[package]]
org = "ballerina"
name = "test"
version = "0.0.0"
scope = "testOnly"
dependencies = [
	{org = "ballerina", name = "jballerina.java"}
]
modules = [
	{org = "ballerina", packageName = "test", moduleName = "test"}
]

[[package]]
org = "ballerina"
name = "time"
version = "2.2.2"
scope = "testOnly"
dependencies = [
	{org = "ballerina", name = "jballerina.java"}
]

[[package]]
org = "ballerina"
name = "url"
version = "2.2.2"
scope = "testOnly"
dependencies = [
	{org = "ballerina", name = "jballerina.java"}
]
modules = [
	{org = "ballerina", packageName = "url", moduleName = "url"}
]

<|MERGE_RESOLUTION|>--- conflicted
+++ resolved
@@ -104,10 +104,6 @@
 	{org = "ballerina", name = "crypto"},
 	{org = "ballerina", name = "file"},
 	{org = "ballerina", name = "http"},
-<<<<<<< HEAD
-	{org = "ballerina", name = "lang.string"},
-	{org = "ballerina", name = "mime"},
-=======
 	{org = "ballerina", name = "io"},
 	{org = "ballerina", name = "jballerina.java"},
 	{org = "ballerina", name = "jwt"},
@@ -120,7 +116,7 @@
 	{org = "ballerina", name = "log"},
 	{org = "ballerina", name = "mime"},
 	{org = "ballerina", name = "oauth2"},
->>>>>>> 57a745ec
+	{org = "ballerina", name = "regex"},
 	{org = "ballerina", name = "regex"},
 	{org = "ballerina", name = "test"},
 	{org = "ballerina", name = "url"}
