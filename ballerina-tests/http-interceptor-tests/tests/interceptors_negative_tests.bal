--- conflicted
+++ resolved
@@ -25,14 +25,8 @@
 @test:Config{}
 function testRequestInterceptorNegative1() returns error? {
     http:Response res = check requestInterceptorNegativeClientEP1->get("/");
-<<<<<<< HEAD
-    test:assertEquals(res.statusCode, 500);
-    check common:assertJsonErrorPayload(check res.getJsonPayload(), "request context object does not contain the configured interceptors",
-        "Internal Server Error", 500, "/", "GET");
-=======
     test:assertEquals(res.statusCode, 404);
-    common:assertTrueTextPayload(res.getTextPayload(), "no service has registered for listener");
->>>>>>> 78a496ce
+    check common:assertJsonErrorPayload(check res.getJsonPayload(), "no service has registered for listener", "Not Found", 404, "/", "GET");
 }
 
 final http:Client requestInterceptorNegativeClientEP2 = check new("http://localhost:" + requestInterceptorNegativeTestPort2.toString(), httpVersion = http:HTTP_1_1);
