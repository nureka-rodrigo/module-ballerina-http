--- conflicted
+++ resolved
@@ -159,11 +159,8 @@
 const int clientFormUrlEncodedTestPort = 9610;
 const int typedHeadersTestPort = 9611;
 const int urlEncodedResponsesTestPort = 9612;
-<<<<<<< HEAD
-const int defaultResponseInterceptorTestPort = 9613;
-=======
 const int readonlyQueryTestPort = 9613;
->>>>>>> 2d592ba2
+const int defaultResponseInterceptorTestPort = 9614;
 
 //HTTP2
 const int serverPushTestPort1 = 9701;
