// Copyright (c) 2020 WSO2 Inc. (http://www.wso2.org) All Rights Reserved.
//
// WSO2 Inc. licenses this file to you under the Apache License,
// Version 2.0 (the "License"); you may not use this file except
// in compliance with the License.
// You may obtain a copy of the License at
//
// http://www.apache.org/licenses/LICENSE-2.0
//
// Unless required by applicable law or agreed to in writing,
// software distributed under the License is distributed on an
// "AS IS" BASIS, WITHOUT WARRANTIES OR CONDITIONS OF ANY
// KIND, either express or implied. See the License for the
// specific language governing permissions and limitations
// under the License.

import ballerina/http;

listener http:Listener generalListener = new(generalPort);

listener http:Listener generalHTTP2Listener = new http:Listener(http2GeneralPort, {httpVersion: "2.0"});
listener http:Listener HTTP2BackendListener = new http:Listener(http2BackendPort, {httpVersion: "2.0"});

const int generalPort = 9000;

const int http2GeneralPort = 9100;
const int http2BackendPort = 9101;

const int uriTemplateTest1 = 9004;
const int uriTemplateTest2 = 9005;
const int uriTemplateDefaultTest1 = 9006;
const int uriTemplateDefaultTest2 = 9007;
const int uriTemplateDefaultTest3 = 9008;
const int uriTemplateMatchingTest = 9009;
const int virtualHostTest = 9010;
const int serviceTest = 9011;
const int CompressionConfigTest = 9012;
const int serviceConfigTest = 7070;
const int corsConfigTest = 9013;
const int connectionNativeTest = 9014;
const int serviceDetachTest = 9015;
const int serviceEndpointTest = 9016;
const int parseHeaderTest = 9017;
const int multipartRequestTest = 9018;
const int responseTest = 9094;
const int proxyTest1 = 9019;
const int proxyTest2 = 9020;
const int streamTest1 = 9021;
const int streamTest2 = 9022;
const int introResTest = 9023;

// Integration test ports
// HTTP
const int acceptEncodingHeaderTestPort = 9500;
const int requestLimitsTestPort1 = 9501;
const int requestLimitsTestPort2 = 9502;
const int requestLimitsTestPort3 = 9503;
const int requestLimitsTestPort4 = 9504;
const int compressionAnnotationTestPort = 9505;
const int echoServiceTestPort = 9506;
const int echoHttpsServiceTestPort = 9507;
const int ecommerceTestPort = 9508;
const int httpClientActionTestPort1 = 9509;
const int httpClientActionTestPort2 = 9510;
const int httpClientContinueTestPort1 = 9511;
const int httpClientContinueTestPort2 = 9512;
const int httpServerFieldTestPort1 = 9513;
const int idleTimeoutTestPort = 9514;
const int httpHeaderTestPort1 = 9515;
const int httpHeaderTestPort2 = 9516;
const int httpOptionsTestPort = 9517;
const int httpPayloadTestPort1 = 9518;
const int httpPayloadTestPort2 = 9519;
const int httpStatusCodeTestPort = 9520;
const int httpUrlTestPort1 = 9521;
const int httpUrlTestPort2 = 9522;
const int httpVerbTestPort = 9523;
const int httpRoutingTestPort = 9524;
const int serviceChainingTestPort = 9525;
const int trailingHeaderTestPort1 = 9526;
const int trailingHeaderTestPort2 = 9527;
const int reuseRequestTestPort = 9528;
const int expectContinueTestPort1 = 9529;
const int expectContinueTestPort2 = 9530;
const int pipeliningTestPort1 = 9531;
const int pipeliningTestPort2 = 9532;
const int pipeliningTestPort3 = 9533;
const int keepAliveClientTestPort = 9534;
const int multipleClientTestPort1 = 9535;
const int multipleClientTestPort2 = 9536;
const int resourceFunctionTestPort = 9537;
const int retryFunctionTestPort1 = 9538;
const int retryFunctionTestPort2 = 9539;
const int serializeXmlTestPort = 9540;
const int cachingTestPort1 = 9541;
const int cachingTestPort2 = 9542;
const int cachingTestPort3 = 9543;
const int cachingTestPort4 = 9544;
const int callerActionTestPort = 9545;
const int dirtyResponseTestPort = 9546;
const int listenerMethodTestPort1 = 9547;
const int listenerMethodTestPort2 = 9548;
const int clientDatabindingTestPort1 = 9549;
const int clientDatabindingTestPort2 = 9550;
const int clientDatabindingTestPort3 = 9551;
const int queryParamBindingTest = 9552;
const int basePathTest = 9553;
const int resourceReturnTest = 9554;
const int requestLimitsTestPort5 = 9555;
const int requestLimitsTestPort6 = 9556;
const int responseLimitsTestPort1 = 9557;
const int responseLimitsTestPort2 = 9558;
const int responseLimitsTestPort3 = 9559;
const int responseLimitsTestPort4 = 9560;
const int responseLimitsTestPort5 = 9561;
const int headerParamBindingTest = 9562;
const int outRequestTypeTest = 9563;
const int outRequestOptionsTest = 9564;
const int pathParamCheckTestPort = 9565;
const int httpReturnNilTestPort = 9566;
const int clientForwardTestPort1 = 9567;
const int clientForwardTestPort2 = 9568;
const int cBClientWithoutStatusCodesTestPort1 = 9569;
const int cBClientWithoutStatusCodesTestPort2 = 9570;
const int foClientWithoutStatusCodeTestPort1 = 9571;
const int foClientWithoutStatusCodeTestPort2 = 9572;
const int inResponseCachedPayloadTestPort = 9573;
const int inResponseCachedPayloadTestBEPort = 9574;
const int httpEnumMethodsTestPort = 9575;
const int payloadAccessAfterRespondingTestPort = 9576;
const int cacheAnnotationTestPort1 = 9577;
const int cacheAnnotationTestPort2 = 9578;
const int serviceMediaTypeSubtypePrefixPort = 9579;
const int queryParamBindingIdealTestPort = 9580;
const int headerParamBindingIdealTestPort = 9581;
const int clientSchemeTestHttpListenerTestPort = 9582;
const int requestInterceptorWithCallerRespondTestPort = 9583;
const int requestInterceptorDataBindingTestPort1 = 9584;
const int requestInterceptorDataBindingTestPort2 = 9585;
const int requestInterceptorWithoutCtxNextTestPort = 9586;
const int requestInterceptorBasePathTestPort = 9587;
const int getRequestInterceptorBasePathTestPort = 9588;
const int requestInterceptorSkipTestPort = 9589;
const int requestInterceptorNegativeTestPort1 = 9590;
const int requestInterceptorNegativeTestPort2 = 9591;
const int requestInterceptorNegativeTestPort3 = 9592;
const int requestInterceptorNegativeTestPort4 = 9593;
const int requestInterceptorNegativeTestPort5 = 9594;
const int requestInterceptorNegativeTestPort6 = 9595;
const int requestInterceptorCallerRespondContinueTestPort = 9596;
const int requestInterceptorStringPayloadBindingTestPort = 9597;
const int requestInterceptorRecordPayloadBindingTestPort = 9598;
const int requestInterceptorRecordArrayPayloadBindingTestPort = 9599;
const int requestInterceptorByteArrayPayloadBindingTestPort = 9600;
const int requestInterceptorWithQueryParamTestPort = 9601;
const int requestInterceptorServiceConfigTestPort1 = 9602;
const int requestInterceptorServiceConfigTestPort2 = 9603;
const int clientFormUrlEncodedTestPort = 9604;
const int typedHeadersTestPort = 9605;
const int urlEncodedResponsesTestPort = 9606;
const int readonlyQueryTestPort = 9607;
const int responseInterceptorWithCallerRespondTestPort = 9608;
const int responseInterceptorCallerRespondContinueTestPort = 9609;
const int responseInterceptorWithoutCtxNextTestPort = 9610;
const int responseInterceptorSkipTestPort = 9611;
const int requestInterceptorCtxNextTestPort = 9612;
const int serviceErrorHandlingTestPort = 9613;
const int noServiceRegisteredTestPort = 9614;
const int interceptorBasicTestsPort1 = 9615;
const int interceptorBasicTestsPort2 = 9616;
const int interceptorBasicTestsPort3 = 9617;
const int responseInterceptorReturnsErrorTestPort = 9618;
const int interceptorReturnsStatusTestPort = 9619;
const int interceptorExecutionOrderTestPort = 9620;
const int responseInterceptorNegativeTestPort1 = 9621;
const int responseInterceptorCallerRespondErrorTestPort = 9622;
const int requestInterceptorCallerRespondErrorTestPort = 9623;
const int clientSchemeTestHttpsListenerTestPort = 9624;
const int callerRespondTestPort = 9625;
const int authErrorHandlingTestPort = 9626;
<<<<<<< HEAD
const int hateoasTestPort = 9627;
=======
const int listenerMethodTestPort3 = 9627;
>>>>>>> 0cb42550

//HTTP2
const int serverPushTestPort1 = 9701;
const int serverPushTestPort2 = 9702;
const int http2RedirectTestPort1 = 9703;
const int http2RedirectTestPort2 = 9704;
const int http2RedirectTestPort3 = 9705;
const int http2RetryFunctionTestPort1 = 9706;
const int http2RetryFunctionTestPort2 = 9707;

//Security
const int securedListenerPort = 9400;
const int stsPort = 9445;<|MERGE_RESOLUTION|>--- conflicted
+++ resolved
@@ -178,11 +178,8 @@
 const int clientSchemeTestHttpsListenerTestPort = 9624;
 const int callerRespondTestPort = 9625;
 const int authErrorHandlingTestPort = 9626;
-<<<<<<< HEAD
-const int hateoasTestPort = 9627;
-=======
 const int listenerMethodTestPort3 = 9627;
->>>>>>> 0cb42550
+const int hateoasTestPort = 9628;
 
 //HTTP2
 const int serverPushTestPort1 = 9701;
