--- conflicted
+++ resolved
@@ -120,11 +120,8 @@
 const int foClientWithoutStatusCodeTestPort2 = 9572;
 const int inResponseCachedPayloadTestPort = 9573;
 const int inResponseCachedPayloadTestBEPort = 9574;
-<<<<<<< HEAD
-const int payloadRetrievalAfterRespondingTestPort = 9575;
-=======
 const int httpEnumActionsTestPort = 9575;
->>>>>>> 98517f67
+const int payloadRetrievalAfterRespondingTestPort = 9576;
 
 //HTTP2
 const int serverPushTestPort1 = 9601;
