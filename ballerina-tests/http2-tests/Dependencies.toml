--- conflicted
+++ resolved
@@ -353,11 +353,7 @@
 [[package]]
 org = "ballerina"
 name = "time"
-<<<<<<< HEAD
 version = "2.5.1"
-=======
-version = "2.5.0"
->>>>>>> 2267e56c
 scope = "testOnly"
 dependencies = [
 	{org = "ballerina", name = "jballerina.java"}
