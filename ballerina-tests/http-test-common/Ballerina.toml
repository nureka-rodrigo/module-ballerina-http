[package]
org = "ballerina"
name = "http_test_common"
<<<<<<< HEAD
version = "2.11.0"
=======
version = "2.10.13"
>>>>>>> ecd1355c
<|MERGE_RESOLUTION|>--- conflicted
+++ resolved
@@ -1,8 +1,4 @@
 [package]
 org = "ballerina"
 name = "http_test_common"
-<<<<<<< HEAD
-version = "2.11.0"
-=======
-version = "2.10.13"
->>>>>>> ecd1355c
+version = "2.10.13"