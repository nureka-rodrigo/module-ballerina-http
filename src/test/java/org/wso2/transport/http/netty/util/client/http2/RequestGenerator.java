--- conflicted
+++ resolved
@@ -52,25 +52,4 @@
         }
         return httpCarbonMessage;
     }
-<<<<<<< HEAD
-
-    public static HTTPCarbonMessage generateHttpsRequest(HttpMethod httpMethod, String payload) {
-        HTTPCarbonMessage httpCarbonMessage = new HttpCarbonRequest(
-                new DefaultHttpRequest(new HttpVersion(Constants.HTTP_VERSION_2_0, true), httpMethod,
-                        "https://" + TestUtil.TEST_HOST + ":" + 8443));
-        httpCarbonMessage.setProperty(Constants.HTTP_METHOD, httpMethod.toString());
-        httpCarbonMessage.setProperty(Constants.HTTP_HOST, TestUtil.TEST_HOST);
-        httpCarbonMessage.setProperty(Constants.HTTP_PORT, 8443);
-        httpCarbonMessage.setHeader("Host", TestUtil.TEST_HOST + ":" + 8443);
-        if (payload != null) {
-            ByteBuffer byteBuffer = ByteBuffer.wrap(payload.getBytes(Charset.forName("UTF-8")));
-            httpCarbonMessage.addHttpContent(new DefaultLastHttpContent(Unpooled.wrappedBuffer(byteBuffer)));
-        } else {
-            httpCarbonMessage.addHttpContent(new EmptyLastHttpContent());
-        }
-        return httpCarbonMessage;
-    }
-
-=======
->>>>>>> cff3858b
 }