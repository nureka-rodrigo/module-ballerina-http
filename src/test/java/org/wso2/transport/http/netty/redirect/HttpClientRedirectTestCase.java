--- conflicted
+++ resolved
@@ -311,14 +311,8 @@
     public void relativePathStartsWithSlash() {
         RedirectHandler redirectHandler = new RedirectHandler(null, false, 0, this.connectionManager);
         try {
-<<<<<<< HEAD
-            Method method = RedirectUtil.class
-                    .getDeclaredMethod("buildRedirectURL", String.class, String.class, String.class, String.class,
-                            Integer.class);
-=======
             Method method = RedirectHandler.class
                     .getDeclaredMethod("getResolvedURI", String.class, HTTPCarbonMessage.class);
->>>>>>> 83f9e41e
             method.setAccessible(true);
             String redirectUrl = (String) method
                     .invoke(redirectHandler, "/redirect1", createHttpRequest(
@@ -341,14 +335,8 @@
     public void relativePathEndsWithSlash() {
         RedirectHandler redirectHandler = new RedirectHandler(null, false, 0, this.connectionManager);
         try {
-<<<<<<< HEAD
-            Method method = RedirectUtil.class
-                    .getDeclaredMethod("buildRedirectURL", String.class, String.class, String.class, String.class,
-                            Integer.class);
-=======
             Method method = RedirectHandler.class
                     .getDeclaredMethod("getResolvedURI", String.class, HTTPCarbonMessage.class);
->>>>>>> 83f9e41e
             method.setAccessible(true);
             String redirectUrl = (String) method
                     .invoke(redirectHandler, "redirect1/", createHttpRequest(
@@ -371,14 +359,8 @@
     public void justRelativePathName() {
         RedirectHandler redirectHandler = new RedirectHandler(null, false, 0, this.connectionManager);
         try {
-<<<<<<< HEAD
-            Method method = RedirectUtil.class
-                    .getDeclaredMethod("buildRedirectURL", String.class, String.class, String.class, String.class,
-                            Integer.class);
-=======
             Method method = RedirectHandler.class
                     .getDeclaredMethod("getResolvedURI", String.class, HTTPCarbonMessage.class);
->>>>>>> 83f9e41e
             method.setAccessible(true);
             String redirectUrl = (String) method
                     .invoke(redirectHandler, "redirect1", createHttpRequest(
@@ -401,14 +383,8 @@
     public void requestPathEndsWithSlash() {
         RedirectHandler redirectHandler = new RedirectHandler(null, false, 0, this.connectionManager);
         try {
-<<<<<<< HEAD
-            Method method = RedirectUtil.class
-                    .getDeclaredMethod("buildRedirectURL", String.class, String.class, String.class, String.class,
-                            Integer.class);
-=======
             Method method = RedirectHandler.class
                     .getDeclaredMethod("getResolvedURI", String.class, HTTPCarbonMessage.class);
->>>>>>> 83f9e41e
             method.setAccessible(true);
             String redirectUrl = (String) method
                     .invoke(redirectHandler, "/redirect1", createHttpRequest(
