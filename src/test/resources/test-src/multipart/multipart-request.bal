import ballerina/encoding;
import ballerina/http;
import ballerina/io;
import ballerina/mime;
import ballerina/internal;

function setErrorResponse(http:Response response,  error err) {
    response.statusCode = 500;
    string? errMsg = err.detail()?.message;
    response.setPayload(errMsg is string ? <@untainted> errMsg : "Error in parsing payload");
}

listener http:MockListener mockEP = new(9090);

@http:ServiceConfig {basePath:"/test"}
service test on mockEP {

    @http:ResourceConfig {
        methods:["POST"],
        path:"/textbodypart"
    }
    resource function multipart1(http:Caller caller, http:Request request) {
        http:Response response = new;
        var bodyParts = request.getBodyParts();

        if (bodyParts is mime:Entity[]) {
            var result = bodyParts[0].getText();
            if (result is string) {
                mime:Entity entity = new;
                entity.setText(<@untainted string> result);
                response.setEntity(entity);
            } else {
                setErrorResponse(response, result);
            }
        }

        checkpanic caller->respond(<@untainted http:Response> response);
    }

    @http:ResourceConfig {
        methods:["POST"],
        path:"/jsonbodypart"
    }
    resource function multipart2(http:Caller caller, http:Request request) {
        http:Response response = new;
        var bodyParts = request.getBodyParts();

        if (bodyParts is mime:Entity[]) {
            var result = bodyParts[0].getJson();
            if (result is json) {
                response.setJsonPayload(<@untainted json> result);
            } else {
                setErrorResponse(response, result);
            }
        }
        checkpanic caller->respond(<@untainted http:Response> response);
    }

    @http:ResourceConfig {
        methods:["POST"],
        path:"/xmlbodypart"
    }
    resource function multipart3(http:Caller caller, http:Request request) {
        http:Response response = new;
        var bodyParts = request.getBodyParts();

        if (bodyParts is mime:Entity[]) {
            var result = bodyParts[0].getXml();
            if (result is xml) {
                response.setXmlPayload(<@untainted xml> result);
            } else {
                setErrorResponse(response, result);
            }
        }
        checkpanic caller->respond(<@untainted http:Response> response);
    }

    @http:ResourceConfig {
        methods:["POST"],
        path:"/binarybodypart"
    }
    resource function multipart4(http:Caller caller, http:Request request) {
        http:Response response = new;
        var bodyParts = request.getBodyParts();

        if (bodyParts is mime:Entity[]) {
            var result = bodyParts[0].getByteArray();
            if (result is byte[]) {
                response.setBinaryPayload(<@untainted byte[]> result);
            } else {
                setErrorResponse(response, result);
            }
        }
        checkpanic caller->respond(<@untainted http:Response> response);
    }

    @http:ResourceConfig {
        methods:["POST"],
        path:"/multipleparts"
    }
    resource function multipart5(http:Caller caller, http:Request request) {
        http:Response response = new;
        var bodyParts = request.getBodyParts();

        if (bodyParts is mime:Entity[]) {
            string content = "";
            int i = 0;
            while (i < bodyParts.length()) {
                mime:Entity part = bodyParts[i];
                content = content + " -- " + handleContent(part);
                i = i + 1;
            }
            response.setTextPayload(<@untainted string> content);
        }
        checkpanic caller->respond(<@untainted http:Response> response);
    }

    @http:ResourceConfig {
        methods:["POST"],
        path:"/emptyparts"
    }
    resource function multipart6(http:Caller caller, http:Request request) {
        http:Response response = new;
        var bodyParts = request.getBodyParts();

        if (bodyParts is mime:Entity[]) {
            response.setPayload("Body parts detected!");
        } else {
<<<<<<< HEAD
            error err = bodyParts;
            response.setPayload(<@untainted string>err.detail().message);
=======
            string? errMsg = bodyParts.detail()?.message;
            response.setPayload(errMsg is string ? <@untainted> errMsg : "Error in parsing body parts");
>>>>>>> d42e2c56
        }
        checkpanic caller->respond(response);
    }

    @http:ResourceConfig {
        methods:["POST"],
        path:"/nestedparts"
    }
    resource function multipart7(http:Caller caller, http:Request request) {
        http:Response response = new;
        var bodyParts = request.getBodyParts();

        if (bodyParts is mime:Entity[]) {
            string payload = "";
            int i = 0;
            while (i < bodyParts.length()) {
                mime:Entity part = bodyParts[i];
                payload = handleNestedParts(part);
                i = i + 1;
            }
            response.setTextPayload(<@untainted string> payload);
        }
        checkpanic caller->respond(<@untainted http:Response> response);
    }
}

function handleNestedParts(mime:Entity parentPart) returns @tainted string {
    string content = "";
    string contentTypeOfParent = parentPart.getContentType();
    if (internal:hasPrefix(contentTypeOfParent, "multipart/")) {
        var childParts = parentPart.getBodyParts();
        if (childParts is mime:Entity[]) {
            int i = 0;
            while (i < childParts.length()) {
                mime:Entity childPart = childParts[i];
                content = content + handleContent(childPart);
                i = i + 1;
            }
        } else {
            return "Error decoding nested parts";
        }
    }
    return content;
}

function handleContent(mime:Entity bodyPart) returns @tainted string {
    var mediaType = mime:getMediaType(bodyPart.getContentType());
    if (mediaType is mime:MediaType) {
        string baseType = mediaType.getBaseType();
        if (mime:APPLICATION_XML == baseType || mime:TEXT_XML == baseType) {
            var payload = bodyPart.getXml();
            if (payload is xml) {
                return payload.getTextValue();
            } else {
                return "Error in getting xml payload";
            }
        } else if (mime:APPLICATION_JSON == baseType) {
            var payload = bodyPart.getJson();
            if (payload is json) {
                return extractFieldValue(payload.bodyPart);
            } else {
                return "Error in getting json payload";
            }
        } else if (mime:TEXT_PLAIN == baseType) {
            var payload = bodyPart.getText();
            if (payload is string) {
                return payload;
            } else {
                return "Error in getting string payload";
            }
        } else if (mime:APPLICATION_OCTET_STREAM == baseType) {
            var payload = bodyPart.getByteArray();
            if (payload is byte[]) {
                return encoding:byteArrayToString(payload, mime:DEFAULT_CHARSET);
            } else {
                return "Error in getting byte[] payload";
            }
        }
    } else {
        return mediaType.reason();
    }
    return "";
}

//Keep this until there's a simpler way to get a string value out of a json
function extractFieldValue(json|error fieldValue) returns string {
    if (fieldValue is string) {
        return fieldValue;
    } else {
        return "error";
    }
}<|MERGE_RESOLUTION|>--- conflicted
+++ resolved
@@ -126,13 +126,9 @@
         if (bodyParts is mime:Entity[]) {
             response.setPayload("Body parts detected!");
         } else {
-<<<<<<< HEAD
             error err = bodyParts;
-            response.setPayload(<@untainted string>err.detail().message);
-=======
-            string? errMsg = bodyParts.detail()?.message;
+            string? errMsg = err.detail()?.message;
             response.setPayload(errMsg is string ? <@untainted> errMsg : "Error in parsing body parts");
->>>>>>> d42e2c56
         }
         checkpanic caller->respond(response);
     }
