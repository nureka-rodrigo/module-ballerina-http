--- conflicted
+++ resolved
@@ -44,13 +44,8 @@
             <class name="org.wso2.transport.http.netty.proxyserver.ProxyServerTestCase" />
 
             <class name="org.wso2.transport.http.netty.hostnameverfication.HostnameVerificationTest" />
-<<<<<<< HEAD
             <class name="org.wso2.transport.http.netty.certificatevalidation.OCSPStaplingTest" />
-
-            <class name="org.wso2.transport.http.netty.redirect.HTTPClientRedirectTestCase" />
-=======
             <class name="org.wso2.transport.http.netty.redirect.HttpClientRedirectTestCase" />
->>>>>>> ce869506
 
             <class name="org.wso2.transport.http.netty.ClientConnectorTimeoutTestCase" />
             <class name="org.wso2.transport.http.netty.ClientConnectorConnectionRefusedTestCase" />
