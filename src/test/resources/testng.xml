--- conflicted
+++ resolved
@@ -85,14 +85,11 @@
             <class name="org.wso2.transport.http.netty.connectionpool.ConnectionPoolMaxConnTestCase" />
             <class name="org.wso2.transport.http.netty.connectionpool.ConnectionPoolTimeoutProxyTestCase" />
             <class name="org.wso2.transport.http.netty.connectionpool.ConnectionPoolMainTestCase" />
-<<<<<<< HEAD
+            <class name="org.wso2.transport.http.netty.connectionpool.ConnectionPoolWaitingTimeoutTestCase" />
 
             <class name="org.wso2.transport.http.netty.forwardedextension.ForwardedEnableTestCase" />
             <class name="org.wso2.transport.http.netty.forwardedextension.ForwardedTransitionTestCase" />
             <class name="org.wso2.transport.http.netty.forwardedextension.ForwardedDisableTestCase" />
-=======
-            <class name="org.wso2.transport.http.netty.connectionpool.ConnectionPoolWaitingTimeoutTestCase" />
->>>>>>> ce869506
         </classes>
     </test>
 </suite>