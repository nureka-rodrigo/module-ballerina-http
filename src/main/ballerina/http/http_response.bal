--- conflicted
+++ resolved
@@ -78,7 +78,7 @@
     # + headerName - The header name
     # + return - The first header value for the specified header name. An exception is thrown if no header is found. Use
     #            `hasHeader()` beforehand to check the existence of header.
-    public function getHeader(string headerName) returns string {
+    public function getHeader(string headerName) returns @tainted string {
         mime:Entity entity = self.getEntityWithoutBody();
         return entity.getHeader(headerName);
     }
@@ -97,7 +97,7 @@
     # + headerName - The header name
     # + return - The header values the specified header key maps to. An exception is thrown if no header is found. Use
     #            `hasHeader()` beforehand to check the existence of header.
-    public function getHeaders(string headerName) returns string[] {
+    public function getHeaders(string headerName) returns @tainted string[] {
         mime:Entity entity = self.getEntityWithoutBody();
         return entity.getHeaders(headerName);
     }
@@ -134,7 +134,7 @@
     # Gets all the names of the headers of the response.
     #
     # + return - An array of all the header names
-    public function getHeaderNames() returns string[] {
+    public function getHeaderNames() returns @tainted string[] {
         mime:Entity entity = self.getEntityWithoutBody();
         return entity.getHeaderNames();
     }
@@ -150,7 +150,7 @@
     # Gets the type of the payload of the response (i.e: the `content-type` header value).
     #
     # + return - Returns the `content-type` header value as a string
-    public function getContentType() returns string {
+    public function getContentType() returns @tainted string {
         mime:Entity entity = self.getEntityWithoutBody();
         return entity.getContentType();
     }
@@ -158,21 +158,21 @@
     # Extract `json` payload from the response. If the content type is not JSON, an `error` is returned.
     #
     # + return - The `json` payload or `error` in case of errors
-    public function getJsonPayload() returns json|error {
+    public function getJsonPayload() returns @tainted (json|error) {
         return self.getEntity()!getJson();
     }
 
     # Extracts `xml` payload from the response. If the the content type is not XML, an `error` is returned.
     #
     # + return - The `xml` payload or `error` in case of errors
-    public function getXmlPayload() returns xml|error {
+    public function getXmlPayload() returns @tainted (xml|error) {
         return self.getEntity()!getXml();
     }
 
     # Extracts `text` payload from the response. If the content type is not of type text, an `error` is returned.
     #
     # + return - The string representation of the message payload or `error` in case of errors
-    public function getTextPayload() returns string|error {
+    public function getTextPayload() returns @tainted (string|error) {
         return self.getEntity()!getText();
     }
 
@@ -180,14 +180,14 @@
     # `getBodyParts()`.
     #
     # + return - A byte channel from which the message payload can be read or `error` in case of errors
-    public function getByteChannel() returns io:ReadableByteChannel|error {
+    public function getByteChannel() returns @tainted (io:ReadableByteChannel|error) {
         return self.getEntity()!getByteChannel();
     }
 
     # Gets the response payload as a `byte[]`.
     #
     # + return - The byte[] representation of the message payload or `error` in case of errors
-    public function getBinaryPayload() returns byte[]|error {
+    public function getBinaryPayload() returns @tainted (byte[]|error) {
         return self.getEntity()!getByteArray();
     }
 
@@ -301,166 +301,6 @@
     #
     # + payload - Payload can be of type `string`, `xml`, `json`, `byte[]`, `ByteChannel` or `Entity[]` (i.e: a set
     #             of body parts)
-<<<<<<< HEAD
-    public function setPayload(string|xml|json|byte[]|io:ReadableByteChannel|mime:Entity[] payload);
-};
-
-/////////////////////////////////
-/// Ballerina Implementations ///
-/////////////////////////////////
-
-public function Response.hasHeader(string headerName) returns boolean {
-    mime:Entity entity = self.getEntityWithoutBody();
-    return entity.hasHeader(headerName);
-}
-
-public function Response.getHeader(string headerName) returns @tainted string {
-    mime:Entity entity = self.getEntityWithoutBody();
-    return entity.getHeader(headerName);
-}
-
-public function Response.addHeader(string headerName, string headerValue) {
-    mime:Entity entity = self.getEntityWithoutBody();
-    entity.addHeader(headerName, headerValue);
-}
-
-public function Response.getHeaders(string headerName) returns @tainted (string[]) {
-    mime:Entity entity = self.getEntityWithoutBody();
-    return entity.getHeaders(headerName);
-}
-
-public function Response.setHeader(string headerName, string headerValue) {
-    mime:Entity entity = self.getEntityWithoutBody();
-    entity.setHeader(headerName, headerValue);
-
-    // TODO: see if this can be handled in a better manner
-    if (SERVER.equalsIgnoreCase(headerName)) {
-        self.server = headerValue;
-    }
-}
-
-public function Response.removeHeader(string key) {
-    mime:Entity entity = self.getEntityWithoutBody();
-    entity.removeHeader(key);
-}
-
-public function Response.removeAllHeaders() {
-    mime:Entity entity = self.getEntityWithoutBody();
-    entity.removeAllHeaders();
-}
-
-public function Response.getHeaderNames() returns @tainted string[] {
-    mime:Entity entity = self.getEntityWithoutBody();
-    return entity.getHeaderNames();
-}
-
-public function Response.setContentType(string contentType) {
-    mime:Entity entity = self.getEntityWithoutBody();
-    entity.setHeader(mime:CONTENT_TYPE, contentType);
-}
-
-public function Response.getContentType() returns @tainted string {
-    mime:Entity entity = self.getEntityWithoutBody();
-    return entity.getContentType();
-}
-
-public function Response.getJsonPayload() returns @tainted json|error {
-    return self.getEntity()!getJson();
-}
-
-public function Response.getXmlPayload() returns @tainted xml|error {
-    return self.getEntity()!getXml();
-}
-
-public function Response.getTextPayload() returns @tainted string|error {
-    return self.getEntity()!getText();
-}
-
-public function Response.getBinaryPayload() returns @tainted byte[]|error {
-    return self.getEntity()!getByteArray();
-}
-
-public function Response.getByteChannel() returns @tainted io:ReadableByteChannel|error {
-    return self.getEntity()!getByteChannel();
-}
-
-public function Response.getBodyParts() returns mime:Entity[]|error {
-    return self.getEntity()!getBodyParts();
-}
-
-public function Response.setETag(json|xml|string|byte[] payload) {
-    string etag = crypto:crc32b(payload);
-    self.setHeader(ETAG, etag);
-}
-
-public function Response.setLastModified() {
-    time:Time currentT = time:currentTime();
-    var lastModified = time:format(currentT, time:TIME_FORMAT_RFC_1123);
-    if (lastModified is string) {
-        self.setHeader(LAST_MODIFIED, lastModified);
-    } else {
-        //This error is unlikely as the format is a constant and time is
-        //the current time which  does not returns an error.
-        panic lastModified;
-    }
-}
-
-public function Response.setJsonPayload(json payload, string contentType = "application/json") {
-    mime:Entity entity = self.getEntityWithoutBody();
-    entity.setJson(payload, contentType = contentType);
-    self.setEntity(entity);
-}
-
-public function Response.setXmlPayload(xml payload, string contentType = "application/xml") {
-    mime:Entity entity = self.getEntityWithoutBody();
-    entity.setXml(payload, contentType = contentType);
-    self.setEntity(entity);
-}
-
-public function Response.setTextPayload(string payload, string contentType = "text/plain") {
-    mime:Entity entity = self.getEntityWithoutBody();
-    entity.setText(payload, contentType = contentType);
-    self.setEntity(entity);
-}
-
-public function Response.setBinaryPayload(byte[] payload, string contentType = "application/octet-stream") {
-    mime:Entity entity = self.getEntityWithoutBody();
-    entity.setByteArray(payload, contentType = contentType);
-    self.setEntity(entity);
-}
-
-public function Response.setBodyParts(mime:Entity[] bodyParts, string contentType = "multipart/form-data") {
-    mime:Entity entity = self.getEntityWithoutBody();
-    entity.setBodyParts(bodyParts, contentType = contentType);
-    self.setEntity(entity);
-}
-
-public function Response.setFileAsPayload(string filePath, string contentType = "application/octet-stream") {
-    mime:Entity entity = self.getEntityWithoutBody();
-    entity.setFileAsEntityBody(filePath, contentType = contentType);
-    self.setEntity(entity);
-}
-
-public function Response.setByteChannel(io:ReadableByteChannel payload, string contentType = "application/octet-stream") {
-    mime:Entity entity = self.getEntityWithoutBody();
-    entity.setByteChannel(payload, contentType = contentType);
-    self.setEntity(entity);
-}
-
-public function Response.setPayload(string|xml|json|byte[]|io:ReadableByteChannel|mime:Entity[] payload) {
-    if (payload is string) {
-        self.setTextPayload(payload);
-    } else if (payload is xml) {
-        self.setXmlPayload(payload);
-    } else if (payload is json) {
-        self.setJsonPayload(payload);
-    } else if (payload is byte[]) {
-        self.setBinaryPayload(payload);
-    } else if (payload is io:ReadableByteChannel) {
-        self.setByteChannel(payload);
-    } else {
-        self.setBodyParts(payload);
-=======
     public function setPayload(string|xml|json|byte[]|io:ReadableByteChannel|mime:Entity[] payload) {
         if (payload is string) {
             self.setTextPayload(payload);
@@ -475,6 +315,5 @@
         } else {
             self.setBodyParts(payload);
         }
->>>>>>> a7fae665
     }
 };