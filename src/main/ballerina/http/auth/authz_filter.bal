// Copyright (c) 2018 WSO2 Inc. (http://www.wso2.org) All Rights Reserved.
//
// WSO2 Inc. licenses this file to you under the Apache License,
// Version 2.0 (the "License"); you may not use this file except
// in compliance with the License.
// You may obtain a copy of the License at
//
// http://www.apache.org/licenses/LICENSE-2.0
//
// Unless required by applicable law or agreed to in writing,
// software distributed under the License is distributed on an
// "AS IS" BASIS, WITHOUT WARRANTIES OR CONDITIONS OF ANY
// KIND, either express or implied.  See the License for the
// specific language governing permissions and limitations
// under the License.


import ballerina/auth;
import ballerina/cache;
import ballerina/reflect;

# Representation of the Authorization filter
#
# + authzHandler - `HttpAuthzHandler` instance for handling authorization
public type AuthzFilter object {

    public HttpAuthzHandler authzHandler;

    public new (authzHandler) {
    }

    # Filter function implementation which tries to authorize the request
    #
    # + listener - `Listener` instance that is the http endpoint
    # + request - `Request` instance
    # + context - `FilterContext` instance
    # + return - A flag to indicate if the request flow should be continued(true) or aborted(false), a code and a message
    public function filterRequest (Listener listener, Request request, FilterContext context) returns boolean {
		// first check if the resource is marked to be authenticated. If not, no need to authorize.
        ListenerAuthConfig? resourceLevelAuthAnn = getAuthAnnotation(ANN_MODULE, RESOURCE_ANN_NAME,
            reflect:getResourceAnnotations(context.serviceType, context.resourceName));
        ListenerAuthConfig? serviceLevelAuthAnn = getAuthAnnotation(ANN_MODULE, SERVICE_ANN_NAME,
            reflect:getServiceAnnotations(context.serviceType));
        if (!isResourceSecured(resourceLevelAuthAnn, serviceLevelAuthAnn)) {
            // not secured, no need to authorize
            return isAuthzSuccessfull(listener, true);
        }

        string[]? scopes = getScopesForResource(resourceLevelAuthAnn, serviceLevelAuthAnn);
        boolean authorized;
<<<<<<< HEAD
        match scopes {
            string[] scopeNames => {
                if (self.authzHandler.canHandle(request)) {
                    authorized = self.authzHandler.handle(runtime:getInvocationContext().userPrincipal.username,
                        context.serviceName, context.resourceName, request.method, scopeNames);
                } else {
                    authorized = false;
                }
            }
            () => {
                // scopes are not defined, no need to authorize
                authorized = true;
=======
        if (scopes is string[]) {
            if (authzHandler.canHandle(request)) {
                authorized = authzHandler.handle(runtime:getInvocationContext().userPrincipal.username,
                    context.serviceName, context.resourceName, request.method, scopes);
            } else {
                authorized = false;
>>>>>>> 60bf220a
            }
        } else {
            // scopes are not defined, no need to authorize
            authorized = true;
        }
        return isAuthzSuccessfull(listener, authorized);
    }

    public function filterResponse(Response response, FilterContext context) returns boolean {
        return true;
    }
};

# Verifies if the authorization is successful. If not responds to the user.
#
# + authorized - flag to indicate if authorization is successful or not
# + return - A boolean flag to indicate if the request flow should be continued(true) or
#            aborted(false)
function isAuthzSuccessfull(Listener listener, boolean authorized) returns boolean {
    endpoint Listener caller = listener;
    Response response = new;
    if (!authorized) {
        response.statusCode = 403;
        response.setTextPayload("Authorization failure");
        var err = caller->respond(response);
        if (err is error) {
            panic err;
        }
        return false;
    }
    return true;
}

# Retrieves the scope for the resource, if any
#
# + resourceLevelAuthAnn - `ListenerAuthConfig` instance denoting resource level auth annotation details
# + serviceLevelAuthAnn - `ListenerAuthConfig` instance denoting service level auth annotation details
# + return - Array of scopes for the given resource or nil of no scopes are defined
function getScopesForResource (ListenerAuthConfig? resourceLevelAuthAnn, ListenerAuthConfig? serviceLevelAuthAnn)
                                                                                            returns (string[]|()) {
    if (resourceLevelAuthAnn.scopes is string[]) {
        return resourceLevelAuthAnn.scopes;
    } else {
        if (serviceLevelAuthAnn.scopes is string[]) {
            return serviceLevelAuthAnn.scopes;
        }
        return ();
    }
}<|MERGE_RESOLUTION|>--- conflicted
+++ resolved
@@ -48,27 +48,12 @@
 
         string[]? scopes = getScopesForResource(resourceLevelAuthAnn, serviceLevelAuthAnn);
         boolean authorized;
-<<<<<<< HEAD
-        match scopes {
-            string[] scopeNames => {
-                if (self.authzHandler.canHandle(request)) {
-                    authorized = self.authzHandler.handle(runtime:getInvocationContext().userPrincipal.username,
-                        context.serviceName, context.resourceName, request.method, scopeNames);
-                } else {
-                    authorized = false;
-                }
-            }
-            () => {
-                // scopes are not defined, no need to authorize
-                authorized = true;
-=======
         if (scopes is string[]) {
-            if (authzHandler.canHandle(request)) {
-                authorized = authzHandler.handle(runtime:getInvocationContext().userPrincipal.username,
+            if (self.authzHandler.canHandle(request)) {
+                authorized = self.authzHandler.handle(runtime:getInvocationContext().userPrincipal.username,
                     context.serviceName, context.resourceName, request.method, scopes);
             } else {
                 authorized = false;
->>>>>>> 60bf220a
             }
         } else {
             // scopes are not defined, no need to authorize
