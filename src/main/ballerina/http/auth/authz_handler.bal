--- conflicted
+++ resolved
@@ -120,33 +120,19 @@
 }
 
 function HttpAuthzHandler::authorizeFromCache(string authzCacheKey) returns (boolean|()) {
-<<<<<<< HEAD
-    match trap self.authzCache {
+    match trap self.positiveAuthzCache {
         cache:Cache cache => {
             return check <boolean> cache.get(authzCacheKey);
         }
-        error|() => {
-            return ();
-=======
-    try {
-        match self.positiveAuthzCache {
-            cache:Cache cache => {
-                return check <boolean> cache.get(authzCacheKey);
-            }
-        () => {
-                // do nothing
-            }
+        error|() => {}
+    }
+    match trap self.negativeAuthzCache {
+        cache:Cache cache => {
+            return check <boolean> cache.get(authzCacheKey);
         }
-        match self.negativeAuthzCache {
-            cache:Cache cache => {
-                return check <boolean> cache.get(authzCacheKey);
-            }
-            () => {
-                // do nothing
-            }
->>>>>>> 7e100e80
-        }
+        error|() => {}
     }
+    return ();
 }
 
 function HttpAuthzHandler::cacheAuthzResult (string authzCacheKey, boolean isAuthorized) {
