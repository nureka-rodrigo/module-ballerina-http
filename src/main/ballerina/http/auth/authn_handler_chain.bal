// Copyright (c) 2018 WSO2 Inc. (http://www.wso2.org) All Rights Reserved.
//
// WSO2 Inc. licenses this file to you under the Apache License,
// Version 2.0 (the "License"); you may not use this file except
// in compliance with the License.
// You may obtain a copy of the License at
//
// http://www.apache.org/licenses/LICENSE-2.0
//
// Unless required by applicable law or agreed to in writing,
// software distributed under the License is distributed on an
// "AS IS" BASIS, WITHOUT WARRANTIES OR CONDITIONS OF ANY
// KIND, either express or implied.  See the License for the
// specific language governing permissions and limitations
// under the License.


import ballerina/log;
import ballerina/auth;

# Representation of Authentication handler chain
#
# + authHandlerRegistry - `AuthHandlerRegistry` instance
public type AuthnHandlerChain object {
    private AuthHandlerRegistry authHandlerRegistry;

    public function __init(AuthHandlerRegistry authHandlerRegistry) {
        self.authHandlerRegistry = authHandlerRegistry;
    }

    # Tries to authenticate against any one of the available authentication handlers
    #
    # + req - `Request` instance
    # + return - true if authenticated successfully, else false
    public function handle (Request req) returns (boolean);

    # Tries to authenticate against a specifc sub set of the authentication handlers, using the given array of auth provider ids
    #
    # + authProviderIds - array of auth provider ids
    # + req - `Request` instance
    # + return - true if authenticated successfully, else false
    public function handleWithSpecificAuthnHandlers (string[] authProviderIds, Request req) returns (boolean);
};

function AuthnHandlerChain.handle (Request req) returns (boolean) {
<<<<<<< HEAD
    foreach var (currentAuthProviderType, currentAuthHandler) in self.authHandlerRegistry.getAll() {
        var authnHandler = <HttpAuthnHandler> currentAuthHandler;
=======
    foreach currentAuthProviderType, currentAuthHandler in self.authHandlerRegistry.getAll() {
        HttpAuthnHandler authnHandler = currentAuthHandler;
>>>>>>> 3f3fe053
        if (authnHandler.canHandle(req)) {
            log:printDebug(function() returns string {
                return "Trying to authenticate with the auth provider: " + currentAuthProviderType;
            });
            boolean authnSuccessful = authnHandler.handle(req);
            if (authnSuccessful) {
                // If one of the authenticators from the chain could successfully authenticate the user, it is not
                // required to look through other providers. The authenticator chain is using "OR" combination of
                // provider results.
                return true;
            }
        }
    }
    return false;
}

function AuthnHandlerChain.handleWithSpecificAuthnHandlers (string[] authProviderIds, Request req) returns (boolean) {
    foreach var authProviderId in authProviderIds {
        var authnHandler =  self.authHandlerRegistry.get(authProviderId);
        if (authnHandler is HttpAuthnHandler) {
            if (authnHandler.canHandle(req)) {
                log:printDebug(function() returns string {
                    return "Trying to authenticate with the auth provider: " + authProviderId;
                });
                boolean authnSuccessful = authnHandler.handle(req);
                if (authnSuccessful) {
                    // If one of the authenticators from the chain could successfully authenticate the user, it is not
                    // required to look through other providers. The authenticator chain is using "OR" combination of
                    // provider results.
                    return true;
                }
            }
        }
    }
    return false;
}<|MERGE_RESOLUTION|>--- conflicted
+++ resolved
@@ -43,13 +43,8 @@
 };
 
 function AuthnHandlerChain.handle (Request req) returns (boolean) {
-<<<<<<< HEAD
     foreach var (currentAuthProviderType, currentAuthHandler) in self.authHandlerRegistry.getAll() {
-        var authnHandler = <HttpAuthnHandler> currentAuthHandler;
-=======
-    foreach currentAuthProviderType, currentAuthHandler in self.authHandlerRegistry.getAll() {
         HttpAuthnHandler authnHandler = currentAuthHandler;
->>>>>>> 3f3fe053
         if (authnHandler.canHandle(req)) {
             log:printDebug(function() returns string {
                 return "Trying to authenticate with the auth provider: " + currentAuthProviderType;
