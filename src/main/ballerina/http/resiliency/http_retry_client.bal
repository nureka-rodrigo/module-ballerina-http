// Copyright (c) 2018 WSO2 Inc. (http://www.wso2.org) All Rights Reserved.
//
// WSO2 Inc. licenses this file to you under the Apache License,
// Version 2.0 (the "License"); you may not use this file except
// in compliance with the License.
// You may obtain a copy of the License at
//
// http://www.apache.org/licenses/LICENSE-2.0
//
// Unless required by applicable law or agreed to in writing,
// software distributed under the License is distributed on an
// "AS IS" BASIS, WITHOUT WARRANTIES OR CONDITIONS OF ANY
// KIND, either express or implied.  See the License for the
// specific language governing permissions and limitations
// under the License.

import ballerina/io;
import ballerina/math;
import ballerina/mime;
import ballerina/runtime;

# Derived set of configurations from the `RetryConfig`.
#
# + count - Number of retry attempts before giving up
# + interval - Retry interval in milliseconds
# + backOffFactor - Multiplier of the retry interval to exponentailly increase retry interval
# + maxWaitInterval - Maximum time of the retry interval in milliseconds
# + statusCodes - HTTP response status codes which are considered as failures
public type RetryInferredConfig record {
    int count = 0;
    int interval = 0;
    float backOffFactor = 0.0;
    int maxWaitInterval = 0;
    boolean[] statusCodes = [];
    !...
};

# Provides the HTTP remote functions for interacting with an HTTP endpoint. This is created by wrapping the HTTP client
# to provide retrying over HTTP requests.
#
# + url - Target service url
# + config - HTTP ClientEndpointConfig to be used for HTTP client invocation
# + retryInferredConfig - Derived set of configurations associated with retry
# + httpClient - Chain of different HTTP clients which provides the capability for initiating contact with a remote
#                HTTP service in resilient manner.
public type RetryClient client object {

    public string url;
    public ClientEndpointConfig config;
    public RetryInferredConfig retryInferredConfig;
    public Client httpClient;

    # Provides the HTTP remote functions for interacting with an HTTP endpoint. This is created by wrapping the HTTP client
    # to provide retrying over HTTP requests.
    #
    # + url - Target service url
    # + config - HTTP ClientEndpointConfig to be used for HTTP client invocation
    # + retryInferredConfig - Derived set of configurations associated with retry
    # + httpClient - HTTP client for outbound HTTP requests
    public function __init(string url, ClientEndpointConfig config, RetryInferredConfig retryInferredConfig,
                                        Client httpClient) {
        self.url = url;
        self.config = config;
        self.retryInferredConfig = retryInferredConfig;
        self.httpClient = httpClient;
    }

    # The `post()` function wraps the underlying HTTP remote functions in a way to provide
    # retrying functionality for a given endpoint to recover from network level failures.
    #
    # + path - Resource path
    # + message - An HTTP outbound request message or any payload of type `string`, `xml`, `json`, `byte[]`,
    #             `io:ReadableByteChannel` or `mime:Entity[]`
    # + return - The HTTP `Response` message, or an error if the invocation fails
    public remote function post(string path, RequestMessage message) returns Response|error;

    # The `head()` function wraps the underlying HTTP remote functions in a way to provide
    # retrying functionality for a given endpoint to recover from network level failures.
    #
    # + path - Resource path
    # + message - An HTTP outbound request message or any payload of type `string`, `xml`, `json`, `byte[]`,
    #             `io:ReadableByteChannel` or `mime:Entity[]`
    # + return - The HTTP `Response` message, or an error if the invocation fails
    public remote function head(string path, RequestMessage message = ()) returns Response|error;

    # The `put()` function wraps the underlying HTTP remote function in a way to provide
    # retrying functionality for a given endpoint to recover from network level failures.
    #
    # + path - Resource path
    # + message - An HTTP outbound request message or any payload of type `string`, `xml`, `json`, `byte[]`,
    #             `io:ReadableByteChannel` or `mime:Entity[]`
    # + return - The HTTP `Response` message, or an error if the invocation fails
    public remote function put(string path, RequestMessage message) returns Response|error;

    # The `forward()` function wraps the underlying HTTP remote function in a way to provide retrying functionality
    # for a given endpoint with inbound request's HTTP verb to recover from network level failures.
    #
    # + path - Resource path
    # + request - An HTTP inbound request message
    # + return - The HTTP `Response` message, or an error if the invocation fails
    public remote function forward(string path, Request request) returns Response|error;

    # The `execute()` sends an HTTP request to a service with the specified HTTP verb. The function wraps the
    # underlying HTTP remote function in a way to provide retrying functionality for a given endpoint to recover
    # from network level failures.
    #
    # + path - Resource path
    # + message - An HTTP outbound request message or any payload of type `string`, `xml`, `json`, `byte[]`,
    #             `io:ReadableByteChannel` or `mime:Entity[]`
    # + return - The HTTP `Response` message, or an error if the invocation fails
    public remote function execute(string httpVerb, string path, RequestMessage message) returns Response|error;

    # The `patch()` function wraps the undeline underlying HTTP remote function in a way to provide
    # retrying functionality for a given endpoint to recover from network level failures.
    #
    # + path - Resource path
    # + message - An HTTP outbound request message or any payload of type `string`, `xml`, `json`, `byte[]`,
    #             `io:ReadableByteChannel` or `mime:Entity[]`
    # + return - The HTTP `Response` message, or an error if the invocation fails
    public remote function patch(string path, RequestMessage message) returns Response|error;

    # The `delete()` function wraps the underlying HTTP remote function in a way to provide
    # retrying functionality for a given endpoint to recover from network level failures.
    #
    # + path - Resource path
    # + message - An HTTP outbound request message or any payload of type `string`, `xml`, `json`, `byte[]`,
    #             `io:ReadableByteChannel` or `mime:Entity[]`
    # + return - The HTTP `Response` message, or an error if the invocation fails
    public remote function delete(string path, RequestMessage message) returns Response|error;

    # The `get()` function wraps the underlying HTTP remote function in a way to provide
    # retrying functionality for a given endpoint to recover from network level failures.
    #
    # + path - Resource path
    # + message - An HTTP outbound request message or any payload of type `string`, `xml`, `json`, `byte[]`,
    #             `io:ReadableByteChannel` or `mime:Entity[]`
    # + return - The HTTP `Response` message, or an error if the invocation fails
    public remote function get(string path, RequestMessage message = ()) returns Response|error;

    # The `options()` function wraps the underlying HTTP remote function in a way to provide
    # retrying functionality for a given endpoint to recover from network level failures.
    #
    # + path - Resource path
    # + message - An HTTP outbound request message or any payload of type `string`, `xml`, `json`, `byte[]`,
    #             `io:ReadableByteChannel` or `mime:Entity[]`
    # + return - The HTTP `Response` message, or an error if the invocation fails
    public remote function options(string path, RequestMessage message = ()) returns Response|error;

    # Submits an HTTP request to a service with the specified HTTP verb.
	#cThe `submit()` function does not give out a `Response` as the result,
	#crather it returns an `HttpFuture` which can be used to do further interactions with the endpoint.
    #
    # + httpVerb - The HTTP verb value
    # + path - The resource path
    # + message - An HTTP outbound request message or any payload of type `string`, `xml`, `json`, `byte[]`,
    #             `io:ReadableByteChannel` or `mime:Entity[]`
    # + return - An `HttpFuture` that represents an asynchronous service invocation, or an error if the submission fails
    public remote function submit(string httpVerb, string path, RequestMessage message) returns HttpFuture|error;

    # Retrieves the `Response` for a previously submitted request.
    #
    # + httpFuture - The `HttpFuture` relates to a previous asynchronous invocation
    # + return - An HTTP response message, or an error if the invocation fails
    public remote function getResponse(HttpFuture httpFuture) returns Response|error;

    # Checks whether a `PushPromise` exists for a previously submitted request.
    #
    # + httpFuture - The `HttpFuture` relates to a previous asynchronous invocation
    # + return - A `boolean` that represents whether a `PushPromise` exists
    public remote function hasPromise(HttpFuture httpFuture) returns (boolean);

    # Retrieves the next available `PushPromise` for a previously submitted request.
    #
    # + httpFuture - The `HttpFuture` relates to a previous asynchronous invocation
    # + return - An HTTP Push Promise message, or an error if the invocation fails
    public remote function getNextPromise(HttpFuture httpFuture) returns PushPromise|error;

    # Retrieves the promised server push `Response` message.
    #
    # + promise - The related `PushPromise`
    # + return - A promised HTTP `Response` message, or an error if the invocation fails
    public remote function getPromisedResponse(PushPromise promise) returns Response|error;

    # Rejects a `PushPromise`.
	# When a `PushPromise` is rejected, there is no chance of fetching a promised response using the rejected promise.
    #
    # + promise - The Push Promise to be rejected
    public remote function rejectPromise(PushPromise promise);
};

<<<<<<< HEAD
public remote function RetryClient.post(string path, Request|string|xml|json|byte[]|io:ReadableByteChannel|mime:Entity[]|()
                                                message) returns Response|error {
    Request req = buildRequest(message);
    return performRetryAction(path, req, HTTP_POST, self);
}

public remote function RetryClient.head(string path, Request|string|xml|json|byte[]|io:ReadableByteChannel|mime:Entity[]|()
                                                message = ()) returns Response|error {
    Request req = buildRequest(message);
    return performRetryAction(path, req, HTTP_HEAD, self);
}

public remote function RetryClient.put(string path, Request|string|xml|json|byte[]|io:ReadableByteChannel|mime:Entity[]|()
                                                message) returns Response|error {
    Request req = buildRequest(message);
    return performRetryAction(path, req, HTTP_PUT, self);
=======
remote function RetryClient.post(string path, RequestMessage message) returns Response|error {
    return performRetryAction(path, <Request>message, HTTP_POST, self);
}

remote function RetryClient.head(string path, RequestMessage message = ()) returns Response|error {
    return performRetryAction(path, <Request>message, HTTP_HEAD, self);
}

remote function RetryClient.put(string path, RequestMessage message) returns Response|error {
    return performRetryAction(path, <Request>message, HTTP_PUT, self);
>>>>>>> 798e3d32
}

public remote function RetryClient.forward(string path, Request request) returns Response|error {
    return performRetryAction(path, request, HTTP_FORWARD, self);
}

<<<<<<< HEAD
public remote function RetryClient.execute(string httpVerb, string path, Request|string|xml|json|byte[]|io:ReadableByteChannel
                                                                    |mime:Entity[]|() message) returns Response|error {
    Request req = buildRequest(message);
    return performRetryClientExecuteAction(path, req, httpVerb, self);
}

public remote function RetryClient.patch(string path, Request|string|xml|json|byte[]|io:ReadableByteChannel|mime:Entity[]|()
                                                    message) returns Response|error {
    Request req = buildRequest(message);
    return performRetryAction(path, req, HTTP_PATCH, self);
}

public remote function RetryClient.delete(string path, Request|string|xml|json|byte[]|io:ReadableByteChannel|mime:Entity[]|()
                                                    message) returns Response|error {
    Request req = buildRequest(message);
    return performRetryAction(path, req, HTTP_DELETE, self);
}

public remote function RetryClient.get(string path, Request|string|xml|json|byte[]|io:ReadableByteChannel|mime:Entity[]|()
                                                message = ()) returns Response|error {
    Request req = buildRequest(message);
    return performRetryAction(path, req, HTTP_GET, self);
}

public remote function RetryClient.options(string path, Request|string|xml|json|byte[]|io:ReadableByteChannel|mime:Entity[]|()
                                                    message = ()) returns Response|error {
    Request req = buildRequest(message);
    return performRetryAction(path, req, HTTP_OPTIONS, self);
}

public remote function RetryClient.submit(string httpVerb, string path, Request|string|xml|json|byte[]|io:ReadableByteChannel|
                                                                    mime:Entity[]|() message) returns HttpFuture|error {
    Request req = buildRequest(message);
    return self.httpClient->submit(httpVerb, path, req);
=======
remote function RetryClient.execute(string httpVerb, string path, RequestMessage message) returns Response|error {
    return performRetryClientExecuteAction(path, <Request>message, httpVerb, self);
}

remote function RetryClient.patch(string path, RequestMessage message) returns Response|error {
    return performRetryAction(path, <Request>message, HTTP_PATCH, self);
}

remote function RetryClient.delete(string path, RequestMessage message) returns Response|error {
    return performRetryAction(path, <Request>message, HTTP_DELETE, self);
}

remote function RetryClient.get(string path, RequestMessage message = ()) returns Response|error {
    return performRetryAction(path, <Request>message, HTTP_GET, self);
}

remote function RetryClient.options(string path, RequestMessage message = ()) returns Response|error {
    return performRetryAction(path, <Request>message, HTTP_OPTIONS, self);
}

remote function RetryClient.submit(string httpVerb, string path, RequestMessage message) returns HttpFuture|error {
    return self.httpClient->submit(httpVerb, path, <Request>message);
>>>>>>> 798e3d32
}

public remote function RetryClient.getResponse(HttpFuture httpFuture) returns Response|error {
    return self.httpClient->getResponse(httpFuture);
}

public remote function RetryClient.hasPromise(HttpFuture httpFuture) returns boolean {
    return self.httpClient->hasPromise(httpFuture);
}

public remote function RetryClient.getNextPromise(HttpFuture httpFuture) returns PushPromise|error {
    return self.httpClient->getNextPromise(httpFuture);
}

public remote function RetryClient.getPromisedResponse(PushPromise promise) returns Response|error {
    return self.httpClient->getPromisedResponse(promise);
}

public remote function RetryClient.rejectPromise(PushPromise promise) {
    return self.httpClient->rejectPromise(promise);
}

// Performs execute remote function of the retry client. extract the corresponding http integer value representation
// of the http verb and invokes the perform action method.
function performRetryClientExecuteAction(@sensitive string path, Request request, @sensitive string httpVerb,
                                         RetryClient retryClient) returns Response|error {
    HttpOperation connectorAction = extractHttpOperation(httpVerb);
    return performRetryAction(path, request, connectorAction, retryClient);
}

// Handles all the actions exposed through the retry client.
function performRetryAction(@sensitive string path, Request request, HttpOperation requestAction,
                            RetryClient retryClient) returns Response|error {
    Client httpClient = retryClient.httpClient;
    int currentRetryCount = 0;
    int retryCount = retryClient.retryInferredConfig.count;
    int interval = retryClient.retryInferredConfig.interval;
    boolean[] statusCodeIndex = retryClient.retryInferredConfig.statusCodes;

    if (retryClient.retryInferredConfig.backOffFactor <= 0.0) {
        retryClient.retryInferredConfig.backOffFactor = 1.0;
    }
    if (retryClient.retryInferredConfig.maxWaitInterval == 0) {
        retryClient.retryInferredConfig.maxWaitInterval = 60000;
    }
    Response response = new;
    //TODO : Initialize the record type correctly once it is fixed.
    error httpConnectorErr = error("http connection err");
    Request inRequest = request;
    // When performing passthrough scenarios using retry client, message needs to be built before sending out the
    // to keep the request message to retry.
    var binaryPayload = check inRequest.getBinaryPayload();

    while (currentRetryCount < (retryCount + 1)) {
        inRequest = check populateMultipartRequest(inRequest);
        var backendResponse = invokeEndpoint(path, inRequest, requestAction, httpClient);
        if (backendResponse is Response) {
            int responseStatusCode = backendResponse.statusCode;
            if (statusCodeIndex.length() > responseStatusCode && (statusCodeIndex[responseStatusCode] == true)
                                                              && currentRetryCount < (retryCount)) {
                (interval, currentRetryCount) =
                                calculateEffectiveIntervalAndRetryCount(retryClient, currentRetryCount, interval);
            } else {
                return backendResponse;
            }
        } else if (backendResponse is error) {
            (interval, currentRetryCount) =
                            calculateEffectiveIntervalAndRetryCount(retryClient, currentRetryCount, interval);
            httpConnectorErr = backendResponse;
        }
        runtime:sleep(interval);
    }
    return httpConnectorErr;
}

function getWaitTime(float backOffFactor, int maxWaitTime, int interval) returns int {
    int waitTime = math:round(interval * backOffFactor);
    waitTime = waitTime > maxWaitTime ? maxWaitTime : waitTime;
    return waitTime;
}

function calculateEffectiveIntervalAndRetryCount(RetryClient retryClient, int currentRetryCount, int currentDelay)
                                                 returns (int, int) {
    int interval = currentDelay;
    if (currentRetryCount != 0) {
        interval = getWaitTime(retryClient.retryInferredConfig.backOffFactor,
                    retryClient.retryInferredConfig.maxWaitInterval, interval);
    }
    int retryCount = currentRetryCount + 1;
    return (interval, retryCount);
}<|MERGE_RESOLUTION|>--- conflicted
+++ resolved
@@ -188,100 +188,44 @@
     public remote function rejectPromise(PushPromise promise);
 };
 
-<<<<<<< HEAD
-public remote function RetryClient.post(string path, Request|string|xml|json|byte[]|io:ReadableByteChannel|mime:Entity[]|()
-                                                message) returns Response|error {
-    Request req = buildRequest(message);
-    return performRetryAction(path, req, HTTP_POST, self);
-}
-
-public remote function RetryClient.head(string path, Request|string|xml|json|byte[]|io:ReadableByteChannel|mime:Entity[]|()
-                                                message = ()) returns Response|error {
-    Request req = buildRequest(message);
-    return performRetryAction(path, req, HTTP_HEAD, self);
-}
-
-public remote function RetryClient.put(string path, Request|string|xml|json|byte[]|io:ReadableByteChannel|mime:Entity[]|()
-                                                message) returns Response|error {
-    Request req = buildRequest(message);
-    return performRetryAction(path, req, HTTP_PUT, self);
-=======
-remote function RetryClient.post(string path, RequestMessage message) returns Response|error {
+public remote function RetryClient.post(string path, RequestMessage message) returns Response|error {
     return performRetryAction(path, <Request>message, HTTP_POST, self);
 }
 
-remote function RetryClient.head(string path, RequestMessage message = ()) returns Response|error {
+public remote function RetryClient.head(string path, RequestMessage message = ()) returns Response|error {
     return performRetryAction(path, <Request>message, HTTP_HEAD, self);
 }
 
-remote function RetryClient.put(string path, RequestMessage message) returns Response|error {
+public remote function RetryClient.put(string path, RequestMessage message) returns Response|error {
     return performRetryAction(path, <Request>message, HTTP_PUT, self);
->>>>>>> 798e3d32
 }
 
 public remote function RetryClient.forward(string path, Request request) returns Response|error {
     return performRetryAction(path, request, HTTP_FORWARD, self);
 }
 
-<<<<<<< HEAD
-public remote function RetryClient.execute(string httpVerb, string path, Request|string|xml|json|byte[]|io:ReadableByteChannel
-                                                                    |mime:Entity[]|() message) returns Response|error {
-    Request req = buildRequest(message);
-    return performRetryClientExecuteAction(path, req, httpVerb, self);
-}
-
-public remote function RetryClient.patch(string path, Request|string|xml|json|byte[]|io:ReadableByteChannel|mime:Entity[]|()
-                                                    message) returns Response|error {
-    Request req = buildRequest(message);
-    return performRetryAction(path, req, HTTP_PATCH, self);
-}
-
-public remote function RetryClient.delete(string path, Request|string|xml|json|byte[]|io:ReadableByteChannel|mime:Entity[]|()
-                                                    message) returns Response|error {
-    Request req = buildRequest(message);
-    return performRetryAction(path, req, HTTP_DELETE, self);
-}
-
-public remote function RetryClient.get(string path, Request|string|xml|json|byte[]|io:ReadableByteChannel|mime:Entity[]|()
-                                                message = ()) returns Response|error {
-    Request req = buildRequest(message);
-    return performRetryAction(path, req, HTTP_GET, self);
-}
-
-public remote function RetryClient.options(string path, Request|string|xml|json|byte[]|io:ReadableByteChannel|mime:Entity[]|()
-                                                    message = ()) returns Response|error {
-    Request req = buildRequest(message);
-    return performRetryAction(path, req, HTTP_OPTIONS, self);
-}
-
-public remote function RetryClient.submit(string httpVerb, string path, Request|string|xml|json|byte[]|io:ReadableByteChannel|
-                                                                    mime:Entity[]|() message) returns HttpFuture|error {
-    Request req = buildRequest(message);
-    return self.httpClient->submit(httpVerb, path, req);
-=======
-remote function RetryClient.execute(string httpVerb, string path, RequestMessage message) returns Response|error {
+public remote function RetryClient.execute(string httpVerb, string path, RequestMessage message) returns Response|error {
     return performRetryClientExecuteAction(path, <Request>message, httpVerb, self);
 }
 
-remote function RetryClient.patch(string path, RequestMessage message) returns Response|error {
+public remote function RetryClient.patch(string path, RequestMessage message) returns Response|error {
     return performRetryAction(path, <Request>message, HTTP_PATCH, self);
 }
 
-remote function RetryClient.delete(string path, RequestMessage message) returns Response|error {
+public remote function RetryClient.delete(string path, RequestMessage message) returns Response|error {
     return performRetryAction(path, <Request>message, HTTP_DELETE, self);
 }
 
-remote function RetryClient.get(string path, RequestMessage message = ()) returns Response|error {
+public remote function RetryClient.get(string path, RequestMessage message = ()) returns Response|error {
     return performRetryAction(path, <Request>message, HTTP_GET, self);
 }
 
-remote function RetryClient.options(string path, RequestMessage message = ()) returns Response|error {
+public remote function RetryClient.options(string path, RequestMessage message = ()) returns Response|error {
     return performRetryAction(path, <Request>message, HTTP_OPTIONS, self);
 }
 
-remote function RetryClient.submit(string httpVerb, string path, RequestMessage message) returns HttpFuture|error {
+public remote function RetryClient.submit(string httpVerb, string path, RequestMessage message) returns HttpFuture|error {
     return self.httpClient->submit(httpVerb, path, <Request>message);
->>>>>>> 798e3d32
 }
 
 public remote function RetryClient.getResponse(HttpFuture httpFuture) returns Response|error {
