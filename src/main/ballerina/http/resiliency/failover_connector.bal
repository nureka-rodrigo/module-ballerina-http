--- conflicted
+++ resolved
@@ -29,23 +29,6 @@
     !...
 };
 
-<<<<<<< HEAD
-# Data related to an error which occurred during an attempt to failover.
-#
-# + message - An explanation on what went wrong
-# + statusCode - HTTP status code to be sent to the caller
-# + httpActionErr - Errors which occurred at each endpoint during the failover
-public type FailoverActionErrorData record {
-    string message;
-    int statusCode;
-    error[] httpActionErr;
-    !...
-};
-
-public type FailoverActionError error<string, FailoverActionErrorData>;
-
-=======
->>>>>>> 0f15a20c
 // TODO: This can be made package private
 // Represents inferred failover configurations passed to Failover connector.
 # Inferred failover configurations passed into the failover client.
@@ -304,19 +287,11 @@
     int startIndex = -1;
     int failoverInterval = failoverInferredConfig.failoverInterval;
 
-<<<<<<< HEAD
-    FailoverActionErrorData failoverActionErrData;
-=======
->>>>>>> 0f15a20c
     CallerActions[] failoverClients = failoverInferredConfig.failoverClientsArray;
     CallerActions failoverClient = failoverClients[failoverActions.succeededEndpointIndex];
     Response inResponse = new;
     Request failoverRequest = request;
-<<<<<<< HEAD
-    failoverActionErrData.httpActionErr = [];
-=======
     error[] failoverActionErrData = [];
->>>>>>> 0f15a20c
     mime:Entity requestEntity = new;
 
     if (isMultipartRequest(failoverRequest)) {
@@ -387,11 +362,7 @@
                     if (noOfEndpoints > currentIndex) {
                         // If the execution lands here, that means there are endpoints that haven't tried out by
                         // failover endpoint. Hence error will be collected to generate final response.
-<<<<<<< HEAD
-                        failoverActionErrData.httpActionErr[currentIndex - 1] = httpConnectorErr;
-=======
                         failoverActionErrData[currentIndex - 1] = httpConnectorErr;
->>>>>>> 0f15a20c
                     } else {
                         // If the execution lands here, that means all the endpoints has been tried out and final
                         // endpoint gave an errornous response. Therefore appropriate error message needs to be
@@ -410,19 +381,11 @@
                         // If the execution lands here, that means the last endpoint has been tried out and endpoint gave
                         // a errornous response. Since failover resumed from the last succeeded endpoint we need try out
                         // remaining endpoints. Therefore currentIndex need to be reset.
-<<<<<<< HEAD
-                        failoverActionErrData.httpActionErr[currentIndex - 1] = httpConnectorErr;
-                        currentIndex = DEFAULT_FAILOVER_EP_STARTING_INDEX;
-                    } else if (noOfEndpoints > currentIndex) {
-                        // Collect the error to generate final response.
-                        failoverActionErrData.httpActionErr[currentIndex - 1] = httpConnectorErr;
-=======
                         failoverActionErrData[currentIndex - 1] = httpConnectorErr;
                         currentIndex = DEFAULT_FAILOVER_EP_STARTING_INDEX;
                     } else if (noOfEndpoints > currentIndex) {
                         // Collect the error to generate final response.
                         failoverActionErrData[currentIndex - 1] = httpConnectorErr;
->>>>>>> 0f15a20c
                     }
                 }
             }
@@ -435,14 +398,6 @@
 }
 
 // Populates generic error specific to Failover connector by including all the errors returned from endpoints.
-<<<<<<< HEAD
-function populateGenericFailoverActionError (FailoverActionErrorData failoverActionErr, error httpActionErr, int index)
-           returns (error) {
-    failoverActionErr.httpActionErr[index] = httpActionErr;
-    string lastErrorMsg = httpActionErr.reason();
-    failoverActionErr.message = "All the failover endpoints failed. Last error was " + lastErrorMsg;
-    FailoverActionError actionError = error("FailoverActionError", failoverActionErr);
-=======
 function populateGenericFailoverActionError (error[] failoverActionErr, error httpActionErr, int index)
            returns (error) {
     failoverActionErr[index] = httpActionErr;
@@ -450,40 +405,21 @@
     string failoverMessage = "All the failover endpoints failed. Last error was " + lastErrorMsg;
     map errorDetail = { message : failoverMessage, failoverErrors : failoverActionErr };
     error actionError = error(HTTP_ERROR_CODE, errorDetail);
->>>>>>> 0f15a20c
     return actionError;
 }
 
 // If leaf endpoint returns a response with status code configured to retry in the failover connector, failover error
 // will be generated with last response status code and generic failover response.
-<<<<<<< HEAD
-function populateFailoverErrorHttpStatusCodes (Response inResponse, FailoverActionErrorData failoverActionErr, int index) {
-    string failoverMessage = "Endpoint " + index + " returned response is: " + inResponse.statusCode + " " + inResponse.reasonPhrase;
-    error httpActionErr = error(failoverMessage);
-    failoverActionErr.httpActionErr[index] = httpActionErr;
-=======
 function populateFailoverErrorHttpStatusCodes (Response inResponse, error[] failoverActionErr, int index) {
     string failoverMessage = "Endpoint " + index + " returned response is: " + inResponse.statusCode + " " +
         inResponse.reasonPhrase;
     map errorDetail = { message : failoverMessage };
     error httpActionErr = error(HTTP_ERROR_CODE, errorDetail);
     failoverActionErr[index] = httpActionErr;
->>>>>>> 0f15a20c
 }
 
 // If leaf endpoint returns a response with status code configured to retry in the failover connector, generic
 // failover error and HTTP connector error will be generated.
-<<<<<<< HEAD
-function populateErrorsFromLastResponse (Response inResponse, FailoverActionErrorData failoverActionErr, int index)
-                                                                            returns (error) {
-    string failoverMessage = "Last endpoint returned response: " + inResponse.statusCode + " " + inResponse.reasonPhrase;
-    error lastHttpConnectorErr = error(failoverMessage);
-    failoverActionErr.httpActionErr[index] = lastHttpConnectorErr;
-    failoverActionErr.statusCode = INTERNAL_SERVER_ERROR_500;
-    failoverActionErr.message = "All the failover endpoints failed. Last endpoint returned response is: "
-    + inResponse.statusCode + " " + inResponse.reasonPhrase;
-    FailoverActionError actionError =  error("FailoverActionError", failoverActionErr);
-=======
 function populateErrorsFromLastResponse (Response inResponse, error[] failoverActionErr, int index)
                                                                             returns (error) {
     string message = "Last endpoint returned response: " + inResponse.statusCode + " " + inResponse.reasonPhrase;
@@ -494,6 +430,5 @@
                                 + inResponse.statusCode + " " + inResponse.reasonPhrase;
     map finalErrorDetail = { message : failoverMessage, failoverErrors : failoverActionErr };
     error actionError = error(HTTP_ERROR_CODE, finalErrorDetail);
->>>>>>> 0f15a20c
     return actionError;
 }