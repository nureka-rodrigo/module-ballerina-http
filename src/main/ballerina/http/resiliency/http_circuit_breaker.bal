--- conflicted
+++ resolved
@@ -631,12 +631,8 @@
     int timeRemaining = circuitBreakerInferredConfig.resetTimeMillis - timeDif;
     string errorMessage = "Upstream service unavailable. Requests to upstream service will be suspended for "
         + timeRemaining + " milliseconds.";
-<<<<<<< HEAD
-    error httpConnectorErr = error(errorMessage);
-=======
     map errorDetail = { message : errorMessage };
     error httpConnectorErr = error(HTTP_ERROR_CODE, errorDetail);
->>>>>>> 0f15a20c
     return httpConnectorErr;
 }
 
@@ -646,12 +642,8 @@
     if (failureThreshold < 0 || failureThreshold > 1) {
         string errorMessage = "Invalid failure threshold. Failure threshold value"
             + " should between 0 to 1, found " + failureThreshold;
-<<<<<<< HEAD
-        error circuitBreakerConfigError = error(errorMessage);
-=======
         map errorDetail = { message : errorMessage };
         error circuitBreakerConfigError = error(HTTP_ERROR_CODE, errorDetail);
->>>>>>> 0f15a20c
         panic circuitBreakerConfigError;
     }
 }
