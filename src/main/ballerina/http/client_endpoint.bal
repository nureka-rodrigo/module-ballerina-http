// Copyright (c) 2018 WSO2 Inc. (http://www.wso2.org) All Rights Reserved.
//
// WSO2 Inc. licenses this file to you under the Apache License,
// Version 2.0 (the "License"); you may not use this file except
// in compliance with the License.
// You may obtain a copy of the License at
//
// http://www.apache.org/licenses/LICENSE-2.0
//
// Unless required by applicable law or agreed to in writing,
// software distributed under the License is distributed on an
// "AS IS" BASIS, WITHOUT WARRANTIES OR CONDITIONS OF ANY
// KIND, either express or implied.  See the License for the
// specific language governing permissions and limitations
// under the License.

import ballerina/crypto;
import ballerina/io;

////////////////////////////////
///// HTTP Client Endpoint /////
////////////////////////////////

# The HTTP client provides the capability for initiating contact with a remote HTTP service. The API it
# provides includes functions for the standard HTTP methods, forwarding a received request and sending requests
# using custom HTTP verbs.

# + config - The configurations associated with the client
# + httpClient - Chain of different HTTP clients which provides the capability for initiating contact with a remote
#                HTTP service in resilient manner
public type Client client object {

    public ClientEndpointConfig config = {};
    public Client httpClient;

    # Gets invoked to initialize the client. During initialization, configurations provided through the `config`
    # record is used to determine which type of additional behaviours are added to the endpoint (e.g: caching,
    # security, circuit breaking).
    #
    # + url - URL of the target service
    # + config - The configurations to be used when initializing the client
    public function __init(string url, ClientEndpointConfig? config = ()) {
        self.config = config ?: {};
        var result = initialize(url, self.config);
        if (result is error) {
            panic result;
        } else {
            self.httpClient = result;
        }
    }

    # The `post()` function can be used to send HTTP POST requests to HTTP endpoints.
    #
    # + path - Resource path
    # + message - An HTTP outbound request message or any payload of type `string`, `xml`, `json`, `byte[]`,
    #             `io:ReadableByteChannel` or `mime:Entity[]`
    # + return - The response for the request or an `error` if failed to establish communication with the upstream server
    public remote function post(@sensitive string path, RequestMessage message) returns Response|error {
        Request req = buildRequest(message);
        return self.httpClient->post(path, req);
    }

    # The `head()` function can be used to send HTTP HEAD requests to HTTP endpoints.
    #
    # + path - Resource path
    # + message - An HTTP outbound request message or any payload of type `string`, `xml`, `json`, `byte[]`,
    #             `io:ReadableByteChannel` or `mime:Entity[]`
    # + return - The response for the request or an `error` if failed to establish communication with the upstream server
    public remote function head(@sensitive string path, RequestMessage message = ()) returns Response|error {
        Request req = buildRequest(message);
        return self.httpClient->head(path, message = req);
    }

    # The `put()` function can be used to send HTTP PUT requests to HTTP endpoints.
    #
    # + path - Resource path
    # + message - An HTTP outbound request message or any payload of type `string`, `xml`, `json`, `byte[]`,
    #             `io:ReadableByteChannel` or `mime:Entity[]`
    # + return - The response for the request or an `error` if failed to establish communication with the upstream server
    public remote function put(@sensitive string path, RequestMessage message) returns Response|error {
        Request req = buildRequest(message);
        return self.httpClient->put(path, req);
    }

    # Invokes an HTTP call with the specified HTTP verb.
    #
    # + httpVerb - HTTP verb value
    # + path - Resource path
    # + message - An HTTP outbound request message or any payload of type `string`, `xml`, `json`, `byte[]`,
    #             `io:ReadableByteChannel` or `mime:Entity[]`
    # + return - The response for the request or an `error` if failed to establish communication with the upstream server
    public remote function execute(@sensitive string httpVerb, @sensitive string path, RequestMessage message) returns Response|error {
        Request req = buildRequest(message);
        return self.httpClient->execute(httpVerb, path, req);
    }

    # The `patch()` function can be used to send HTTP PATCH requests to HTTP endpoints.
    #
    # + path - Resource path
    # + message - An HTTP outbound request message or any payload of type `string`, `xml`, `json`, `byte[]`,
    #             `io:ReadableByteChannel` or `mime:Entity[]`
    # + return - The response for the request or an `error` if failed to establish communication with the upstream server
    public remote function patch(@sensitive string path, RequestMessage message) returns Response|error {
        Request req = buildRequest(message);
        return self.httpClient->patch(path, req);
    }

    # The `delete()` function can be used to send HTTP DELETE requests to HTTP endpoints.
    #
    # + path - Resource path
    # + message - An HTTP outbound request message or any payload of type `string`, `xml`, `json`, `byte[]`,
    #             `io:ReadableByteChannel` or `mime:Entity[]`
    # + return - The response for the request or an `error` if failed to establish communication with the upstream server
    public remote function delete(@sensitive string path, RequestMessage message) returns Response|error {
        Request req = buildRequest(message);
        return self.httpClient->delete(path, req);
    }

    # The `get()` function can be used to send HTTP GET requests to HTTP endpoints.
    #
    # + path - Request path
    # + message - An optional HTTP outbound request message or any payload of type `string`, `xml`, `json`, `byte[]`,
    #             `io:ReadableByteChannel` or `mime:Entity[]`
    # + return - The response for the request or an `error` if failed to establish communication with the upstream server
    public remote function get(@sensitive string path, RequestMessage message = ()) returns Response|error {
        Request req = buildRequest(message);
        return self.httpClient->get(path, message = req);
    }

    # The `options()` function can be used to send HTTP OPTIONS requests to HTTP endpoints.
    #
    # + path - Request path
    # + message - An optional HTTP outbound request message or any payload of type `string`, `xml`, `json`, `byte[]`,
    #             `io:ReadableByteChannel` or `mime:Entity[]`
    # + return - The response for the request or an `error` if failed to establish communication with the upstream server
    public remote function options(@sensitive string path, RequestMessage message = ()) returns Response|error {
        Request req = buildRequest(message);
        return self.httpClient->options(path, message = req);
    }

    # The `forward()` function can be used to invoke an HTTP call with inbound request's HTTP verb
    #
    # + path - Request path
    # + request - An HTTP inbound request message
    # + return - The response for the request or an `error` if failed to establish communication with the upstream server
    public remote function forward(@sensitive string path, Request request) returns Response|error {
        return self.httpClient->forward(path, request);
    }

    # Submits an HTTP request to a service with the specified HTTP verb.
    # The `submit()` function does not give out a `Response` as the result,
    # rather it returns an `HttpFuture` which can be used to do further interactions with the endpoint.
    #
    # + httpVerb - The HTTP verb value
    # + path - The resource path
    # + message - An HTTP outbound request message or any payload of type `string`, `xml`, `json`, `byte[]`,
    #             `io:ReadableByteChannel` or `mime:Entity[]`
    # + return - An `HttpFuture` that represents an asynchronous service invocation, or an `error` if the submission fails
    public remote function submit(@sensitive string httpVerb, string path, RequestMessage message) returns HttpFuture|error {
        Request req = buildRequest(message);
        return self.httpClient->submit(httpVerb, path, req);

    }

    # This just pass the request to actual network call.
    #
    # + httpFuture - The `HttpFuture` relates to a previous asynchronous invocation
    # + return - An HTTP response message, or an error if the invocation fails
    public remote function getResponse(HttpFuture httpFuture) returns Response|error {
        return self.httpClient->getResponse(httpFuture);
    }

    # This just pass the request to actual network call.
    #
    # + httpFuture - The `HttpFuture` relates to a previous asynchronous invocation
    # + return - A `boolean` that represents whether a `PushPromise` exists
    public remote function hasPromise(HttpFuture httpFuture) returns boolean {
        return self.httpClient->hasPromise(httpFuture);
    }

    # This just pass the request to actual network call.
    #
    # + httpFuture - The `HttpFuture` relates to a previous asynchronous invocation
    # + return - An HTTP Push Promise message, or an error if the invocation fails
    public remote function getNextPromise(HttpFuture httpFuture) returns PushPromise|error {
        return self.httpClient->getNextPromise(httpFuture);
    }

    # This just pass the request to actual network call.
    #
    # + promise - The related `PushPromise`
    # + return - A promised HTTP `Response` message, or an error if the invocation fails
    public remote function getPromisedResponse(PushPromise promise) returns Response|error {
        return self.httpClient->getPromisedResponse(promise);
    }

    # This just pass the request to actual network call.
    #
    # + promise - The Push Promise to be rejected
    public remote function rejectPromise(PushPromise promise) {
        return self.httpClient->rejectPromise(promise);
    }
};

# Represents a single service and its related configurations.
#
# + url - URL of the target service
# + secureSocket - Configurations for secure communication with the remote HTTP endpoint
public type TargetService record {|
    string url = "";
    SecureSocket? secureSocket = ();
|};

# Provides a set of configurations for controlling the behaviours when communicating with a remote HTTP endpoint.
#
# + circuitBreaker - Configurations associated with Circuit Breaker behaviour
# + timeoutMillis - The maximum time to wait (in milliseconds) for a response before closing the connection
# + keepAlive - Specifies whether to reuse a connection for multiple requests
# + chunking - The chunking behaviour of the request
# + httpVersion - The HTTP version understood by the client
# + forwarded - The choice of setting `forwarded`/`x-forwarded` header
# + followRedirects - Configurations associated with Redirection
# + retryConfig - Configurations associated with Retry
# + proxy - Proxy server related options
# + connectionThrottling - Configurations for connection throttling
# + secureSocket - SSL/TLS related options
# + cache - HTTP caching related configurations
# + compression - Specifies the way of handling compression (`accept-encoding`) header
# + auth - HTTP authentication related configurations
public type ClientEndpointConfig record {|
    CircuitBreakerConfig? circuitBreaker = ();
    int timeoutMillis = 60000;
    KeepAlive keepAlive = KEEPALIVE_AUTO;
    Chunking chunking = "AUTO";
    string httpVersion = "1.1";
    string forwarded = "disable";
    FollowRedirects? followRedirects = ();
    RetryConfig? retryConfig = ();
    ProxyConfig? proxy = ();
    PoolConfiguration? poolConfig = ();
    SecureSocket? secureSocket = ();
    CacheConfig cache = {};
    Compression compression = COMPRESSION_AUTO;
    AuthConfig? auth = ();
|};

extern function createSimpleHttpClient(string uri, ClientEndpointConfig config, PoolConfiguration globalPoolConfig)
                                        returns Client;

# Provides configurations for controlling the retry behaviour in failure scenarios.
#
# + count - Number of retry attempts before giving up
# + interval - Retry interval in milliseconds
# + backOffFactor - Multiplier of the retry interval to exponentailly increase retry interval
# + maxWaitInterval - Maximum time of the retry interval in milliseconds
# + statusCodes - HTTP response status codes which are considered as failures
public type RetryConfig record {|
    int count = 0;
    int interval = 0;
    float backOffFactor = 0.0;
    int maxWaitInterval = 0;
    int[] statusCodes = [];
|};

# Provides configurations for facilitating secure communication with a remote HTTP endpoint.
#
# + trustStore - Configurations associated with TrustStore
# + keyStore - Configurations associated with KeyStore
# + certFile - A file containing the certificate of the client
# + keyFile - A file containing the private key of the client
# + keyPassword - Password of the private key if it is encrypted
# + trustedCertFile - A file containing a list of certificates or a single certificate that the client trusts
# + protocol - SSL/TLS protocol related options
# + certValidation - Certificate validation against CRL or OCSP related options
# + ciphers - List of ciphers to be used
#             eg: TLS_ECDHE_RSA_WITH_AES_128_GCM_SHA256, TLS_ECDHE_RSA_WITH_AES_128_CBC_SHA
# + verifyHostname - Enable/disable host name verification
# + shareSession - Enable/disable new SSL session creation
# + ocspStapling - Enable/disable OCSP stapling
# + handshakeTimeout - SSL handshake time out
# + sessionTimeout - SSL session time out
<<<<<<< HEAD
public type SecureSocket record {
    crypto:TrustStore? trustStore = ();
    crypto:KeyStore? keyStore = ();
=======
public type SecureSocket record {|
    TrustStore? trustStore = ();
    KeyStore? keyStore = ();
>>>>>>> a3f76e02
    string certFile = "";
    string keyFile = "";
    string keyPassword = "";
    string trustedCertFile = "";
    Protocols? protocol = ();
    ValidateCert? certValidation = ();
    string[] ciphers = [];
    boolean verifyHostname = true;
    boolean shareSession = true;
    boolean ocspStapling = false;
    int handshakeTimeout?;
    int sessionTimeout?;
|};

# Provides configurations for controlling the endpoint's behaviour in response to HTTP redirect related responses.
#
# + enabled - Enable/disable redirection
# + maxCount - Maximum number of redirects to follow
public type FollowRedirects record {|
    boolean enabled = false;
    int maxCount = 5;
|};

# Proxy server configurations to be used with the HTTP client endpoint.
#
# + host - Host name of the proxy server
# + port - Proxy server port
# + userName - Proxy server username
# + password - proxy server password
public type ProxyConfig record {|
    string host = "";
    int port = 0;
    string userName = "";
    string password = "";
|};

# AuthConfig record can be used to configure the authentication mechanism used by the HTTP endpoint.
#
# + scheme - Authentication scheme
# + config - Configuration related to the selected authenticator.
public type AuthConfig record {|
    OutboundAuthScheme scheme;
    BasicAuthConfig|OAuth2AuthConfig|JwtAuthConfig config?;
|};

# BasicAuthConfig record can be used to configure Basic Authentication used by the HTTP endpoint.
#
# + username - Username for Basic authentication
# + password - Password for Basic authentication
public type BasicAuthConfig record {|
    string username;
    string password;
|};

# OAuth2AuthConfig record can be used to configure OAuth2 based authentication used by the HTTP endpoint.
#
# + accessToken - Access token for OAuth2 authentication
# + refreshToken - Refresh token for OAuth2 authentication
# + refreshUrl - Refresh token URL for OAuth2 authentication
# + consumerKey - Consumer key for OAuth2 authentication
# + consumerSecret - Consumer secret for OAuth2 authentication
# + tokenUrl - Token URL for OAuth2 authentication
# + clientId - Clietnt ID for OAuth2 authentication
# + clientSecret - Client secret for OAuth2 authentication
# + credentialBearer - How client authentication is sent to refresh access token (AuthHeaderBearer, PostBodyBearer)
# + scopes - Scope of the access request
public type OAuth2AuthConfig record {|
    string accessToken = "";
    string refreshToken = "";
    string refreshUrl = "";
    string consumerKey = "";
    string consumerSecret = "";
    string tokenUrl = "";
    string clientId = "";
    string clientSecret = "";
    string[] scopes = [];
    CredentialBearer credentialBearer = AUTH_HEADER_BEARER;
|};

# JwtAuthConfig record can be used to configure JWT based authentication used by the HTTP endpoint.
#
# + inferredJwtIssuerConfig - JWT issuer configuration used to issue JWT with specific configuration
public type JwtAuthConfig record {|
    auth:InferredJwtIssuerConfig inferredJwtIssuerConfig;
|};

function initialize(string serviceUrl, ClientEndpointConfig config) returns Client|error {
    boolean httpClientRequired = false;
    string url = serviceUrl;
    if (url.hasSuffix("/")) {
        int lastIndex = url.length() - 1;
        url = url.substring(0, lastIndex);
    }
    var cbConfig = config.circuitBreaker;
    if (cbConfig is CircuitBreakerConfig) {
        if (url.hasSuffix("/")) {
            int lastIndex = url.length() - 1;
            url = url.substring(0, lastIndex);
        }
    } else {
        httpClientRequired = true;
    }
    if (httpClientRequired) {
        var redirectConfigVal = config.followRedirects;
        if (redirectConfigVal is FollowRedirects) {
            return createRedirectClient(url, config);
        } else {
            return checkForRetry(url, config);
        }
    } else {
        return createCircuitBreakerClient(url, config);
    }
}

function createRedirectClient(string url, ClientEndpointConfig configuration) returns Client|error {
    var redirectConfig = configuration.followRedirects;
    if (redirectConfig is FollowRedirects) {
        if (redirectConfig.enabled) {
            var retryClient = createRetryClient(url, configuration);
            if (retryClient is Client) {
                return new RedirectClient(url, configuration, redirectConfig, retryClient);
            } else {
                return retryClient;
            }
        } else {
            return createRetryClient(url, configuration);
        }
    } else {
        return createRetryClient(url, configuration);
    }
}

function checkForRetry(string url, ClientEndpointConfig config) returns Client|error {
    var retryConfigVal = config.retryConfig;
    if (retryConfigVal is RetryConfig) {
        return createRetryClient(url, config);
    } else {
        if (config.cache.enabled) {
            return createHttpCachingClient(url, config, config.cache);
        } else {
            return createHttpSecureClient(url, config);
        }
    }
}

function createCircuitBreakerClient(string uri, ClientEndpointConfig configuration) returns Client|error {
    Client cbHttpClient;
    var cbConfig = configuration.circuitBreaker;
    if (cbConfig is CircuitBreakerConfig) {
        validateCircuitBreakerConfiguration(cbConfig);
        boolean[] statusCodes = populateErrorCodeIndex(cbConfig.statusCodes);
        var redirectConfig = configuration.followRedirects;
        if (redirectConfig is FollowRedirects) {
            var redirectClient = createRedirectClient(uri, configuration);
            if (redirectClient is Client) {
                cbHttpClient = redirectClient;
            } else {
                return redirectClient;
            }
        } else {
            var retryClient = checkForRetry(uri, configuration);
            if (retryClient is Client) {
                cbHttpClient = retryClient;
            } else {
                return retryClient;
            }
        }

        time:Time circuitStartTime = time:currentTime();
        int numberOfBuckets = (cbConfig.rollingWindow.timeWindowMillis / cbConfig.rollingWindow.bucketSizeMillis);
        Bucket?[] bucketArray = [];
        int bucketIndex = 0;
        while (bucketIndex < numberOfBuckets) {
            bucketArray[bucketIndex] = {};
            bucketIndex = bucketIndex + 1;
        }

        CircuitBreakerInferredConfig circuitBreakerInferredConfig = {
            failureThreshold: cbConfig.failureThreshold,
            resetTimeMillis: cbConfig.resetTimeMillis,
            statusCodes: statusCodes,
            noOfBuckets: numberOfBuckets,
            rollingWindow: cbConfig.rollingWindow
        };
        CircuitHealth circuitHealth = {
            startTime: circuitStartTime,
            lastRequestTime: circuitStartTime,
            lastErrorTime: circuitStartTime,
            lastForcedOpenTime: circuitStartTime,
            totalBuckets: bucketArray
        };
        return new CircuitBreakerClient(uri, configuration, circuitBreakerInferredConfig, cbHttpClient, circuitHealth);
    } else {
        //remove following once we can ignore
        if (configuration.cache.enabled) {
            return createHttpCachingClient(uri, configuration, configuration.cache);
        } else {
            return createHttpSecureClient(uri, configuration);
        }
    }
}

function createRetryClient(string url, ClientEndpointConfig configuration) returns Client|error {
    var retryConfig = configuration.retryConfig;
    if (retryConfig is RetryConfig) {
        boolean[] statusCodes = populateErrorCodeIndex(retryConfig.statusCodes);
        RetryInferredConfig retryInferredConfig = {
            count: retryConfig.count,
            interval: retryConfig.interval,
            backOffFactor: retryConfig.backOffFactor,
            maxWaitInterval: retryConfig.maxWaitInterval,
            statusCodes: statusCodes
        };
        if (configuration.cache.enabled) {
            var httpCachingClient = createHttpCachingClient(url, configuration, configuration.cache);
            if (httpCachingClient is Client) {
                return new RetryClient(url, configuration, retryInferredConfig, httpCachingClient);
            } else {
                return httpCachingClient;
            }
        } else {
            var httpSecureClient = createHttpSecureClient(url, configuration);
            if (httpSecureClient is Client) {
                return new RetryClient(url, configuration, retryInferredConfig, httpSecureClient);
            } else {
                return httpSecureClient;
            }
        }
    } else {
        //remove following once we can ignore
        if (configuration.cache.enabled) {
            return createHttpCachingClient(url, configuration, configuration.cache);
        } else {
            return createHttpSecureClient(url, configuration);
        }
    }
}

function createClient(string url, ClientEndpointConfig config) returns Client|error {
    HttpClient simpleClient = new(url, config);
    return simpleClient;
}<|MERGE_RESOLUTION|>--- conflicted
+++ resolved
@@ -279,15 +279,9 @@
 # + ocspStapling - Enable/disable OCSP stapling
 # + handshakeTimeout - SSL handshake time out
 # + sessionTimeout - SSL session time out
-<<<<<<< HEAD
-public type SecureSocket record {
+public type SecureSocket record {|
     crypto:TrustStore? trustStore = ();
     crypto:KeyStore? keyStore = ();
-=======
-public type SecureSocket record {|
-    TrustStore? trustStore = ();
-    KeyStore? keyStore = ();
->>>>>>> a3f76e02
     string certFile = "";
     string keyFile = "";
     string keyPassword = "";
