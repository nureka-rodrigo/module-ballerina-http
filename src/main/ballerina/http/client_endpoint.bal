--- conflicted
+++ resolved
@@ -130,13 +130,8 @@
 # + shareSession - Enable/disable new SSL session creation
 # + ocspStapling - Enable/disable OCSP stapling
 public type SecureSocket record {
-<<<<<<< HEAD
-    TrustStore? trustStore = ();
-    KeyStore? keyStore = ();
-=======
     TrustStore? trustStore = {};
     KeyStore? keyStore = {};
->>>>>>> affcebdc
     string certFile = "";
     string keyFile = "";
     string keyPassword = "";
