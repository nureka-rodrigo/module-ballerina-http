// Copyright (c) 2018 WSO2 Inc. (http://www.wso2.org) All Rights Reserved.
//
// WSO2 Inc. licenses this file to you under the Apache License,
// Version 2.0 (the "License"); you may not use this file except
// in compliance with the License.
// You may obtain a copy of the License at
//
// http://www.apache.org/licenses/LICENSE-2.0
//
// Unless required by applicable law or agreed to in writing,
// software distributed under the License is distributed on an
// "AS IS" BASIS, WITHOUT WARRANTIES OR CONDITIONS OF ANY
// KIND, either express or implied.  See the License for the
// specific language governing permissions and limitations
// under the License.

import ballerina/crypto;
import ballerina/io;

////////////////////////////////
///// HTTP Client Endpoint /////
////////////////////////////////

# The HTTP client provides the capability for initiating contact with a remote HTTP service. The API it
# provides includes functions for the standard HTTP methods, forwarding a received request and sending requests
# using custom HTTP verbs.

# + config - The configurations associated with the client
# + httpClient - Chain of different HTTP clients which provides the capability for initiating contact with a remote
#                HTTP service in resilient manner
public type Client client object {

    public ClientEndpointConfig config = {};
    public Client httpClient;

    # Gets invoked to initialize the client. During initialization, configurations provided through the `config`
    # record is used to determine which type of additional behaviours are added to the endpoint (e.g: caching,
    # security, circuit breaking).
    #
    # + url - URL of the target service
    # + config - The configurations to be used when initializing the client
    public function __init(string url, ClientEndpointConfig? config = ()) {
        self.config = config ?: {};
        var result = initialize(url, self.config);
        if (result is error) {
            panic result;
        } else {
            self.httpClient = result;
        }
    }

    # The `post()` function can be used to send HTTP POST requests to HTTP endpoints.
    #
    # + path - Resource path
    # + message - An HTTP outbound request message or any payload of type `string`, `xml`, `json`, `byte[]`,
    #             `io:ReadableByteChannel` or `mime:Entity[]`
    # + return - The response for the request or an `error` if failed to establish communication with the upstream server
    public remote function post(@sensitive string path, RequestMessage message) returns Response|error {
        Request req = buildRequest(message);
        return self.httpClient->post(path, req);
    }

    # The `head()` function can be used to send HTTP HEAD requests to HTTP endpoints.
    #
    # + path - Resource path
    # + message - An HTTP outbound request message or any payload of type `string`, `xml`, `json`, `byte[]`,
    #             `io:ReadableByteChannel` or `mime:Entity[]`
    # + return - The response for the request or an `error` if failed to establish communication with the upstream server
    public remote function head(@sensitive string path, RequestMessage message = ()) returns Response|error {
        Request req = buildRequest(message);
        return self.httpClient->head(path, message = req);
    }

    # The `put()` function can be used to send HTTP PUT requests to HTTP endpoints.
    #
    # + path - Resource path
    # + message - An HTTP outbound request message or any payload of type `string`, `xml`, `json`, `byte[]`,
    #             `io:ReadableByteChannel` or `mime:Entity[]`
    # + return - The response for the request or an `error` if failed to establish communication with the upstream server
    public remote function put(@sensitive string path, RequestMessage message) returns Response|error {
        Request req = buildRequest(message);
        return self.httpClient->put(path, req);
    }

    # Invokes an HTTP call with the specified HTTP verb.
    #
    # + httpVerb - HTTP verb value
    # + path - Resource path
    # + message - An HTTP outbound request message or any payload of type `string`, `xml`, `json`, `byte[]`,
    #             `io:ReadableByteChannel` or `mime:Entity[]`
    # + return - The response for the request or an `error` if failed to establish communication with the upstream server
    public remote function execute(@sensitive string httpVerb, @sensitive string path, RequestMessage message) returns Response|error {
        Request req = buildRequest(message);
        return self.httpClient->execute(httpVerb, path, req);
    }

    # The `patch()` function can be used to send HTTP PATCH requests to HTTP endpoints.
    #
    # + path - Resource path
    # + message - An HTTP outbound request message or any payload of type `string`, `xml`, `json`, `byte[]`,
    #             `io:ReadableByteChannel` or `mime:Entity[]`
    # + return - The response for the request or an `error` if failed to establish communication with the upstream server
    public remote function patch(@sensitive string path, RequestMessage message) returns Response|error {
        Request req = buildRequest(message);
        return self.httpClient->patch(path, req);
    }

    # The `delete()` function can be used to send HTTP DELETE requests to HTTP endpoints.
    #
    # + path - Resource path
    # + message - An HTTP outbound request message or any payload of type `string`, `xml`, `json`, `byte[]`,
    #             `io:ReadableByteChannel` or `mime:Entity[]`
    # + return - The response for the request or an `error` if failed to establish communication with the upstream server
    public remote function delete(@sensitive string path, RequestMessage message) returns Response|error {
        Request req = buildRequest(message);
        return self.httpClient->delete(path, req);
    }

    # The `get()` function can be used to send HTTP GET requests to HTTP endpoints.
    #
    # + path - Request path
    # + message - An optional HTTP outbound request message or any payload of type `string`, `xml`, `json`, `byte[]`,
    #             `io:ReadableByteChannel` or `mime:Entity[]`
    # + return - The response for the request or an `error` if failed to establish communication with the upstream server
    public remote function get(@sensitive string path, RequestMessage message = ()) returns Response|error {
        Request req = buildRequest(message);
        return self.httpClient->get(path, message = req);
    }

    # The `options()` function can be used to send HTTP OPTIONS requests to HTTP endpoints.
    #
    # + path - Request path
    # + message - An optional HTTP outbound request message or any payload of type `string`, `xml`, `json`, `byte[]`,
    #             `io:ReadableByteChannel` or `mime:Entity[]`
    # + return - The response for the request or an `error` if failed to establish communication with the upstream server
    public remote function options(@sensitive string path, RequestMessage message = ()) returns Response|error {
        Request req = buildRequest(message);
        return self.httpClient->options(path, message = req);
    }

    # The `forward()` function can be used to invoke an HTTP call with inbound request's HTTP verb
    #
    # + path - Request path
    # + request - An HTTP inbound request message
    # + return - The response for the request or an `error` if failed to establish communication with the upstream server
    public remote function forward(@sensitive string path, Request request) returns Response|error {
        return self.httpClient->forward(path, request);
    }

    # Submits an HTTP request to a service with the specified HTTP verb.
    # The `submit()` function does not give out a `Response` as the result,
    # rather it returns an `HttpFuture` which can be used to do further interactions with the endpoint.
    #
    # + httpVerb - The HTTP verb value
    # + path - The resource path
    # + message - An HTTP outbound request message or any payload of type `string`, `xml`, `json`, `byte[]`,
    #             `io:ReadableByteChannel` or `mime:Entity[]`
    # + return - An `HttpFuture` that represents an asynchronous service invocation, or an `error` if the submission fails
    public remote function submit(@sensitive string httpVerb, string path, RequestMessage message) returns HttpFuture|error {
        Request req = buildRequest(message);
        return self.httpClient->submit(httpVerb, path, req);

    }

    # This just pass the request to actual network call.
    #
    # + httpFuture - The `HttpFuture` relates to a previous asynchronous invocation
    # + return - An HTTP response message, or an error if the invocation fails
    public remote function getResponse(HttpFuture httpFuture) returns Response|error {
        return self.httpClient->getResponse(httpFuture);
    }

    # This just pass the request to actual network call.
    #
    # + httpFuture - The `HttpFuture` relates to a previous asynchronous invocation
    # + return - A `boolean` that represents whether a `PushPromise` exists
    public remote function hasPromise(HttpFuture httpFuture) returns boolean {
        return self.httpClient->hasPromise(httpFuture);
    }

    # This just pass the request to actual network call.
    #
    # + httpFuture - The `HttpFuture` relates to a previous asynchronous invocation
    # + return - An HTTP Push Promise message, or an error if the invocation fails
    public remote function getNextPromise(HttpFuture httpFuture) returns PushPromise|error {
        return self.httpClient->getNextPromise(httpFuture);
    }

    # This just pass the request to actual network call.
    #
    # + promise - The related `PushPromise`
    # + return - A promised HTTP `Response` message, or an error if the invocation fails
    public remote function getPromisedResponse(PushPromise promise) returns Response|error {
        return self.httpClient->getPromisedResponse(promise);
    }

    # This just pass the request to actual network call.
    #
    # + promise - The Push Promise to be rejected
    public remote function rejectPromise(PushPromise promise) {
        return self.httpClient->rejectPromise(promise);
    }
};

# Represents a single service and its related configurations.
#
# + url - URL of the target service
# + secureSocket - Configurations for secure communication with the remote HTTP endpoint
public type TargetService record {|
    string url = "";
    SecureSocket? secureSocket = ();
|};

# Provides a set of configurations for controlling the behaviours when communicating with a remote HTTP endpoint.
#
# + circuitBreaker - Configurations associated with Circuit Breaker behaviour
# + timeoutMillis - The maximum time to wait (in milliseconds) for a response before closing the connection
# + keepAlive - Specifies whether to reuse a connection for multiple requests
# + chunking - The chunking behaviour of the request
# + httpVersion - The HTTP version understood by the client
# + forwarded - The choice of setting `forwarded`/`x-forwarded` header
# + followRedirects - Configurations associated with Redirection
# + retryConfig - Configurations associated with Retry
# + proxy - Proxy server related options
# + connectionThrottling - Configurations for connection throttling
# + secureSocket - SSL/TLS related options
# + cache - HTTP caching related configurations
# + compression - Specifies the way of handling compression (`accept-encoding`) header
# + auth - HTTP authentication related configurations
public type ClientEndpointConfig record {|
    CircuitBreakerConfig? circuitBreaker = ();
    int timeoutMillis = 60000;
    KeepAlive keepAlive = KEEPALIVE_AUTO;
    Chunking chunking = "AUTO";
    string httpVersion = "1.1";
    string forwarded = "disable";
    FollowRedirects? followRedirects = ();
    RetryConfig? retryConfig = ();
    ProxyConfig? proxy = ();
    PoolConfiguration? poolConfig = ();
    SecureSocket? secureSocket = ();
    CacheConfig cache = {};
    Compression compression = COMPRESSION_AUTO;
    AuthConfig? auth = ();
|};

<<<<<<< HEAD
function createSimpleHttpClient(string uri, ClientEndpointConfig config, PoolConfiguration globalPoolConfig)
                                        returns Client = external;
=======
extern function createSimpleHttpClient(string uri, ClientEndpointConfig config, PoolConfiguration globalPoolConfig)
                    returns Client;
>>>>>>> 7294d7bc

# Provides configurations for controlling the retrying behavior in failure scenarios.
#
# + count - Number of retry attempts before giving up
# + interval - Retry interval in milliseconds
# + backOffFactor - Multiplier of the retry interval to exponentailly increase retry interval
# + maxWaitInterval - Maximum time of the retry interval in milliseconds
# + statusCodes - HTTP response status codes which are considered as failures
public type RetryConfig record {|
    int count = 0;
    int interval = 0;
    float backOffFactor = 0.0;
    int maxWaitInterval = 0;
    int[] statusCodes = [];
|};

# Provides configurations for facilitating secure communication with a remote HTTP endpoint.
#
# + trustStore - Configurations associated with TrustStore
# + keyStore - Configurations associated with KeyStore
# + certFile - A file containing the certificate of the client
# + keyFile - A file containing the private key of the client
# + keyPassword - Password of the private key if it is encrypted
# + trustedCertFile - A file containing a list of certificates or a single certificate that the client trusts
# + protocol - SSL/TLS protocol related options
# + certValidation - Certificate validation against CRL or OCSP related options
# + ciphers - List of ciphers to be used
#             eg: TLS_ECDHE_RSA_WITH_AES_128_GCM_SHA256, TLS_ECDHE_RSA_WITH_AES_128_CBC_SHA
# + verifyHostname - Enable/disable host name verification
# + shareSession - Enable/disable new SSL session creation
# + ocspStapling - Enable/disable OCSP stapling
# + handshakeTimeout - SSL handshake time out
# + sessionTimeout - SSL session time out
public type SecureSocket record {|
    crypto:TrustStore? trustStore = ();
    crypto:KeyStore? keyStore = ();
    string certFile = "";
    string keyFile = "";
    string keyPassword = "";
    string trustedCertFile = "";
    Protocols? protocol = ();
    ValidateCert? certValidation = ();
    string[] ciphers = [];
    boolean verifyHostname = true;
    boolean shareSession = true;
    boolean ocspStapling = false;
    int handshakeTimeout?;
    int sessionTimeout?;
|};

# Provides configurations for controlling the endpoint's behaviour in response to HTTP redirect related responses.
#
# + enabled - Enable/disable redirection
# + maxCount - Maximum number of redirects to follow
public type FollowRedirects record {|
    boolean enabled = false;
    int maxCount = 5;
|};

# Proxy server configurations to be used with the HTTP client endpoint.
#
# + host - Host name of the proxy server
# + port - Proxy server port
# + userName - Proxy server username
# + password - proxy server password
public type ProxyConfig record {|
    string host = "";
    int port = 0;
    string userName = "";
    string password = "";
|};

# The `AuthConfig` record can be used to configure the authentication mechanism used by the HTTP endpoint.
#
# + scheme - Authentication scheme
# + config - Configuration related to the selected authenticator.
public type AuthConfig record {|
    OutboundAuthScheme scheme;
    BasicAuthConfig|OAuth2AuthConfig|JwtAuthConfig config?;
|};

# The `BasicAuthConfig` record can be used to configure Basic Authentication used by the HTTP endpoint.
#
# + username - Username for Basic authentication
# + password - Password for Basic authentication
public type BasicAuthConfig record {|
    string username;
    string password;
|};

# The `OAuth2AuthConfig` record can be used to configure OAuth2 based authentication used by the HTTP endpoint.
#
# + grantType - OAuth2 grant type
# + config - Configurations for the given grant type
public type OAuth2AuthConfig record {|
    OAuth2GrantType grantType;
    ClientCredentialsGrantConfig|PasswordGrantConfig|DirectTokenConfig config;
|};

# The `ClientCredentialsGrantConfig` record can be used to configue OAuth2 client credentials grant type.
#
# + tokenUrl - Token URL for the authorization server
# + clientId - Client ID for the client credentials grant authentication
# + clientSecret - Client secret for the client credentials grant authentication
# + scopes - Scope of the access request
# + clockSkew - Clock skew in seconds
# + retryRequest - Retry the request if the initial request returns a 401 response
# + credentialBearer - How authentication credentials are sent to the authorization server
public type ClientCredentialsGrantConfig record {|
    string tokenUrl;
    string clientId;
    string clientSecret;
    string[] scopes?;
    int clockSkew = 0;
    boolean retryRequest = true;
    CredentialBearer credentialBearer = AUTH_HEADER_BEARER;
|};

# The `PasswordGrantConfig` record can be used to configue OAuth2 password grant type
#
# + tokenUrl - Token URL for the authorization server
# + username - Username for password grant authentication
# + password - Password for password grant authentication
# + clientId - Client ID for password grant authentication
# + clientSecret - Client secret for password grant authentication
# + scopes - Scope of the access request
# + refreshConfig - Configurations for refreshing the access token
# + clockSkew - Clock skew in seconds
# + retryRequest - Retry the request if the initial request returns a 401 response
# + credentialBearer - How authentication credentials are sent to the authorization server
public type PasswordGrantConfig record {|
    string tokenUrl;
    string username;
    string password;
    string clientId?;
    string clientSecret?;
    string[] scopes?;
    RefreshConfig refreshConfig?;
    int clockSkew = 0;
    boolean retryRequest = true;
    CredentialBearer credentialBearer = AUTH_HEADER_BEARER;
|};

# The `DirectTokenConfig` record configures the access token directly.
#
# + accessToken - Access token for the authorization server
# + refreshConfig - Configurations for refreshing the access token
# + clockSkew - Clock skew in seconds
# + retryRequest - Retry the request if the initial request returns a 401 response
# + credentialBearer - How authentication credentials are sent to the authorization server
public type DirectTokenConfig record {|
    string accessToken?;
    DirectTokenRefreshConfig refreshConfig?;
    int clockSkew = 0;
    boolean retryRequest = true;
    CredentialBearer credentialBearer = AUTH_HEADER_BEARER;
|};

# The `RefreshConfig` record can be used to pass the configurations for refreshing the access token of password grant type.
#
# + refreshUrl - Refresh token URL for the refresh token server
# + scopes - Scope of the access request
# + credentialBearer - How authentication credentials are sent to the authorization server
public type RefreshConfig record {|
    string refreshUrl;
    string[] scopes?;
    CredentialBearer credentialBearer = AUTH_HEADER_BEARER;
|};

# The `DirectTokenRefreshConfig` record passes the configurations for refreshing the access token for 
# the grant type of the direct token grant type.
#
# + refreshUrl - Refresh token URL for the refresh token server
# + refreshToken - Refresh token for the refresh token server
# + clientId - Client ID for authentication with the authorization server
# + clientSecret - Client secret for authentication with the authorization server
# + scopes - Scope of the access request
# + credentialBearer - How authentication credentials are sent to the authorization server
public type DirectTokenRefreshConfig record {|
    string refreshUrl;
    string refreshToken;
    string clientId;
    string clientSecret;
    string[] scopes?;
    CredentialBearer credentialBearer = AUTH_HEADER_BEARER;
|};

# The `JwtAuthConfig` record can be used to configure JWT based authentication used by the HTTP endpoint.
#
# + inferredJwtIssuerConfig - JWT issuer configuration used to issue JWT with specific configuration
public type JwtAuthConfig record {|
    auth:InferredJwtIssuerConfig inferredJwtIssuerConfig;
|};

function initialize(string serviceUrl, ClientEndpointConfig config) returns Client|error {
    boolean httpClientRequired = false;
    string url = serviceUrl;
    if (url.hasSuffix("/")) {
        int lastIndex = url.length() - 1;
        url = url.substring(0, lastIndex);
    }
    var cbConfig = config.circuitBreaker;
    if (cbConfig is CircuitBreakerConfig) {
        if (url.hasSuffix("/")) {
            int lastIndex = url.length() - 1;
            url = url.substring(0, lastIndex);
        }
    } else {
        httpClientRequired = true;
    }
    if (httpClientRequired) {
        var redirectConfigVal = config.followRedirects;
        if (redirectConfigVal is FollowRedirects) {
            return createRedirectClient(url, config);
        } else {
            return checkForRetry(url, config);
        }
    } else {
        return createCircuitBreakerClient(url, config);
    }
}

function createRedirectClient(string url, ClientEndpointConfig configuration) returns Client|error {
    var redirectConfig = configuration.followRedirects;
    if (redirectConfig is FollowRedirects) {
        if (redirectConfig.enabled) {
            var retryClient = createRetryClient(url, configuration);
            if (retryClient is Client) {
                return new RedirectClient(url, configuration, redirectConfig, retryClient);
            } else {
                return retryClient;
            }
        } else {
            return createRetryClient(url, configuration);
        }
    } else {
        return createRetryClient(url, configuration);
    }
}

function checkForRetry(string url, ClientEndpointConfig config) returns Client|error {
    var retryConfigVal = config.retryConfig;
    if (retryConfigVal is RetryConfig) {
        return createRetryClient(url, config);
    } else {
        if (config.cache.enabled) {
            return createHttpCachingClient(url, config, config.cache);
        } else {
            return createHttpSecureClient(url, config);
        }
    }
}

function createCircuitBreakerClient(string uri, ClientEndpointConfig configuration) returns Client|error {
    Client cbHttpClient;
    var cbConfig = configuration.circuitBreaker;
    if (cbConfig is CircuitBreakerConfig) {
        validateCircuitBreakerConfiguration(cbConfig);
        boolean[] statusCodes = populateErrorCodeIndex(cbConfig.statusCodes);
        var redirectConfig = configuration.followRedirects;
        if (redirectConfig is FollowRedirects) {
            var redirectClient = createRedirectClient(uri, configuration);
            if (redirectClient is Client) {
                cbHttpClient = redirectClient;
            } else {
                return redirectClient;
            }
        } else {
            var retryClient = checkForRetry(uri, configuration);
            if (retryClient is Client) {
                cbHttpClient = retryClient;
            } else {
                return retryClient;
            }
        }

        time:Time circuitStartTime = time:currentTime();
        int numberOfBuckets = (cbConfig.rollingWindow.timeWindowMillis / cbConfig.rollingWindow.bucketSizeMillis);
        Bucket?[] bucketArray = [];
        int bucketIndex = 0;
        while (bucketIndex < numberOfBuckets) {
            bucketArray[bucketIndex] = {};
            bucketIndex = bucketIndex + 1;
        }

        CircuitBreakerInferredConfig circuitBreakerInferredConfig = {
            failureThreshold: cbConfig.failureThreshold,
            resetTimeMillis: cbConfig.resetTimeMillis,
            statusCodes: statusCodes,
            noOfBuckets: numberOfBuckets,
            rollingWindow: cbConfig.rollingWindow
        };
        CircuitHealth circuitHealth = {
            startTime: circuitStartTime,
            lastRequestTime: circuitStartTime,
            lastErrorTime: circuitStartTime,
            lastForcedOpenTime: circuitStartTime,
            totalBuckets: bucketArray
        };
        return new CircuitBreakerClient(uri, configuration, circuitBreakerInferredConfig, cbHttpClient, circuitHealth);
    } else {
        //remove following once we can ignore
        if (configuration.cache.enabled) {
            return createHttpCachingClient(uri, configuration, configuration.cache);
        } else {
            return createHttpSecureClient(uri, configuration);
        }
    }
}

function createRetryClient(string url, ClientEndpointConfig configuration) returns Client|error {
    var retryConfig = configuration.retryConfig;
    if (retryConfig is RetryConfig) {
        boolean[] statusCodes = populateErrorCodeIndex(retryConfig.statusCodes);
        RetryInferredConfig retryInferredConfig = {
            count: retryConfig.count,
            interval: retryConfig.interval,
            backOffFactor: retryConfig.backOffFactor,
            maxWaitInterval: retryConfig.maxWaitInterval,
            statusCodes: statusCodes
        };
        if (configuration.cache.enabled) {
            var httpCachingClient = createHttpCachingClient(url, configuration, configuration.cache);
            if (httpCachingClient is Client) {
                return new RetryClient(url, configuration, retryInferredConfig, httpCachingClient);
            } else {
                return httpCachingClient;
            }
        } else {
            var httpSecureClient = createHttpSecureClient(url, configuration);
            if (httpSecureClient is Client) {
                return new RetryClient(url, configuration, retryInferredConfig, httpSecureClient);
            } else {
                return httpSecureClient;
            }
        }
    } else {
        //remove following once we can ignore
        if (configuration.cache.enabled) {
            return createHttpCachingClient(url, configuration, configuration.cache);
        } else {
            return createHttpSecureClient(url, configuration);
        }
    }
}

function createClient(string url, ClientEndpointConfig config) returns Client|error {
    HttpClient simpleClient = new(url, config);
    return simpleClient;
}<|MERGE_RESOLUTION|>--- conflicted
+++ resolved
@@ -244,13 +244,9 @@
     AuthConfig? auth = ();
 |};
 
-<<<<<<< HEAD
-function createSimpleHttpClient(string uri, ClientEndpointConfig config, PoolConfiguration globalPoolConfig)
-                                        returns Client = external;
-=======
+
 extern function createSimpleHttpClient(string uri, ClientEndpointConfig config, PoolConfiguration globalPoolConfig)
-                    returns Client;
->>>>>>> 7294d7bc
+                    returns Client = external;
 
 # Provides configurations for controlling the retrying behavior in failure scenarios.
 #
