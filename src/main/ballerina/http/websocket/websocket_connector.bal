// Copyright (c) 2018 WSO2 Inc. (http://www.wso2.org) All Rights Reserved.
//
// WSO2 Inc. licenses this file to you under the Apache License,
// Version 2.0 (the "License"); you may not use this file except
// in compliance with the License.
// You may obtain a copy of the License at
//
// http://www.apache.org/licenses/LICENSE-2.0
//
// Unless required by applicable law or agreed to in writing,
// software distributed under the License is distributed on an
// "AS IS" BASIS, WITHOUT WARRANTIES OR CONDITIONS OF ANY
// KIND, either express or implied.  See the License for the
// specific language governing permissions and limitations
// under the License.

import ballerina/internal;

# Represents a WebSocket connector in ballerina. This include all connector oriented operations.
public type WebSocketConnector object {
    private boolean isReady = false;

    # Push text to the connection.
    #
    # + data - Data to be sent, if byte[] it is converted to a UTF-8 string for sending
    # + final - True if this is a final frame of a (long) message
    # + return  - `error` if an error occurs when sending
    public function pushText(string|json|xml|boolean|int|float|byte|byte[] data, boolean final = true) returns error? {
        string text;
        if (data is byte) {
            text = <string>(<int>data);
        } else if (data is int) {
            text = <string>data;
        } else if (data is float) {
            text = <string>data;
        } else if (data is boolean) {
            text = <string>data;
        } else if (data is string) {
            text = <string>data;
        } else if (data is xml) {
            text = <string>data;
        } else if (data is byte[]) {
            text = internal:byteArrayToString(data, "UTF-8");
        } else if (data is json) {
            text = data.toString();
        }
        return externPushText(text, final);
    }

    extern function externPushText(string text, boolean final) returns error?;

    # Push binary data to the connection.
    #
    # + data - Binary data to be sent
    # + final - True if this is a final frame of a (long) message
    # + return - `error` if an error occurs when sending
    public extern function pushBinary(byte[] data, boolean final = true) returns error?;

    # Ping the connection.
    #
    # + data - Binary data to be sent.
    # + return - `error` if an error occurs when sending
    public extern function ping(byte[] data) returns error?;

    # Send pong message to the connection.
    #
    # + data - Binary data to be sent
    # + return - `error` if an error occurs when sending
    public extern function pong(byte[] data) returns error?;

    # Close the connection.
    #
    # + statusCode - Status code for closing the connection
    # + reason - Reason for closing the connection
    # + timeoutInSecs - Time to waits for the close frame from the remote endpoint before closing the connection.
    #                   If the timeout exceeds then the connection is terminated even though a close frame
    #                   is not received from the remote endpoint. If the value < 0 (eg: -1) the connection waits
    #                   until a close frame is received. If WebSocket frame is received from the remote endpoint
    #                   within waiting period the connection is terminated immediately.
    # + return - `error` if an error occurs when sending
    public function close(int? statusCode = 1000, string? reason = (), int timeoutInSecs = 60) returns error? {
<<<<<<< HEAD
        match statusCode {
            int code => {
                if (code <= 999 || code >= 1004 && code <= 1006 || code >= 1012 && code <= 2999 || code > 4999) {
                    error err = error("Failed to execute close. Invalid status code: " + code);
                    return err;
                }
                return externClose(code, reason ?: "", timeoutInSecs);
=======
        if (statusCode is int) {
            if (statusCode <= 999 || statusCode >= 1004 && statusCode <= 1006 || statusCode >= 1012 &&
                statusCode <= 2999 || statusCode > 4999) {
                error err = error("Failed to execute close. Invalid status code: " + statusCode);
                return err;
>>>>>>> 0f15a20c
            }
            return externClose(statusCode, reason ?: "", timeoutInSecs);
        } else {
            return externClose(-1, "", timeoutInSecs);
        }
    }

    extern function externClose(int statusCode, string reason, int timeoutInSecs) returns error?;

    # Called when the endpoint is ready to receive messages. Can be called only once per endpoint. For the
    # WebSocketListener can be called only in upgrade or onOpen resources.
    #
    # + return - `error` if an error occurs when sending
    public extern function ready() returns error?;

};<|MERGE_RESOLUTION|>--- conflicted
+++ resolved
@@ -79,21 +79,11 @@
     #                   within waiting period the connection is terminated immediately.
     # + return - `error` if an error occurs when sending
     public function close(int? statusCode = 1000, string? reason = (), int timeoutInSecs = 60) returns error? {
-<<<<<<< HEAD
-        match statusCode {
-            int code => {
-                if (code <= 999 || code >= 1004 && code <= 1006 || code >= 1012 && code <= 2999 || code > 4999) {
-                    error err = error("Failed to execute close. Invalid status code: " + code);
-                    return err;
-                }
-                return externClose(code, reason ?: "", timeoutInSecs);
-=======
         if (statusCode is int) {
             if (statusCode <= 999 || statusCode >= 1004 && statusCode <= 1006 || statusCode >= 1012 &&
                 statusCode <= 2999 || statusCode > 4999) {
                 error err = error("Failed to execute close. Invalid status code: " + statusCode);
                 return err;
->>>>>>> 0f15a20c
             }
             return externClose(statusCode, reason ?: "", timeoutInSecs);
         } else {
