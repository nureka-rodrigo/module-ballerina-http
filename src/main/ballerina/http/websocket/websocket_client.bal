--- conflicted
+++ resolved
@@ -41,15 +41,8 @@
         initEndpoint();
     }
 
-<<<<<<< HEAD
     # Initializes the endpoint.
-    public native function initEndpoint();
-=======
-    documentation {
-        Initializes the endpoint.
-    }
     public extern function initEndpoint();
->>>>>>> c36dfa8e
 
     # Allows access to connector that the client endpoint uses.
     #
