--- conflicted
+++ resolved
@@ -73,13 +73,8 @@
     }
 
     function get (string key) returns Response {
-<<<<<<< HEAD
         match <Response[]> self.cache.get(key) {
-            Response[] cacheEntry => return cacheEntry[lengthof cacheEntry - 1];
-=======
-        match <Response[]>cache.get(key) {
             Response[] cacheEntry => return cacheEntry[cacheEntry.length() - 1];
->>>>>>> 8e18d015
             error err => panic err;
         }
     }
