--- conflicted
+++ resolved
@@ -316,15 +316,10 @@
     *RequestFilter;
 
     public function filterRequest(Caller caller, Request request, FilterContext context) returns boolean {
-<<<<<<< HEAD
-        runtime:getInvocationContext().attributes[SERVICE_NAME] = context.getServiceName();
-        runtime:getInvocationContext().attributes[RESOURCE_NAME] = context.getResourceName();
-        runtime:getInvocationContext().attributes[REQUEST_METHOD] = request.method;
-=======
         var ctx = runtime:getInvocationContext();
         ctx.attributes[SERVICE_NAME] = context.getServiceName();
         ctx.attributes[RESOURCE_NAME] = context.getResourceName();
->>>>>>> 333c92ad
+        ctx.attributes[REQUEST_METHOD] = request.method;
         return true;
     }
 };
@@ -332,48 +327,4 @@
 function addAttributeFilter(ListenerConfiguration config) {
     AttributeFilter attributeFilter = new;
     config.filters.unshift(attributeFilter);
-<<<<<<< HEAD
-}
-=======
-}
-
-//////////////////////////////////
-/// WebSocket Service Endpoint ///
-//////////////////////////////////
-# Represents a WebSocket service endpoint.
-// public type WebSocketListener Listener;
-public type WebSocketListener object {
-
-    *lang:AbstractListener;
-
-    private Listener httpEndpoint;
-
-    public function __start() returns error? {
-        return self.httpEndpoint.start();
-    }
-
-    public function __gracefulStop() returns error? {
-        return ();
-    }
-
-    public function __immediateStop() returns error? {
-        return self.httpEndpoint.stop();
-    }
-
-    public function __attach(service s, string? name = ()) returns error? {
-        return self.httpEndpoint.register(s, name);
-    }
-
-    public function __detach(service s) returns error? {
-    }
-
-    # Gets invoked during module initialization to initialize the endpoint.
-    #
-    # + port - The port of the endpoint
-    # + config - The `ServiceEndpointConfiguration` of the endpoint
-    public function __init(int port, ListenerConfiguration? config = ()) {
-        self.httpEndpoint = new(port, config);
-    }
-
-};
->>>>>>> 333c92ad
+}