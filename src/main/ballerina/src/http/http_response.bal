// Copyright (c) 2018 WSO2 Inc. (http://www.wso2.org) All Rights Reserved.
//
// WSO2 Inc. licenses this file to you under the Apache License,
// Version 2.0 (the "License"); you may not use this file except
// in compliance with the License.
// You may obtain a copy of the License at
//
// http://www.apache.org/licenses/LICENSE-2.0
//
// Unless required by applicable law or agreed to in writing,
// software distributed under the License is distributed on an
// "AS IS" BASIS, WITHOUT WARRANTIES OR CONDITIONS OF ANY
// KIND, either express or implied.  See the License for the
// specific language governing permissions and limitations
// under the License.

import ballerina/io;
import ballerina/mime;
import ballerina/crypto;
import ballerina/time;
import ballerina/stringutils;
<<<<<<< HEAD
import ballerina/log;
=======
import ballerinax/java;
>>>>>>> b2d55033

# Represents an HTTP response.
#
# + statusCode - The response status code
# + reasonPhrase - The status code reason phrase
# + server - The server header
# + resolvedRequestedURI - The ultimate request URI that was made to receive the response when redirect is on
# + cacheControl - The cache-control directives for the response. This needs to be explicitly initialized if
#                  intending on utilizing HTTP caching. For incoming responses, this will already be populated
#                  if the response was sent with cache-control directives
public type Response object {

    public int statusCode = 200;
    public string reasonPhrase = "";
    public string server = "";
    public string resolvedRequestedURI = "";
    public ResponseCacheControl? cacheControl = ();

    int receivedTime = 0;
    int requestTime = 0;
    private mime:Entity entity;

    public function __init() {
        self.entity = self.createNewEntity();
    }

    # Create a new `Entity` and link it with the response.
    #
    # + return - Newly created `Entity` that has been set to the response
    function createNewEntity() returns mime:Entity {
        return externCreateNewResEntity(self);
    }

    # Gets the `Entity` associated with the response.
    #
    # + return - The `Entity` of the response. An `http:ClientError` is returned, if entity construction fails
    public function getEntity() returns mime:Entity|ClientError {
        return externGetResEntity(self);
    }

    //Gets the `Entity` from the response without the entity body. This function is exposed only to be used internally.
    function getEntityWithoutBody() returns mime:Entity {
        return externGetResEntityWithoutBody(self);
    }

    # Sets the provided `Entity` to the response.
    #
    # + e - The `Entity` to be set to the response
    public function setEntity(mime:Entity e) {
        return externSetResEntity(self, e);
    }

    # Checks whether the requested header key exists in the header map.
    #
    # + headerName - The header name
    # + return - Returns true if the specified header key exists
    public function hasHeader(string headerName) returns boolean {
        mime:Entity entity = self.getEntityWithoutBody();
        return entity.hasHeader(headerName);
    }

    # Returns the value of the specified header. If the specified header key maps to multiple values, the first of
    # these values is returned.
    #
    # + headerName - The header name
    # + return - The first header value for the specified header name. An exception is thrown if no header is found. Use
    #            `Response.hasHeader()` beforehand to check the existence of header.
    public function getHeader(string headerName) returns @tainted string {
        mime:Entity entity = self.getEntityWithoutBody();
        return entity.getHeader(headerName);
    }

    # Adds the specified header to the response. Existing header values are not replaced.
    #
    # + headerName - The header name
    # + headerValue - The header value
    public function addHeader(string headerName, string headerValue) {
        mime:Entity entity = self.getEntityWithoutBody();
        entity.addHeader(headerName, headerValue);
    }

    # Gets all the header values to which the specified header key maps to.
    #
    # + headerName - The header name
    # + return - The header values the specified header key maps to. An exception is thrown if no header is found. Use
    #            `Response.hasHeader()` beforehand to check the existence of header.
    public function getHeaders(string headerName) returns @tainted string[] {
        mime:Entity entity = self.getEntityWithoutBody();
        return entity.getHeaders(headerName);
    }

    # Sets the specified header to the response. If a mapping already exists for the specified header key, the
    # existing header value is replaced with the specified header value.
    #
    # + headerName - The header name
    # + headerValue - The header value
    public function setHeader(string headerName, string headerValue) {
        mime:Entity entity = self.getEntityWithoutBody();
        entity.setHeader(headerName, headerValue);

        // TODO: see if this can be handled in a better manner
        if (stringutils:equalsIgnoreCase(SERVER, headerName)) {
            self.server = headerValue;
        }
    }

    # Removes the specified header from the response.
    #
    # + key - The header name
    public function removeHeader(string key) {
        mime:Entity entity = self.getEntityWithoutBody();
        entity.removeHeader(key);
    }

    # Removes all the headers from the response.
    public function removeAllHeaders() {
        mime:Entity entity = self.getEntityWithoutBody();
        entity.removeAllHeaders();
    }

    # Gets all the names of the headers of the response.
    #
    # + return - An array of all the header names
    public function getHeaderNames() returns @tainted string[] {
        mime:Entity entity = self.getEntityWithoutBody();
        return entity.getHeaderNames();
    }

    # Sets the `content-type` header to the response.
    #
    # + contentType - Content type value to be set as the `content-type` header
    public function setContentType(string contentType) {
        mime:Entity entity = self.getEntityWithoutBody();
        entity.setHeader(mime:CONTENT_TYPE, contentType);
    }

    # Gets the type of the payload of the response (i.e: the `content-type` header value).
    #
    # + return - Returns the `content-type` header value as a string
    public function getContentType() returns @tainted string {
        mime:Entity entity = self.getEntityWithoutBody();
        return entity.getContentType();
    }

    # Extract `json` payload from the response. If the content type is not JSON, an `http:ClientError` is returned.
    #
    # + return - The `json` payload or `http:ClientError` in case of errors
    public function getJsonPayload() returns @tainted json|ClientError {
        var result = self.getEntity();
        if (result is error) {
            return result;
        } else {
            var payload = result.getJson();
            if (payload is mime:Error) {
                if (payload.detail()?.cause is mime:NoContentError) {
                    return createErrorForNoPayload(payload);
                } else {
                    string message = "Error occurred while retrieving the json payload from the response";
                    return getGenericClientError(message, payload);
               }
            } else {
                return payload;
            }
        }
    }

    # Extracts `xml` payload from the response.
    #
    # + return - The `xml` payload or `http:ClientError` in case of errors
    public function getXmlPayload() returns @tainted xml|ClientError {
        var result = self.getEntity();
        if (result is error) {
            return result;
        } else {
            var payload = result.getXml();
            if (payload is mime:Error) {
                if (payload.detail()?.cause is mime:NoContentError) {
                    return createErrorForNoPayload(payload);
                } else {
                    string message = "Error occurred while retrieving the xml payload from the response";
                    return getGenericClientError(message, payload);
               }
            } else {
                return payload;
            }
        }
    }

    # Extracts `text` payload from the response.
    #
    # + return - The string representation of the message payload or `http:ClientError` in case of errors
    public function getTextPayload() returns @tainted string|ClientError {
        var result = self.getEntity();
        if (result is error) {
            return result;
        } else {
            var payload = result.getText();
            if (payload is mime:Error) {
                if (payload.detail()?.cause is mime:NoContentError) {
                    return createErrorForNoPayload(payload);
                } else {
                    string message = "Error occurred while retrieving the text payload from the response";
                    return getGenericClientError(message, payload);
               }
            } else {
                return payload;
            }
        }
    }

    # Gets the response payload as a `ByteChannel`, except in the case of multiparts. To retrieve multiparts, use
    # `Response.getBodyParts()`.
    #
    # + return - A byte channel from which the message payload can be read or `http:ClientError` in case of errors
    public function getByteChannel() returns @tainted io:ReadableByteChannel|ClientError {
        var result = self.getEntity();
        if (result is error) {
            return result;
        } else {
            var payload = result.getByteChannel();
            if (payload is mime:Error) {
                string message = "Error occurred while retrieving the byte channel from the response";
                return getGenericClientError(message, payload);
            } else {
                return payload;
            }
        }
    }

    # Gets the response payload as a `byte[]`.
    #
    # + return - The byte[] representation of the message payload or `http:ClientError` in case of errors
    public function getBinaryPayload() returns @tainted byte[]|ClientError {
        var result = self.getEntity();
        if (result is error) {
            return result;
        } else {
            var payload = result.getByteArray();
            if (payload is mime:Error) {
                string message = "Error occurred while retrieving the binary payload from the response";
                return getGenericClientError(message, payload);
            } else {
                return payload;
            }
        }
    }

    # Extracts body parts from the response. If the content type is not a composite media type, an error is returned.
    #
    # + return - Returns the body parts as an array of entities or an `http:ClientError` if there were any errors in
    #            constructing the body parts from the response
    public function getBodyParts() returns mime:Entity[]|ClientError {
        var result = self.getEntity();
        if (result is ClientError) {
            // TODO: Confirm whether this is actually a ClientError or not.
            return result;
        } else {
            var bodyParts = result.getBodyParts();
            if (bodyParts is mime:Error) {
                string message = "Error occurred while retrieving body parts from the response";
                return getGenericClientError(message, bodyParts);
            } else {
                return bodyParts;
            }
        }
    }

    # Sets the `etag` header for the given payload. The ETag is generated using a CRC32 hash function.
    #
    # + payload - The payload for which the ETag should be set
    public function setETag(json|xml|string|byte[] payload) {
        string etag = crypto:crc32b(payload.toString().toBytes());
        self.setHeader(ETAG, etag);
    }

    # Sets the current time as the `last-modified` header.
    public function setLastModified() {
        time:Time currentT = time:currentTime();
        var lastModified = time:format(currentT, time:TIME_FORMAT_RFC_1123);
        if (lastModified is string) {
            self.setHeader(LAST_MODIFIED, lastModified);
        } else {
            //This error is unlikely as the format is a constant and time is
            //the current time which  does not returns an error.
            panic lastModified;
        }
    }

    # Sets a `json` as the payload.
    #
    # + payload - The `json` payload
    # + contentType - The content type of the payload. Set this to override the default `content-type` header value
    #                 for `json`
    public function setJsonPayload(json payload, public string contentType = "application/json") {
        mime:Entity entity = self.getEntityWithoutBody();
        entity.setJson(payload, contentType);
        self.setEntity(entity);
    }

    # Sets an `xml` as the payload
    #
    # + payload - The `xml` payload
    # + contentType - The content type of the payload. Set this to override the default `content-type` header value
    #                 for `xml`
    public function setXmlPayload(xml payload, public string contentType = "application/xml") {
        mime:Entity entity = self.getEntityWithoutBody();
        entity.setXml(payload, contentType);
        self.setEntity(entity);
    }

    # Sets a `string` as the payload.
    #
    # + payload - The `string` payload
    # + contentType - The content type of the payload. Set this to override the default `content-type` header value
    #                 for `string`
    public function setTextPayload(string payload, public string contentType = "text/plain") {
        mime:Entity entity = self.getEntityWithoutBody();
        entity.setText(payload, contentType);
        self.setEntity(entity);
    }

    # Sets a `byte[]` as the payload.
    #
    # + payload - The `byte[]` payload
    # + contentType - The content type of the payload. Set this to override the default `content-type` header value
    #                 for `byte[]`
    public function setBinaryPayload(byte[] payload, public string contentType = "application/octet-stream") {
        mime:Entity entity = self.getEntityWithoutBody();
        entity.setByteArray(payload, contentType);
        self.setEntity(entity);
    }

    # Set multiparts as the payload.
    #
    # + bodyParts - The entities which make up the message body
    # + contentType - The content type of the top level message. Set this to override the default
    #                 `content-type` header value
    public function setBodyParts(mime:Entity[] bodyParts, public string contentType = "multipart/form-data") {
        mime:Entity entity = self.getEntityWithoutBody();
        entity.setBodyParts(bodyParts, contentType);
        self.setEntity(entity);
    }

    # Sets the content of the specified file as the entity body of the response.
    #
    # + filePath - Path to the file to be set as the payload
    # + contentType - The content type of the specified file. Set this to override the default `content-type`
    #                 header value
    public function setFileAsPayload(string filePath, public string contentType = "application/octet-stream") {
        mime:Entity entity = self.getEntityWithoutBody();
        entity.setFileAsEntityBody(filePath, contentType);
        self.setEntity(entity);
    }

    # Sets a `ByteChannel` as the payload.
    #
    # + payload - A `ByteChannel` through which the message payload can be read
    # + contentType - The content type of the payload. Set this to override the default `content-type`
    #                 header value
    public function setByteChannel(io:ReadableByteChannel payload, public string contentType = "application/octet-stream") {
        mime:Entity entity = self.getEntityWithoutBody();
        entity.setByteChannel(payload, contentType);
        self.setEntity(entity);
    }

    # Sets the response payload.
    #
    # + payload - Payload can be of type `string`, `xml`, `json`, `byte[]`, `ByteChannel` or `Entity[]` (i.e: a set
    #             of body parts)
    public function setPayload(string|xml|json|byte[]|io:ReadableByteChannel|mime:Entity[] payload) {
        if (payload is string) {
            self.setTextPayload(payload);
        } else if (payload is xml) {
            self.setXmlPayload(payload);
        } else if (payload is json) {
            self.setJsonPayload(payload);
        } else if (payload is byte[]) {
            self.setBinaryPayload(payload);
        } else if (payload is io:ReadableByteChannel) {
            self.setByteChannel(payload);
        } else {
            self.setBodyParts(payload);
        }
    }
<<<<<<< HEAD

    # Adds the cookie to response.
    #
    # + cookie - The cookie, which is added to response
    public function addCookie(Cookie cookie) {
        var result = cookie.isValid();
        if (result is boolean) {
            self.addHeader("Set-Cookie", cookie.toStringValue());
        } else {
            log:printError("Invalid Cookie", result);
        }
    }

    # Deletes the cookies in the client's cookie store.
    #
    # + cookiesToRemove - Cookies to be deleted
    public function removeCookiesFromRemoteStore(Cookie...cookiesToRemove) {
        foreach var cookie in cookiesToRemove {
            cookie.expires = "1994-03-12 08:12:22";
            cookie.maxAge = 0;
            self.addCookie(cookie);
        }
    }

    # Gets cookies from the response.
    #
    # + return - An array of cookie objects, which are included in the response
    public function getCookies() returns @tainted Cookie[] {
        Cookie[] cookiesInResponse = [];
        string[] cookiesStringValues = self.getHeaders("Set-Cookie");
        foreach string cookiesStringValue in cookiesStringValues {
            cookiesInResponse.push(parseSetCookieHeader(cookiesStringValue));
        }
        return cookiesInResponse;
    }
};
=======
};

function externCreateNewResEntity(Response response) returns mime:Entity =
@java:Method {
    class: "org.ballerinalang.net.http.nativeimpl.ExternResponse",
    name: "createNewEntity"
} external;

function externSetResEntity(Response response, mime:Entity entity) =
@java:Method {
    class: "org.ballerinalang.net.http.nativeimpl.ExternResponse",
    name: "setEntity"
} external;

function externGetResEntity(Response response) returns mime:Entity|ClientError =
@java:Method {
    class: "org.ballerinalang.net.http.nativeimpl.ExternResponse",
    name: "getEntity"
} external;

function externGetResEntityWithoutBody(Response response) returns mime:Entity =
@java:Method {
    class: "org.ballerinalang.net.http.nativeimpl.ExternResponse",
    name: "getEntityWithoutBody"
} external;
>>>>>>> b2d55033
<|MERGE_RESOLUTION|>--- conflicted
+++ resolved
@@ -19,11 +19,8 @@
 import ballerina/crypto;
 import ballerina/time;
 import ballerina/stringutils;
-<<<<<<< HEAD
+import ballerinax/java;
 import ballerina/log;
-=======
-import ballerinax/java;
->>>>>>> b2d55033
 
 # Represents an HTTP response.
 #
@@ -408,7 +405,6 @@
             self.setBodyParts(payload);
         }
     }
-<<<<<<< HEAD
 
     # Adds the cookie to response.
     #
@@ -445,8 +441,6 @@
         return cookiesInResponse;
     }
 };
-=======
-};
 
 function externCreateNewResEntity(Response response) returns mime:Entity =
 @java:Method {
@@ -470,5 +464,4 @@
 @java:Method {
     class: "org.ballerinalang.net.http.nativeimpl.ExternResponse",
     name: "getEntityWithoutBody"
-} external;
->>>>>>> b2d55033
+} external;