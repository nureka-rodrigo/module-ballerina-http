/*
 * Copyright (c) 2015, WSO2 Inc. (http://www.wso2.org) All Rights Reserved.
 *
 * Licensed under the Apache License, Version 2.0 (the "License");
 * you may not use this file except in compliance with the License.
 * You may obtain a copy of the License at
 *
 * http://www.apache.org/licenses/LICENSE-2.0
 *
 * Unless required by applicable law or agreed to in writing, software
 * distributed under the License is distributed on an "AS IS" BASIS,
 * WITHOUT WARRANTIES OR CONDITIONS OF ANY KIND, either express or implied.
 * See the License for the specific language governing permissions and limitations under the License.
 */

package org.wso2.transport.http.netty.common;

import io.netty.buffer.ByteBuf;
import io.netty.channel.ChannelFuture;
import io.netty.channel.ChannelFutureListener;
import io.netty.channel.ChannelHandlerContext;
import io.netty.channel.ChannelPipeline;
import io.netty.handler.codec.http.DefaultFullHttpResponse;
import io.netty.handler.codec.http.DefaultHttpRequest;
import io.netty.handler.codec.http.DefaultHttpResponse;
import io.netty.handler.codec.http.HttpContent;
import io.netty.handler.codec.http.HttpHeaderNames;
import io.netty.handler.codec.http.HttpMessage;
import io.netty.handler.codec.http.HttpMethod;
import io.netty.handler.codec.http.HttpRequest;
import io.netty.handler.codec.http.HttpResponse;
import io.netty.handler.codec.http.HttpResponseStatus;
import io.netty.handler.codec.http.HttpVersion;
import io.netty.handler.codec.http.LastHttpContent;
import io.netty.handler.codec.http2.Http2Exception;
import io.netty.handler.codec.http2.Http2Headers;
import io.netty.handler.codec.http2.HttpConversionUtil;
import org.slf4j.Logger;
import org.slf4j.LoggerFactory;
import org.wso2.transport.http.netty.common.ssl.SSLConfig;
import org.wso2.transport.http.netty.config.ChunkConfig;
import org.wso2.transport.http.netty.config.Parameter;
import org.wso2.transport.http.netty.contract.HttpResponseFuture;
import org.wso2.transport.http.netty.message.DefaultListener;
import org.wso2.transport.http.netty.message.HTTPCarbonMessage;
import org.wso2.transport.http.netty.message.Listener;

import java.io.File;
import java.io.IOException;
import java.nio.channels.ClosedChannelException;
import java.time.ZonedDateTime;
import java.time.format.DateTimeFormatter;
import java.util.List;
import java.util.Map;
import java.util.regex.Matcher;
import java.util.regex.Pattern;

/**
 * Includes utility methods for creating http requests and responses and their related properties.
 */
public class Util {

    private static Logger log = LoggerFactory.getLogger(Util.class);

    private static String getStringValue(HTTPCarbonMessage msg, String key, String defaultValue) {
        String value = (String) msg.getProperty(key);
        if (value == null) {
            return defaultValue;
        }

        return value;
    }

    private static int getIntValue(HTTPCarbonMessage msg, String key, int defaultValue) {
        Integer value = (Integer) msg.getProperty(key);
        if (value == null) {
            return defaultValue;
        }

        return value;
    }

    @SuppressWarnings("unchecked")
    public static HttpResponse createHttpResponse(HTTPCarbonMessage outboundResponseMsg, String inboundReqHttpVersion,
            String serverName, boolean keepAlive) {

        HttpVersion httpVersion = new HttpVersion(Constants.HTTP_VERSION_PREFIX + inboundReqHttpVersion, true);
        HttpResponseStatus httpResponseStatus = getHttpResponseStatus(outboundResponseMsg);
        HttpResponse outboundNettyResponse = new DefaultHttpResponse(httpVersion, httpResponseStatus, false);

        setOutboundRespHeaders(outboundResponseMsg, inboundReqHttpVersion, serverName, keepAlive,
                outboundNettyResponse);

        return outboundNettyResponse;
    }

    public static HttpResponse createFullHttpResponse(HTTPCarbonMessage outboundResponseMsg,
            String inboundReqHttpVersion, String serverName, boolean keepAlive, ByteBuf fullContent) {

        HttpVersion httpVersion = new HttpVersion(Constants.HTTP_VERSION_PREFIX + inboundReqHttpVersion, true);
        HttpResponseStatus httpResponseStatus = getHttpResponseStatus(outboundResponseMsg);
        HttpResponse outboundNettyResponse =
                new DefaultFullHttpResponse(httpVersion, httpResponseStatus, fullContent, false);

        setOutboundRespHeaders(outboundResponseMsg, inboundReqHttpVersion, serverName, keepAlive,
                outboundNettyResponse);

        return outboundNettyResponse;
    }

    private static void setOutboundRespHeaders(HTTPCarbonMessage outboundResponseMsg, String inboundReqHttpVersion,
            String serverName, boolean keepAlive, HttpResponse outboundNettyResponse) {
        if (!keepAlive && (Float.valueOf(inboundReqHttpVersion) >= Constants.HTTP_1_1)) {
            outboundResponseMsg.setHeader(HttpHeaderNames.CONNECTION.toString(), Constants.CONNECTION_CLOSE);
        } else if (keepAlive && (Float.valueOf(inboundReqHttpVersion) < Constants.HTTP_1_1)) {
            outboundResponseMsg.setHeader(HttpHeaderNames.CONNECTION.toString(), Constants.CONNECTION_KEEP_ALIVE);
        } else {
            outboundResponseMsg.removeHeader(HttpHeaderNames.CONNECTION.toString());
        }

        if (outboundResponseMsg.getHeader(HttpHeaderNames.SERVER.toString()) == null) {
            outboundResponseMsg.setHeader(HttpHeaderNames.SERVER.toString(), serverName);
        }

        if (outboundResponseMsg.getHeader(HttpHeaderNames.DATE.toString()) == null) {
            outboundResponseMsg.setHeader(HttpHeaderNames.DATE.toString(),
                                          ZonedDateTime.now().format(DateTimeFormatter.RFC_1123_DATE_TIME));
        }

        outboundNettyResponse.headers().add(outboundResponseMsg.getHeaders());
    }

    private static HttpResponseStatus getHttpResponseStatus(HTTPCarbonMessage msg) {
        int statusCode = Util.getIntValue(msg, Constants.HTTP_STATUS_CODE, 200);
        String reasonPhrase = Util.getStringValue(msg, Constants.HTTP_REASON_PHRASE,
                HttpResponseStatus.valueOf(statusCode).reasonPhrase());
        return new HttpResponseStatus(statusCode, reasonPhrase);
    }

    @SuppressWarnings("unchecked")
    public static HttpRequest createHttpRequest(HTTPCarbonMessage outboundRequestMsg) {
        HttpMethod httpMethod = getHttpMethod(outboundRequestMsg);
        HttpVersion httpVersion = getHttpVersion(outboundRequestMsg);
        String requestPath = getRequestPath(outboundRequestMsg);
        HttpRequest outboundNettyRequest = new DefaultHttpRequest(httpVersion, httpMethod,
                (String) outboundRequestMsg.getProperty(Constants.TO), false);
        outboundNettyRequest.setMethod(httpMethod);
        outboundNettyRequest.setProtocolVersion(httpVersion);
        outboundNettyRequest.setUri(requestPath);
        outboundNettyRequest.headers().add(outboundRequestMsg.getHeaders());

        return outboundNettyRequest;
    }

    private static String getRequestPath(HTTPCarbonMessage outboundRequestMsg) {
        if (outboundRequestMsg.getProperty(Constants.TO) == null) {
            outboundRequestMsg.setProperty(Constants.TO, "");
        }
        return (String) outboundRequestMsg.getProperty(Constants.TO);
    }

    private static HttpVersion getHttpVersion(HTTPCarbonMessage outboundRequestMsg) {
        HttpVersion httpVersion;
        if (null != outboundRequestMsg.getProperty(Constants.HTTP_VERSION)) {
            httpVersion = new HttpVersion(Constants.HTTP_VERSION_PREFIX
                    + outboundRequestMsg.getProperty(Constants.HTTP_VERSION), true);
        } else {
            httpVersion = new HttpVersion(Constants.DEFAULT_VERSION_HTTP_1_1, true);
        }
        return httpVersion;
    }

    private static HttpMethod getHttpMethod(HTTPCarbonMessage outboundRequestMsg) {
        HttpMethod httpMethod;
        if (null != outboundRequestMsg.getProperty(Constants.HTTP_METHOD)) {
            httpMethod = new HttpMethod((String) outboundRequestMsg.getProperty(Constants.HTTP_METHOD));
        } else {
            httpMethod = new HttpMethod(Constants.HTTP_POST_METHOD);
        }
        return httpMethod;
    }

    public static void setupChunkedRequest(HTTPCarbonMessage httpOutboundRequest) {
        httpOutboundRequest.removeHeader(HttpHeaderNames.CONTENT_LENGTH.toString());
        setTransferEncodingHeader(httpOutboundRequest);
    }

    /**
     * Creates a {@link HttpRequest} using a {@link Http2Headers} received over a particular HTTP/2 stream.
     *
     * @param http2Headers the Http2Headers received over a HTTP/2 stream
     * @param streamId     the stream id
     * @return the HttpRequest formed using the HttpHeaders
     * @throws Http2Exception if an error occurs while converting headers from HTTP/2 to HTTP
     */
    public static HttpRequest createHttpRequestFromHttp2Headers(Http2Headers http2Headers, int streamId)
            throws Http2Exception {
        String method = Constants.HTTP_GET_METHOD;
        if (http2Headers.method() != null) {
            method = http2Headers.getAndRemove(Constants.HTTP2_METHOD).toString();
        }
        String path = Constants.DEFAULT_BASE_PATH;
        if (http2Headers.path() != null) {
            path = http2Headers.getAndRemove(Constants.HTTP2_PATH).toString();
        }
        // Remove PseudoHeaderNames from headers
        http2Headers.getAndRemove(Constants.HTTP2_AUTHORITY);
        http2Headers.getAndRemove(Constants.HTTP2_SCHEME);
        HttpVersion version = new HttpVersion(Constants.HTTP_VERSION_2_0, true);

        // Construct new HTTP Carbon Request
        HttpRequest httpRequest = new DefaultHttpRequest(version, HttpMethod.valueOf(method), path);
        // Convert Http2Headers to HttpHeaders
        HttpConversionUtil.addHttp2ToHttpHeaders(
                streamId, http2Headers, httpRequest.headers(), version, false, true);
        return httpRequest;
    }

    public static void setupContentLengthRequest(HTTPCarbonMessage httpOutboundRequest, int contentLength) {
        httpOutboundRequest.removeHeader(HttpHeaderNames.TRANSFER_ENCODING.toString());
        httpOutboundRequest.removeHeader(HttpHeaderNames.CONTENT_LENGTH.toString());
        if (httpOutboundRequest.getHeader(HttpHeaderNames.CONTENT_LENGTH.toString()) == null) {
            httpOutboundRequest.setHeader(HttpHeaderNames.CONTENT_LENGTH.toString(), String.valueOf(contentLength));
        }
    }

    private static void setTransferEncodingHeader(HTTPCarbonMessage httpOutboundRequest) {
        if (httpOutboundRequest.getHeader(HttpHeaderNames.TRANSFER_ENCODING.toString()) == null) {
            httpOutboundRequest.setHeader(HttpHeaderNames.TRANSFER_ENCODING.toString(), Constants.CHUNKED);
        }
    }

    public static boolean isEntityBodyAllowed(String method) {
        return method.equals(Constants.HTTP_POST_METHOD) || method.equals(Constants.HTTP_PUT_METHOD)
                || method.equals(Constants.HTTP_PATCH_METHOD);
    }

    /**
     * Returns the status of chunking compatibility with http version.
     *
     * @param httpVersion http version string.
     * @return  boolean value of status.
     */
    public static boolean isVersionCompatibleForChunking(String httpVersion) {
        return Float.valueOf(httpVersion) >= Constants.HTTP_1_1;
    }

    /**
     * Returns whether to enforce chunking on HTTP 1.0 requests.
     *
     * @param chunkConfig Chunking configuration.
     * @param httpVersion http version string.
     * @return true if chunking should be enforced else false.
     */
    public static boolean shouldEnforceChunkingforHttpOneZero(ChunkConfig chunkConfig, String httpVersion) {
        if (chunkConfig == ChunkConfig.ALWAYS && Float.valueOf(httpVersion) >= Constants.HTTP_1_0) {
            return true;
        }
        return false;
    }

    public static SSLConfig getSSLConfigForListener(String certPass, String keyStorePass, String keyStoreFilePath,
            String trustStoreFilePath, String trustStorePass, List<Parameter> parametersList, String verifyClient,
            String sslProtocol, String tlsStoreType) {
        if (certPass == null) {
            certPass = keyStorePass;
        }
        if (keyStoreFilePath == null || keyStorePass == null) {
            throw new IllegalArgumentException("keyStoreFile or keyStorePassword not defined for HTTPS scheme");
        }
        File keyStore = new File(substituteVariables(keyStoreFilePath));
        if (!keyStore.exists()) {
            throw new IllegalArgumentException("KeyStore File " + keyStoreFilePath + " not found");
        }
        SSLConfig sslConfig = new SSLConfig(keyStore, keyStorePass).setCertPass(certPass);
        for (Parameter parameter : parametersList) {
            if (parameter.getName()
                    .equals(Constants.SERVER_SUPPORT_CIPHERS)) {
                sslConfig.setCipherSuites(parameter.getValue());
            } else if (parameter.getName()
                    .equals(Constants.SERVER_SUPPORT_SSL_PROTOCOLS)) {
                sslConfig.setEnableProtocols(parameter.getValue());
            } else if (parameter.getName()
                    .equals(Constants.SERVER_SUPPORTED_SNIMATCHERS)) {
                sslConfig.setSniMatchers(parameter.getValue());
            } else if (parameter.getName()
                    .equals(Constants.SERVER_SUPPORTED_SERVER_NAMES)) {
                sslConfig.setServerNames(parameter.getValue());
            } else if (parameter.getName()
                    .equals(Constants.SERVER_ENABLE_SESSION_CREATION)) {
                sslConfig.setEnableSessionCreation(Boolean.parseBoolean(parameter.getValue()));
            }
        }
        if ("require".equalsIgnoreCase(verifyClient)) {
            sslConfig.setNeedClientAuth(true);
        }

        sslProtocol = sslProtocol != null ? sslProtocol : "TLS";
        sslConfig.setSSLProtocol(sslProtocol);
        tlsStoreType = tlsStoreType != null ? tlsStoreType : "JKS";
        sslConfig.setTLSStoreType(tlsStoreType);

        if (trustStoreFilePath != null) {

            File trustStore = new File(substituteVariables(trustStoreFilePath));

            if (!trustStore.exists()) {
                throw new IllegalArgumentException("trustStore File " + trustStoreFilePath + " not found");
            }
            if (trustStorePass == null) {
                throw new IllegalArgumentException("trustStorePass is not defined for HTTPS scheme");
            }
            sslConfig.setTrustStore(trustStore).setTrustStorePass(trustStorePass);
        }
        return sslConfig;
    }

    public static SSLConfig getSSLConfigForSender(String certPass, String keyStorePass, String keyStoreFilePath,
            String trustStoreFilePath, String trustStorePass, List<Parameter> parametersList, String sslProtocol,
            String tlsStoreType) {

        if (certPass == null) {
            certPass = keyStorePass;
        }
        if (trustStoreFilePath == null || trustStorePass == null) {
            throw new IllegalArgumentException("TrusStoreFile or trustStorePassword not defined for HTTPS scheme");
        }
        SSLConfig sslConfig = new SSLConfig(null, null).setCertPass(null);

        if (keyStoreFilePath != null) {
            File keyStore = new File(substituteVariables(keyStoreFilePath));
            if (!keyStore.exists()) {
                throw new IllegalArgumentException("KeyStore File " + trustStoreFilePath + " not found");
            }
            sslConfig = new SSLConfig(keyStore, keyStorePass).setCertPass(certPass);
        }
        File trustStore = new File(substituteVariables(trustStoreFilePath));

        sslConfig.setTrustStore(trustStore).setTrustStorePass(trustStorePass);
        sslProtocol = sslProtocol != null ? sslProtocol : "TLS";
        sslConfig.setSSLProtocol(sslProtocol);
        tlsStoreType = tlsStoreType != null ? tlsStoreType : "JKS";
        sslConfig.setTLSStoreType(tlsStoreType);
        if (parametersList != null) {
            for (Parameter parameter : parametersList) {
                String paramName = parameter.getName();
                if (Constants.CLIENT_SUPPORT_CIPHERS.equals(paramName)) {
                    sslConfig.setCipherSuites(parameter.getValue());
                } else if (Constants.CLIENT_SUPPORT_SSL_PROTOCOLS.equals(paramName)) {
                    sslConfig.setEnableProtocols(parameter.getValue());
                } else if (Constants.CLIENT_ENABLE_SESSION_CREATION.equals(paramName)) {
                    sslConfig.setEnableSessionCreation(Boolean.parseBoolean(parameter.getValue()));
                }
            }
        }
        return sslConfig;
    }

    /**
     * Get integer type property value from a property map.
     * <p>
     * If {@code properties} is null or property value is null, default value is returned
     *
     * @param properties map of properties
     * @param key        property name
     * @param defaultVal default value of the property
     * @return integer value of the property,
     */
    public static int getIntProperty(Map<String, Object> properties, String key, int defaultVal) {

        if (properties == null) {
            return defaultVal;
        }

        Object propertyVal = properties.get(key);

        if (propertyVal == null) {
            return defaultVal;
        }

        if (!(propertyVal instanceof Integer)) {
            throw new IllegalArgumentException("Property : " + key + " must be an integer");
        }

        return (Integer) propertyVal;
    }


    /**
     * Get string type property value from a property map.
     * <p>
     * If {@code properties} is null or property value is null, default value is returned
     *
     * @param properties map of properties
     * @param key        property name
     * @param defaultVal default value of the property
     * @return integer value of the property,
     */
    public static String getStringProperty(Map<String, Object> properties, String key, String defaultVal) {

        if (properties == null) {
            return defaultVal;
        }

        Object propertyVal = properties.get(key);

        if (propertyVal == null) {
            return defaultVal;
        }

        if (!(propertyVal instanceof String)) {
            throw new IllegalArgumentException("Property : " + key + " must be a string");
        }

        return (String) propertyVal;
    }


    /**
     * Get boolean type property value from a property map.
     * <p>
     * If {@code properties} is null or property value is null, default value is returned
     *
     * @param properties map of properties
     * @param key        property name
     * @param defaultVal default value of the property
     * @return integer value of the property,
     */
    public static Boolean getBooleanProperty(Map<String, Object> properties, String key, boolean defaultVal) {

        if (properties == null) {
            return defaultVal;
        }

        Object propertyVal = properties.get(key);

        if (propertyVal == null) {
            return defaultVal;
        }

        if (!(propertyVal instanceof Boolean)) {
            throw new IllegalArgumentException("Property : " + key + " must be a boolean");
        }

        return (Boolean) propertyVal;
    }

    /**
     * Get long type property value from a property map.
     * <p>
     * If {@code properties} is null or property value is null, default value is returned
     *
     * @param properties map of properties
     * @param key        property name
     * @param defaultVal default value of the property
     * @return integer value of the property,
     */
    public static Long getLongProperty(Map<String, Object> properties, String key, long defaultVal) {

        if (properties == null) {
            return defaultVal;
        }

        Object propertyVal = properties.get(key);

        if (propertyVal == null) {
            return defaultVal;
        }

        if (!(propertyVal instanceof Long)) {
            throw new IllegalArgumentException("Property : " + key + " must be a long");
        }

        return (Long) propertyVal;
    }

    //TODO Below code segment is directly copied from kernel. Once kernel Utils been moved as a separate dependency
    //Need to remove below part and use that.
    private static final Pattern varPattern = Pattern.compile("\\$\\{([^}]*)}");

    /**
     * Replace system property holders in the property values.
     * e.g. Replace ${carbon.home} with value of the carbon.home system property.
     *
     * @param value string value to substitute
     * @return String substituted string
     */
    private static String substituteVariables(String value) {
        Matcher matcher = varPattern.matcher(value);
        boolean found = matcher.find();
        if (!found) {
            return value;
        }
        StringBuffer sb = new StringBuffer();
        do {
            String sysPropKey = matcher.group(1);
            String sysPropValue = getSystemVariableValue(sysPropKey, null);
            if (sysPropValue == null || sysPropValue.length() == 0) {
                throw new RuntimeException("System property " + sysPropKey + " is not specified");
            }
            // Due to reported bug under CARBON-14746
            sysPropValue = sysPropValue.replace("\\", "\\\\");
            matcher.appendReplacement(sb, sysPropValue);
        } while (matcher.find());
        matcher.appendTail(sb);
        return sb.toString();
    }

    /**
     * A utility which allows reading variables from the environment or System properties.
     * If the variable in available in the environment as well as a System property, the System property takes
     * precedence.
     *
     * @param variableName System/environment variable name
     * @param defaultValue default value to be returned if the specified system variable is not specified.
     * @return value of the system/environment variable
     */
    private static String getSystemVariableValue(String variableName, String defaultValue) {
        String value;
        if (System.getProperty(variableName) != null) {
            value = System.getProperty(variableName);
        } else if (System.getenv(variableName) != null) {
            value = System.getenv(variableName);
        } else {
            value = defaultValue;
        }
        return value;
    }

    /**
     * Create ID for server connector.
     *
     * @param host host of the channel.
     * @param port port of the channel.
     * @return constructed ID for server connector.
     */
    public static String createServerConnectorID(String host, int port) {
        return host + ":" + port;
    }

    /**
     * Reset channel attributes.
     *
     * @param ctx Channel handler context
     */
    public static void resetChannelAttributes(ChannelHandlerContext ctx) {
        ctx.channel().attr(Constants.RESPONSE_FUTURE_OF_ORIGINAL_CHANNEL).set(null);
        ctx.channel().attr(Constants.ORIGINAL_REQUEST).set(null);
        ctx.channel().attr(Constants.REDIRECT_COUNT).set(null);
        ctx.channel().attr(Constants.ORIGINAL_CHANNEL_START_TIME).set(null);
        ctx.channel().attr(Constants.ORIGINAL_CHANNEL_TIMEOUT).set(null);
    }

    /**
     * Check if a given content is last httpContent.
     *
     * @param httpContent new content.
     * @return true or false.
     */
    public static boolean isLastHttpContent(HttpContent httpContent) {
        return httpContent instanceof LastHttpContent;
    }

    /**
     * Send back no entity body response and close the connection. This function is mostly used
     * when we send back error messages.
     *
     * @param ctx connection
     * @param status response status
     * @param httpVersion of the response
     * @param serverName server name
     */
    public static void sendAndCloseNoEntityBodyResp(ChannelHandlerContext ctx, HttpResponseStatus status,
            HttpVersion httpVersion, String serverName) {
        HttpResponse outboundResponse = new DefaultHttpResponse(httpVersion, status);
        outboundResponse.headers().set(HttpHeaderNames.CONTENT_LENGTH, 0);
        outboundResponse.headers().set(HttpHeaderNames.CONNECTION.toString(), Constants.CONNECTION_CLOSE);
        outboundResponse.headers().set(HttpHeaderNames.SERVER.toString(), serverName);
        ChannelFuture outboundRespFuture = ctx.channel().writeAndFlush(outboundResponse);
        outboundRespFuture.addListener(
                (ChannelFutureListener) channelFuture -> log.warn("Failed to send " + status.reasonPhrase()));
        ctx.channel().close();
    }

    /**
     * Checks for status of the response write operation.
     *
     * @param inboundRequestMsg        request message received from the client
     * @param outboundRespStatusFuture the future of outbound response write operation
     * @param channelFuture            the channel future related to response write operation
     */
    public static void checkForResponseWriteStatus(HTTPCarbonMessage inboundRequestMsg,
                                           HttpResponseFuture outboundRespStatusFuture, ChannelFuture channelFuture) {
        channelFuture.addListener(writeOperationPromise -> {
            Throwable throwable = writeOperationPromise.cause();
            if (throwable != null) {
                if (throwable instanceof ClosedChannelException) {
                    throwable = new IOException(Constants.REMOTE_CLIENT_ABRUPTLY_CLOSE_RESPONSE_CONNECTION);
                }
                log.error(Constants.REMOTE_CLIENT_ABRUPTLY_CLOSE_RESPONSE_CONNECTION, throwable);
                outboundRespStatusFuture.notifyHttpListener(throwable);
            } else {
                outboundRespStatusFuture.notifyHttpListener(inboundRequestMsg);
            }
        });
    }

    /**
     * Adds a listener to notify the outbound response future if an error occurs while writing the response message.
     *
     * @param outboundRespStatusFuture the future of outbound response write operation
     * @param channelFuture            the channel future related to response write operation
     */
    public static void addResponseWriteFailureListener(HttpResponseFuture outboundRespStatusFuture,
                                                       ChannelFuture channelFuture) {
        channelFuture.addListener(writeOperationPromise -> {
            Throwable throwable = writeOperationPromise.cause();
            if (throwable != null) {
                if (throwable instanceof ClosedChannelException) {
                    throwable = new IOException(Constants.REMOTE_CLIENT_ABRUPTLY_CLOSE_RESPONSE_CONNECTION);
                }
                log.error(Constants.REMOTE_CLIENT_ABRUPTLY_CLOSE_RESPONSE_CONNECTION, throwable);
                outboundRespStatusFuture.notifyHttpListener(throwable);
            }
        });
    }

    /**
<<<<<<< HEAD
     * **************************.
     *
     * @param httpMessage the future of outbound response write operation
     * @param ctx            the channel future related to response write operation
     */
    public static HTTPCarbonMessage createHTTPCarbonMessage(HttpMessage httpMessage, ChannelHandlerContext ctx) {
        Listener contentListener = new DefaultListener(ctx);
        return new HTTPCarbonMessage(httpMessage, contentListener);
=======
     * Removes handlers from the pipeline if they are present.
     *
     * @param pipeline     the channel pipeline
     * @param handlerNames names of the handlers to be removed
     */
    public static void safelyRemoveHandlers(ChannelPipeline pipeline, String... handlerNames) {
        for (String name : handlerNames) {
            if (pipeline.get(name) != null) {
                pipeline.remove(name);
            } else {
                log.debug("Trying to remove not engaged {} handler from the pipeline", name);
            }
        }
>>>>>>> a3a3c3d3
    }
}<|MERGE_RESOLUTION|>--- conflicted
+++ resolved
@@ -626,16 +626,17 @@
     }
 
     /**
-<<<<<<< HEAD
-     * **************************.
-     *
-     * @param httpMessage the future of outbound response write operation
-     * @param ctx            the channel future related to response write operation
+     * Creates HTTP carbon message
+     *
+     * @param httpMessage   HTTP message
+     * @param ctx           Channel handler context
      */
     public static HTTPCarbonMessage createHTTPCarbonMessage(HttpMessage httpMessage, ChannelHandlerContext ctx) {
         Listener contentListener = new DefaultListener(ctx);
         return new HTTPCarbonMessage(httpMessage, contentListener);
-=======
+    }
+
+    /**
      * Removes handlers from the pipeline if they are present.
      *
      * @param pipeline     the channel pipeline
@@ -649,6 +650,5 @@
                 log.debug("Trying to remove not engaged {} handler from the pipeline", name);
             }
         }
->>>>>>> a3a3c3d3
     }
 }