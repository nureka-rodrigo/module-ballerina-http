--- conflicted
+++ resolved
@@ -18,14 +18,10 @@
 
 package org.wso2.transport.http.netty.listener;
 
-<<<<<<< HEAD
-import io.netty.channel.ChannelFuture;
-=======
 import io.netty.buffer.ByteBuf;
 import io.netty.buffer.Unpooled;
 import io.netty.channel.ChannelFuture;
 import io.netty.channel.ChannelHandlerContext;
->>>>>>> ca6f7e4b
 import io.netty.handler.codec.DecoderException;
 import io.netty.handler.codec.DecoderResult;
 import io.netty.handler.codec.http.DefaultFullHttpResponse;
@@ -42,31 +38,26 @@
 import org.slf4j.LoggerFactory;
 import org.wso2.transport.http.netty.common.Constants;
 import org.wso2.transport.http.netty.common.SourceInteractiveState;
+import org.wso2.transport.http.netty.contract.HttpResponseFuture;
 import org.wso2.transport.http.netty.contract.ServerConnectorException;
 import org.wso2.transport.http.netty.contract.ServerConnectorFuture;
 import org.wso2.transport.http.netty.message.HTTPCarbonMessage;
 
-<<<<<<< HEAD
 import java.io.IOException;
 import java.nio.channels.ClosedChannelException;
 import java.util.concurrent.atomic.AtomicInteger;
 
-=======
 import static io.netty.buffer.Unpooled.copiedBuffer;
->>>>>>> ca6f7e4b
 import static org.wso2.transport.http.netty.common.Constants.IDLE_TIMEOUT_TRIGGERED_BEFORE_INITIATING_INBOUND_REQUEST;
 import static org.wso2.transport.http.netty.common.Constants.IDLE_TIMEOUT_TRIGGERED_BEFORE_INITIATING_OUTBOUND_RESPONSE;
 import static org.wso2.transport.http.netty.common.Constants.IDLE_TIMEOUT_TRIGGERED_WHILE_WRITING_OUTBOUND_RESPONSE;
 import static org.wso2.transport.http.netty.common.Constants.REMOTE_CLIENT_CLOSED_BEFORE_INITIATING_INBOUND_REQUEST;
 import static org.wso2.transport.http.netty.common.Constants.REMOTE_CLIENT_CLOSED_BEFORE_INITIATING_OUTBOUND_RESPONSE;
-import static org.wso2.transport.http.netty.common.Constants.REMOTE_CLIENT_CLOSED_CONNECTION;
 import static org.wso2.transport.http.netty.common.Constants.REMOTE_CLIENT_CLOSED_WHILE_READING_INBOUND_REQUEST;
 import static org.wso2.transport.http.netty.common.Constants.REMOTE_CLIENT_CLOSED_WHILE_WRITING_OUTBOUND_RESPONSE;
-<<<<<<< HEAD
+import static org.wso2.transport.http.netty.common.Constants.REMOTE_CLIENT_TO_HOST_CONNECTION_CLOSED;
 import static org.wso2.transport.http.netty.common.SourceInteractiveState.ENTITY_BODY_SENT;
-=======
 import static org.wso2.transport.http.netty.common.SourceInteractiveState.SENDING_ENTITY_BODY;
->>>>>>> ca6f7e4b
 
 /**
  * Handle all the errors related to source-handler.
@@ -80,7 +71,7 @@
     private SourceInteractiveState state;
     private String serverName;
 
-    public SourceErrorHandler(ServerConnectorFuture serverConnectorFuture, String serverName) {
+    SourceErrorHandler(ServerConnectorFuture serverConnectorFuture, String serverName) {
         this.serverConnectorFuture = serverConnectorFuture;
         this.serverName = serverName;
     }
@@ -167,21 +158,20 @@
     }
 
     public void exceptionCaught(Throwable cause) {
-        log.warn("Exception occurred :" + cause.getMessage());
+        log.warn("Exception occurred in SourceHandler :" + cause.getMessage());
     }
 
     public void setState(SourceInteractiveState state) {
         this.state = state;
     }
 
-<<<<<<< HEAD
     public void checkForResponseWriteStatus(HTTPCarbonMessage inboundRequestMsg,
                                             HttpResponseFuture outboundRespStatusFuture, ChannelFuture channelFuture) {
         channelFuture.addListener(writeOperationPromise -> {
             Throwable throwable = writeOperationPromise.cause();
             if (throwable != null) {
                 if (throwable instanceof ClosedChannelException) {
-                    throwable = new IOException(REMOTE_CLIENT_CLOSED_CONNECTION);
+                    throwable = new IOException(REMOTE_CLIENT_TO_HOST_CONNECTION_CLOSED);
                 }
                 outboundRespStatusFuture.notifyHttpListener(throwable);
             } else {
@@ -192,7 +182,7 @@
     }
 
     public void addResponseWriteFailureListener(HttpResponseFuture outboundRespStatusFuture,
-                                                 ChannelFuture channelFuture, AtomicInteger writeCounter) {
+                                                ChannelFuture channelFuture, AtomicInteger writeCounter) {
         channelFuture.addListener(writeOperationPromise -> {
             Throwable throwable = writeOperationPromise.cause();
             if (throwable != null && writeCounter.get() == 1) {
@@ -203,7 +193,8 @@
             }
             writeCounter.decrementAndGet();
         });
-=======
+    }
+
     SourceInteractiveState getState() {
         return state;
     }
@@ -213,7 +204,7 @@
         state = SENDING_ENTITY_BODY;
         HttpResponse outboundResponse;
         if (inboundRequestMsg != null) {
-            float httpVersion = Float.valueOf((String) inboundRequestMsg.getProperty(Constants.HTTP_VERSION));
+            float httpVersion = Float.parseFloat((String) inboundRequestMsg.getProperty(Constants.HTTP_VERSION));
             if (httpVersion == Constants.HTTP_1_0) {
                 outboundResponse = new DefaultFullHttpResponse(HttpVersion.HTTP_1_0, status, content);
             } else {
@@ -227,6 +218,5 @@
         outboundResponse.headers().set(HttpHeaderNames.CONNECTION.toString(), Constants.CONNECTION_CLOSE);
         outboundResponse.headers().set(HttpHeaderNames.SERVER.toString(), serverName);
         return ctx.channel().writeAndFlush(outboundResponse);
->>>>>>> ca6f7e4b
     }
 }