--- conflicted
+++ resolved
@@ -160,12 +160,7 @@
             if (nextDelay <= 0) {
                 closeStream(streamId, ctx);
                 if (msgHolder.getResponse() != null) {
-<<<<<<< HEAD
-                    handleIncompleteInboundResponse(
-                            Constants.IDLE_TIMEOUT_TRIGGERED_WHILE_READING_INBOUND_RESPONSE_BODY);
-=======
                     handleIncompleteInboundResponse();
->>>>>>> 564abb7e
                 } else if (msgHolder.isRequestWritten()) {
                     msgHolder.getResponseFuture().notifyHttpListener(
                             new EndpointTimeOutException(
@@ -187,9 +182,9 @@
         private void handleIncompleteInboundResponse() {
             LastHttpContent lastHttpContent = new DefaultLastHttpContent();
             lastHttpContent.setDecoderResult(DecoderResult.failure(new DecoderException(
-                    Constants.IDLE_TIMEOUT_TRIGGERED_WHILE_READING_INBOUND_RESPONSE)));
+                    Constants.IDLE_TIMEOUT_TRIGGERED_WHILE_READING_INBOUND_RESPONSE_BODY)));
             msgHolder.getResponse().addHttpContent(lastHttpContent);
-            log.warn(Constants.IDLE_TIMEOUT_TRIGGERED_WHILE_READING_INBOUND_RESPONSE);
+            log.warn(Constants.IDLE_TIMEOUT_TRIGGERED_WHILE_READING_INBOUND_RESPONSE_BODY);
         }
 
         private void closeStream(int streamId, ChannelHandlerContext ctx) {
