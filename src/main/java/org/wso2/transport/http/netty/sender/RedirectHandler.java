--- conflicted
+++ resolved
@@ -537,11 +537,7 @@
      * @return HTTPCarbonMessage
      */
     private HTTPCarbonMessage setUpCarbonResponseMessage(Object msg, ChannelHandlerContext ctx) {
-<<<<<<< HEAD
-        targetRespMsg = new HTTPCarbonMessage((HttpMessage) msg);
-=======
         targetRespMsg = Util.createHTTPCarbonMessage((HttpMessage) msg, ctx);
->>>>>>> c44a2a50
         targetRespMsg.setProperty(Constants.DIRECTION, Constants.DIRECTION_RESPONSE);
         HttpResponse httpResponse = (HttpResponse) msg;
         targetRespMsg.setProperty(Constants.HTTP_STATUS_CODE, httpResponse.status().code());
