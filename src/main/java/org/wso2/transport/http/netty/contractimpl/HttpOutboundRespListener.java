--- conflicted
+++ resolved
@@ -78,12 +78,7 @@
     private List<HttpContent> contentList = new ArrayList<>();
 
     public HttpOutboundRespListener(ChannelHandlerContext channelHandlerContext, HTTPCarbonMessage requestMsg,
-<<<<<<< HEAD
                                     ChunkConfig chunkConfig, KeepAliveConfig keepAliveConfig,
-=======
-                                    ChunkConfig chunkConfig,
-                                    KeepAliveConfig keepAliveConfig,
->>>>>>> 12f35945
                                     String serverName, SourceHandlerErrorHandler sourceHandlerErrorHandler) {
         this.sourceContext = channelHandlerContext;
         this.requestDataHolder = new RequestDataHolder(requestMsg);
@@ -110,7 +105,6 @@
             outboundResponseMsg.getHttpContentAsync().setMessageListener(httpContent ->
                     this.sourceContext.channel().eventLoop().execute(() -> {
                         try {
-
                             writeOutboundResponse(outboundResponseMsg, keepAlive, httpContent);
                         } catch (Exception exception) {
                             String errorMsg = "Failed to send the outbound response : "
