/*
 * Copyright (c) 2017, WSO2 Inc. (http://www.wso2.org) All Rights Reserved.
 *
 * WSO2 Inc. licenses this file to you under the Apache License,
 * Version 2.0 (the "License"); you may not use this file except
 * in compliance with the License.
 * You may obtain a copy of the License at
 *
 *    http://www.apache.org/licenses/LICENSE-2.0
 *
 * Unless required by applicable law or agreed to in writing,
 * software distributed under the License is distributed on an
 * "AS IS" BASIS, WITHOUT WARRANTIES OR CONDITIONS OF ANY
 * KIND, either express or implied.  See the License for the
 * specific language governing permissions and limitations
 * under the License.
 */

package org.wso2.transport.http.netty.message;

import io.netty.handler.codec.http.HttpContent;
import io.netty.handler.codec.http.LastHttpContent;
import org.slf4j.Logger;
import org.slf4j.LoggerFactory;

/**
 * Represents future contents of the message.
 */
public class MessageFuture {

    private static final Logger LOG = LoggerFactory.getLogger(MessageFuture.class);
    private MessageListener messageListener;
    private final HttpCarbonMessage httpCarbonMessage;

    public MessageFuture(HttpCarbonMessage httpCarbonMessage) {
        this.httpCarbonMessage = httpCarbonMessage;
    }

    public void setMessageListener(MessageListener messageListener) {
        synchronized (httpCarbonMessage) {
            this.messageListener = messageListener;
            while (!httpCarbonMessage.isEmpty()) {
                HttpContent httpContent = httpCarbonMessage.getHttpContent();
                notifyMessageListener(httpContent);
                if (httpContent instanceof LastHttpContent) {
                    this.httpCarbonMessage.removeMessageFuture();
                    return;
                }
            }

<<<<<<< HEAD
            //Removes Inbound throttling listener during passthrough so that only outbound throttling would be present.
=======
            // Removes Inbound throttling listener during passthrough so that only backpressure handling would be
            // present.
>>>>>>> 4e274b23
            if (httpCarbonMessage.isPassthrough()) {
                httpCarbonMessage.removeInboundContentListener();
            }
        }
    }

    void notifyMessageListener(HttpContent httpContent) {
        if (this.messageListener != null) {
            this.messageListener.onMessage(httpContent);
        } else {
            LOG.error("The message chunk will be lost because the MessageListener is not set.");
        }
    }

    public boolean isMessageListenerSet() {
        return messageListener != null;
    }

    public synchronized HttpContent sync() {
        return this.httpCarbonMessage.getBlockingEntityCollector().getHttpContent();
    }
}<|MERGE_RESOLUTION|>--- conflicted
+++ resolved
@@ -48,12 +48,8 @@
                 }
             }
 
-<<<<<<< HEAD
-            //Removes Inbound throttling listener during passthrough so that only outbound throttling would be present.
-=======
             // Removes Inbound throttling listener during passthrough so that only backpressure handling would be
             // present.
->>>>>>> 4e274b23
             if (httpCarbonMessage.isPassthrough()) {
                 httpCarbonMessage.removeInboundContentListener();
             }
