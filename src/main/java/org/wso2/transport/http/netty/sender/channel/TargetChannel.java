/*
 * Copyright (c) 2015, WSO2 Inc. (http://www.wso2.org) All Rights Reserved.
 *
 * Licensed under the Apache License, Version 2.0 (the "License");
 * you may not use this file except in compliance with the License.
 * You may obtain a copy of the License at
 *
 * http://www.apache.org/licenses/LICENSE-2.0
 *
 * Unless required by applicable law or agreed to in writing, software
 * distributed under the License is distributed on an "AS IS" BASIS,
 * WITHOUT WARRANTIES OR CONDITIONS OF ANY KIND, either express or implied.
 * See the License for the specific language governing permissions and limitations under the License.
 */

package org.wso2.transport.http.netty.sender.channel;

import io.netty.channel.Channel;
import io.netty.channel.ChannelFuture;
import io.netty.channel.ChannelPipeline;
import io.netty.handler.codec.http.HttpContent;
import io.netty.handler.codec.http.HttpRequest;
import io.netty.handler.timeout.IdleStateHandler;
import org.slf4j.Logger;
import org.slf4j.LoggerFactory;
import org.wso2.transport.http.netty.common.Constants;
import org.wso2.transport.http.netty.common.HttpRoute;
import org.wso2.transport.http.netty.common.Util;
import org.wso2.transport.http.netty.config.ChunkConfig;
import org.wso2.transport.http.netty.config.ForwardedExtensionConfig;
import org.wso2.transport.http.netty.contract.HttpResponseFuture;
import org.wso2.transport.http.netty.internal.HTTPTransportContextHolder;
import org.wso2.transport.http.netty.internal.HandlerExecutor;
import org.wso2.transport.http.netty.listener.HTTPTraceLoggingHandler;
import org.wso2.transport.http.netty.listener.SourceHandler;
import org.wso2.transport.http.netty.message.HTTPCarbonMessage;
import org.wso2.transport.http.netty.sender.ConnectionAvailabilityFuture;
import org.wso2.transport.http.netty.sender.ForwardedHeaderUpdater;
import org.wso2.transport.http.netty.sender.HttpClientChannelInitializer;
import org.wso2.transport.http.netty.sender.TargetHandler;
import org.wso2.transport.http.netty.sender.channel.pool.ConnectionManager;
import org.wso2.transport.http.netty.sender.http2.Http2ClientChannel;
<<<<<<< HEAD
import org.wso2.transport.http.netty.sender.http2.RedirectHandler;
import org.wso2.transport.http.netty.sender.http2.TimeoutHandler;
=======
>>>>>>> 724070b1

import java.io.IOException;
import java.net.InetSocketAddress;
import java.nio.channels.ClosedChannelException;
import java.util.ArrayList;
import java.util.List;
import java.util.Locale;
import java.util.concurrent.TimeUnit;

/**
 * A class that encapsulate channel and state.
 */
public class TargetChannel {

    private static final Logger log = LoggerFactory.getLogger(TargetChannel.class);

    private Channel channel;
    private TargetHandler targetHandler;
    private HttpClientChannelInitializer httpClientChannelInitializer;
    private HttpRoute httpRoute;
    private SourceHandler correlatedSource;
    private ChannelFuture channelFuture;
    private ConnectionManager connectionManager;
    private boolean isRequestWritten = false;
    private String httpVersion;
    private ChunkConfig chunkConfig;
    private HttpResponseFuture httpInboundResponseFuture;
    private HandlerExecutor handlerExecutor;
    private Http2ClientChannel http2ClientChannel;

    private List<HttpContent> contentList = new ArrayList<>();
    private int contentLength = 0;
    private final ConnectionAvailabilityFuture connectionAvailabilityFuture;

    public TargetChannel(HttpClientChannelInitializer httpClientChannelInitializer, ChannelFuture channelFuture,
                         HttpRoute httpRoute, ConnectionAvailabilityFuture connectionAvailabilityFuture) {
        this.httpClientChannelInitializer = httpClientChannelInitializer;
        this.channelFuture = channelFuture;
        this.handlerExecutor = HTTPTransportContextHolder.getInstance().getHandlerExecutor();
        this.httpRoute = httpRoute;
        if (httpClientChannelInitializer != null) {
            http2ClientChannel =
                    new Http2ClientChannel(httpClientChannelInitializer.getHttp2ConnectionManager(),
                                           httpClientChannelInitializer.getConnection(),
                                           httpRoute, channelFuture.channel());
            if (httpClientChannelInitializer.isFollowRedirect()) {
                http2ClientChannel.addDataEventListener(
                        new RedirectHandler(http2ClientChannel, httpClientChannelInitializer.getMaxRedirectCount()));
            }
        }
        this.connectionAvailabilityFuture = connectionAvailabilityFuture;
    }

    public ConnectionAvailabilityFuture getConnectionAvailabilityFuture() {
        return connectionAvailabilityFuture;
    }

    public Channel getChannel() {
        return channel;
    }

    public TargetChannel setChannel(Channel channel) {
        this.channel = channel;
        return this;
    }

    private TargetHandler getTargetHandler() {
        return targetHandler;
    }

    private void setTargetHandler(TargetHandler targetHandler) {
        this.targetHandler = targetHandler;
    }

    private HttpClientChannelInitializer getHttpClientChannelInitializer() {
        return httpClientChannelInitializer;
    }

    public HttpRoute getHttpRoute() {
        return httpRoute;
    }

    public void setHttpRoute(HttpRoute httpRoute) {
        this.httpRoute = httpRoute;
    }

    public SourceHandler getCorrelatedSource() {
        return correlatedSource;
    }

    public void setCorrelatedSource(SourceHandler correlatedSource) {
        this.correlatedSource = correlatedSource;
    }

    public boolean isRequestWritten() {
        return isRequestWritten;
    }

    public void setRequestWritten(boolean isRequestWritten) {
        this.isRequestWritten = isRequestWritten;
    }

    public void setHttpVersion(String httpVersion) {
        this.httpVersion = httpVersion;
    }

    public void setChunkConfig(ChunkConfig chunkConfig) {
        this.chunkConfig = chunkConfig;
    }

    public void configTargetHandler(HTTPCarbonMessage httpCarbonMessage, HttpResponseFuture httpInboundResponseFuture) {
        this.setTargetHandler(this.getHttpClientChannelInitializer().getTargetHandler());
        TargetHandler targetHandler = this.getTargetHandler();
        targetHandler.setHttpResponseFuture(httpInboundResponseFuture);
        targetHandler.setIncomingMsg(httpCarbonMessage);
        targetHandler.setConnectionManager(connectionManager);
        targetHandler.setTargetChannel(this);

        this.httpInboundResponseFuture = httpInboundResponseFuture;
    }

    public void setEndPointTimeout(int socketIdleTimeout, boolean followRedirect) {
        this.getChannel().pipeline().addBefore((followRedirect ? Constants.REDIRECT_HANDLER : Constants.TARGET_HANDLER),
                Constants.IDLE_STATE_HANDLER, new IdleStateHandler(socketIdleTimeout, socketIdleTimeout, 0,
                        TimeUnit.MILLISECONDS));
        http2ClientChannel.setSocketIdleTimeout(socketIdleTimeout);
    }

    public void setCorrelationIdForLogging() {
        ChannelPipeline pipeline = this.getChannel().pipeline();
        SourceHandler srcHandler = this.getCorrelatedSource();
        if (srcHandler != null && pipeline.get(Constants.HTTP_TRACE_LOG_HANDLER) != null) {
            HTTPTraceLoggingHandler loggingHandler = (HTTPTraceLoggingHandler)
                    pipeline.get(Constants.HTTP_TRACE_LOG_HANDLER);
            loggingHandler.setCorrelatedSourceId(srcHandler.getInboundChannelContext().channel().id().asShortText());
        }
    }

    public void setConnectionManager(ConnectionManager connectionManager) {
        this.connectionManager = connectionManager;
    }

    public ChannelFuture getChannelFuture() {
        return channelFuture;
    }

    public Http2ClientChannel getHttp2ClientChannel() {
        return http2ClientChannel;
    }

    public void writeContent(HTTPCarbonMessage httpOutboundRequest) {
        if (handlerExecutor != null) {
            handlerExecutor.executeAtTargetRequestReceiving(httpOutboundRequest);
        }

        httpOutboundRequest.getHttpContentAsync().setMessageListener((httpContent ->
                this.channel.eventLoop().execute(() -> {
                    try {
                        writeOutboundRequest(httpOutboundRequest, httpContent);
                    } catch (Exception exception) {
                        String errorMsg = "Failed to send the request : "
                                + exception.getMessage().toLowerCase(Locale.ENGLISH);
                        log.error(errorMsg, exception);
                        this.targetHandler.getHttpResponseFuture().notifyHttpListener(exception);
                    }
                })));
    }

    private void writeOutboundRequest(HTTPCarbonMessage httpOutboundRequest, HttpContent httpContent) throws Exception {
        if (Util.isLastHttpContent(httpContent)) {
            if (!this.isRequestWritten) {
                // this means we need to send an empty payload
                // depending on the http verb
                if (Util.isEntityBodyAllowed(getHttpMethod(httpOutboundRequest))) {
                    if (chunkConfig == ChunkConfig.ALWAYS && (Util.isVersionCompatibleForChunking(httpVersion)) || Util
                            .shouldEnforceChunkingforHttpOneZero(chunkConfig, httpVersion)) {
                        Util.setupChunkedRequest(httpOutboundRequest);
                    } else {
                        contentLength += httpContent.content().readableBytes();
                        Util.setupContentLengthRequest(httpOutboundRequest, contentLength);
                    }
                }
                writeOutboundRequestHeaders(httpOutboundRequest);
            }

            writeOutboundRequestBody(httpContent);

            resetState(httpOutboundRequest);

            if (handlerExecutor != null) {
                handlerExecutor.executeAtTargetRequestSending(httpOutboundRequest);
            }
        } else {
            if ((chunkConfig == ChunkConfig.ALWAYS || chunkConfig == ChunkConfig.AUTO) && (Util
                    .isVersionCompatibleForChunking(httpVersion)) || Util
                    .shouldEnforceChunkingforHttpOneZero(chunkConfig, httpVersion)) {
                if (!this.isRequestWritten) {
                    Util.setupChunkedRequest(httpOutboundRequest);
                    writeOutboundRequestHeaders(httpOutboundRequest);
                }
                ChannelFuture outboundRequestChannelFuture = this.getChannel().writeAndFlush(httpContent);
                notifyIfFailure(outboundRequestChannelFuture);
            } else {
                this.contentList.add(httpContent);
                contentLength += httpContent.content().readableBytes();
            }
        }
    }

    private void writeOutboundRequestBody(HttpContent lastHttpContent) {
        if (chunkConfig == ChunkConfig.NEVER || !Util.isVersionCompatibleForChunking(httpVersion)) {
            for (HttpContent cachedHttpContent : contentList) {
                ChannelFuture outboundRequestChannelFuture = this.getChannel().writeAndFlush(cachedHttpContent);
                notifyIfFailure(outboundRequestChannelFuture);
            }
        }
        ChannelFuture outboundRequestChannelFuture = this.getChannel().writeAndFlush(lastHttpContent);
        notifyIfFailure(outboundRequestChannelFuture);
    }

    private void notifyIfFailure(ChannelFuture outboundRequestChannelFuture) {
        outboundRequestChannelFuture.addListener(writeOperationPromise -> {
            if (writeOperationPromise.cause() != null) {
                Throwable throwable = writeOperationPromise.cause();
                if (throwable instanceof ClosedChannelException) {
                    throwable = new IOException(Constants.REMOTE_SERVER_ABRUPTLY_CLOSE_REQUEST_CONNECTION);
                }
                log.error(Constants.REMOTE_SERVER_ABRUPTLY_CLOSE_REQUEST_CONNECTION, throwable);
                httpInboundResponseFuture.notifyHttpListener(throwable);
            }
        });
    }

    private void resetState(HTTPCarbonMessage httpOutboundRequest) {
        httpOutboundRequest.removeHttpContentAsyncFuture();
        contentList.clear();
        contentLength = 0;
    }

    private String getHttpMethod(HTTPCarbonMessage httpOutboundRequest) throws Exception {
        String httpMethod = (String) httpOutboundRequest.getProperty(Constants.HTTP_METHOD);
        if (httpMethod == null) {
            throw new Exception("Couldn't get the HTTP method from the outbound request");
        }
        return httpMethod;
    }

    private void writeOutboundRequestHeaders(HTTPCarbonMessage httpOutboundRequest) {
        this.setHttpVersionProperty(httpOutboundRequest);
        HttpRequest httpRequest = Util.createHttpRequest(httpOutboundRequest);
        this.setRequestWritten(true);
        this.getChannel().write(httpRequest);
    }

    private void setHttpVersionProperty(HTTPCarbonMessage httpOutboundRequest) {
        httpOutboundRequest.setProperty(Constants.HTTP_VERSION, httpVersion);
    }

    public void setForwardedExtension(ForwardedExtensionConfig forwardedConfig, HTTPCarbonMessage httpOutboundRequest) {
        if (forwardedConfig == ForwardedExtensionConfig.DISABLE) {
            return;
        }
        String localAddress = ((InetSocketAddress) this.getChannel().localAddress()).getAddress().getHostAddress();
        ForwardedHeaderUpdater headerUpdater = new ForwardedHeaderUpdater(httpOutboundRequest, localAddress);
        if (headerUpdater.isForwardedHeaderRequired()) {
            headerUpdater.setForwardedHeader();
            return;
        }
        if (headerUpdater.isXForwardedHeaderRequired()) {
            if (forwardedConfig == ForwardedExtensionConfig.ENABLE) {
                headerUpdater.setDefactoForwardedHeaders();
                return;
            }
            headerUpdater.transformAndSetForwardedHeader();
            return;
        }
        log.warn("Both Forwarded and X-Forwarded-- headers are present. Hence updating only the forwarded header");
        headerUpdater.setForwardedHeader();
    }
}<|MERGE_RESOLUTION|>--- conflicted
+++ resolved
@@ -40,11 +40,7 @@
 import org.wso2.transport.http.netty.sender.TargetHandler;
 import org.wso2.transport.http.netty.sender.channel.pool.ConnectionManager;
 import org.wso2.transport.http.netty.sender.http2.Http2ClientChannel;
-<<<<<<< HEAD
 import org.wso2.transport.http.netty.sender.http2.RedirectHandler;
-import org.wso2.transport.http.netty.sender.http2.TimeoutHandler;
-=======
->>>>>>> 724070b1
 
 import java.io.IOException;
 import java.net.InetSocketAddress;
@@ -91,7 +87,7 @@
                                            httpClientChannelInitializer.getConnection(),
                                            httpRoute, channelFuture.channel());
             if (httpClientChannelInitializer.isFollowRedirect()) {
-                http2ClientChannel.addDataEventListener(
+                http2ClientChannel.addDataEventListener(Constants.REDIRECT_HANDLER,
                         new RedirectHandler(http2ClientChannel, httpClientChannelInitializer.getMaxRedirectCount()));
             }
         }
