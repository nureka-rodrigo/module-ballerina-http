--- conflicted
+++ resolved
@@ -64,13 +64,8 @@
     private HTTPCarbonMessage inboundResponseMessage;
     private ConnectionManager connectionManager;
     private TargetChannel targetChannel;
-<<<<<<< HEAD
     private Http2TargetHandler http2TargetHandler;
-    private HTTPCarbonMessage incomingMsg;
-=======
-    private ClientOutboundHandler http2ClientOutboundHandler;
     private HTTPCarbonMessage outboundRequestMessage;
->>>>>>> c5f14d35
     private HandlerExecutor handlerExecutor;
     private KeepAliveConfig keepAliveConfig;
     private boolean idleTimeoutTriggered;
