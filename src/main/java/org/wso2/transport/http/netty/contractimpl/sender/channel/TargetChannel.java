--- conflicted
+++ resolved
@@ -28,10 +28,6 @@
 import org.wso2.transport.http.netty.contract.config.ForwardedExtensionConfig;
 import org.wso2.transport.http.netty.contractimpl.common.BackPressureHandler;
 import org.wso2.transport.http.netty.contractimpl.common.HttpRoute;
-<<<<<<< HEAD
-import org.wso2.transport.http.netty.contractimpl.common.OutboundThrottlingHandler;
-=======
->>>>>>> 4e274b23
 import org.wso2.transport.http.netty.contractimpl.common.Util;
 import org.wso2.transport.http.netty.contractimpl.common.states.MessageStateContext;
 import org.wso2.transport.http.netty.contractimpl.listener.HttpTraceLoggingHandler;
@@ -45,9 +41,7 @@
 import org.wso2.transport.http.netty.contractimpl.sender.states.SendingHeaders;
 import org.wso2.transport.http.netty.internal.HandlerExecutor;
 import org.wso2.transport.http.netty.internal.HttpTransportContextHolder;
-import org.wso2.transport.http.netty.message.DefaultOutboundThrottlingListener;
 import org.wso2.transport.http.netty.message.HttpCarbonMessage;
-import org.wso2.transport.http.netty.message.PassthroughOutboundThrottlingListener;
 
 import java.net.InetSocketAddress;
 import java.util.Locale;
@@ -188,26 +182,11 @@
     }
 
     public void writeContent(HttpCarbonMessage httpOutboundRequest) {
-<<<<<<< HEAD
-        OutboundThrottlingHandler outboundThrottlingHandler = Util.getOutBoundThrottlingHandler(
-                targetHandler.getContext());
-        if (outboundThrottlingHandler != null) {
-            if (httpOutboundRequest.getSourceContext() != null && httpOutboundRequest.isPassthrough()) {
-                outboundThrottlingHandler.getOutboundThrottlingObservable().setListener(
-                        new PassthroughOutboundThrottlingListener(httpOutboundRequest.getSourceContext(),
-                                                                  targetHandler.getContext()));
-            } else {
-                outboundThrottlingHandler.getOutboundThrottlingObservable().setListener(
-                        new DefaultOutboundThrottlingListener(targetHandler.getContext()));
-            }
-        }
-=======
         BackPressureHandler backpressureHandler = Util.getBackPressureHandler(targetHandler.getContext());
 
         Util.setBackPressureObservableListener(httpOutboundRequest.isPassthrough(), backpressureHandler,
                                                httpOutboundRequest.getSourceContext(), targetHandler.getContext());
 
->>>>>>> 4e274b23
         if (handlerExecutor != null) {
             handlerExecutor.executeAtTargetRequestReceiving(httpOutboundRequest);
         }
@@ -223,13 +202,8 @@
                 .setSenderState(new SendingHeaders(messageStateContext, this, httpVersion, chunkConfig,
                                                    httpInboundResponseFuture));
         httpOutboundRequest.getHttpContentAsync().setMessageListener((httpContent -> {
-<<<<<<< HEAD
-            if (outboundThrottlingHandler != null) {
-                outboundThrottlingHandler.getOutboundThrottlingObservable().notifyAcquire();
-=======
             if (backpressureHandler != null) {
                 backpressureHandler.getBackPressureObservable().notifyAcquire();
->>>>>>> 4e274b23
             }
             this.channel.eventLoop().execute(() -> {
                 try {
