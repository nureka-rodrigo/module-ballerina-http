--- conflicted
+++ resolved
@@ -458,13 +458,9 @@
     }
 
     /**
-<<<<<<< HEAD
-     * @return true if it is a passthrough(when message body is not built).
-=======
      * The passthrough(when message body is not built) status of the message.
      *
      * @return true if it is a passthrough.
->>>>>>> de6d331c
      */
     public boolean isPassthrough() {
         return passthrough;
