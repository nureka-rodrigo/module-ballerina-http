/*
 * Copyright (c) 2015, WSO2 Inc. (http://www.wso2.org) All Rights Reserved.
 *
 * WSO2 Inc. licenses this file to you under the Apache License,
 * Version 2.0 (the "License"); you may not use this file except
 * in compliance with the License.
 * You may obtain a copy of the License at
 *
 *    http://www.apache.org/licenses/LICENSE-2.0
 *
 * Unless required by applicable law or agreed to in writing,
 * software distributed under the License is distributed on an
 * "AS IS" BASIS, WITHOUT WARRANTIES OR CONDITIONS OF ANY
 * KIND, either express or implied.  See the License for the
 * specific language governing permissions and limitations
 * under the License.
 */

package org.wso2.transport.http.netty.message;

import io.netty.buffer.ByteBuf;
import io.netty.channel.ChannelHandlerContext;
import io.netty.handler.codec.http.DefaultFullHttpResponse;
import io.netty.handler.codec.http.DefaultHttpHeaders;
import io.netty.handler.codec.http.DefaultHttpRequest;
import io.netty.handler.codec.http.DefaultLastHttpContent;
import io.netty.handler.codec.http.HttpContent;
import io.netty.handler.codec.http.HttpHeaders;
import io.netty.handler.codec.http.HttpMessage;
import io.netty.handler.codec.http.HttpRequest;
import io.netty.handler.codec.http.HttpResponse;
import io.netty.handler.codec.http.LastHttpContent;
import org.wso2.transport.http.netty.common.Constants;
import org.wso2.transport.http.netty.contract.HttpResponseFuture;
import org.wso2.transport.http.netty.contract.ServerConnectorException;
import org.wso2.transport.http.netty.contract.ServerConnectorFuture;
import org.wso2.transport.http.netty.contractimpl.DefaultHttpResponseFuture;
import org.wso2.transport.http.netty.contractimpl.HttpPipelineListener;
import org.wso2.transport.http.netty.contractimpl.HttpWsServerConnectorFuture;
import org.wso2.transport.http.netty.listener.states.StateContext;

import java.io.IOException;
import java.nio.ByteBuffer;
import java.util.HashMap;
import java.util.List;
import java.util.Map;

/**
 * HTTP based representation for HttpCarbonMessage.
 */
public class HttpCarbonMessage {

    protected HttpMessage httpMessage;
    private EntityCollector blockingEntityCollector;
    private Map<String, Object> properties = new HashMap<>();

    private MessageFuture messageFuture;
    private final ServerConnectorFuture httpOutboundRespFuture = new HttpWsServerConnectorFuture();
    private final DefaultHttpResponseFuture httpOutboundRespStatusFuture = new DefaultHttpResponseFuture();
    private final Observable contentObservable = new DefaultObservable();
    private IOException ioException;
    private StateContext stateContext;


    private int sequenceId; //Keep track of request/response order
    private ChannelHandlerContext sourceContext;
    private HttpPipelineListener pipelineListener;
    private boolean keepAlive;
    private boolean pipeliningNeeded;

    public HttpCarbonMessage(HttpMessage httpMessage, Listener contentListener) {
        this.httpMessage = httpMessage;
        setBlockingEntityCollector(new BlockingEntityCollector(Constants.ENDPOINT_TIMEOUT));
        this.contentObservable.setListener(contentListener);
    }

    public HttpCarbonMessage(HttpMessage httpMessage, int maxWaitTime, Listener contentListener) {
        this.httpMessage = httpMessage;
        setBlockingEntityCollector(new BlockingEntityCollector(maxWaitTime));
        this.contentObservable.setListener(contentListener);
    }

    public HttpCarbonMessage(HttpMessage httpMessage) {
        this.httpMessage = httpMessage;
        setBlockingEntityCollector(new BlockingEntityCollector(Constants.ENDPOINT_TIMEOUT));
    }

    /**
     * Add http content to HttpCarbonMessage.
     *
     * @param httpContent chunks of the payload.
     */
    public synchronized void addHttpContent(HttpContent httpContent) {
        contentObservable.notifyAddListener(httpContent);
        if (messageFuture != null) {
            if (ioException != null) {
                blockingEntityCollector.addHttpContent(new DefaultLastHttpContent());
                messageFuture.notifyMessageListener(blockingEntityCollector.getHttpContent());
                removeMessageFuture();
                throw new RuntimeException(this.getIoException());
            }
            contentObservable.notifyGetListener(httpContent);
            blockingEntityCollector.addHttpContent(httpContent);
            if (messageFuture.isMessageListenerSet()) {
                messageFuture.notifyMessageListener(blockingEntityCollector.getHttpContent());
            }
            // We remove the feature as the message has reached it life time. If there is a need
            // for using the same message again, we need to set the future again and restart
            // the life-cycle.
            if (httpContent instanceof LastHttpContent) {
                removeMessageFuture();
            }
        } else {
            if (ioException != null) {
                blockingEntityCollector.addHttpContent(new DefaultLastHttpContent());
                throw new RuntimeException(this.getIoException());
            } else {
                blockingEntityCollector.addHttpContent(httpContent);
            }
        }
    }

    /**
     * Get the available content of HttpCarbonMessage.
     *
     * @return HttpContent.
     */
    public HttpContent getHttpContent() {
        HttpContent httpContent = this.blockingEntityCollector.getHttpContent();
        this.contentObservable.notifyGetListener(httpContent);
        return httpContent;
    }

    public synchronized MessageFuture getHttpContentAsync() {
        this.messageFuture = new MessageFuture(this);
        return this.messageFuture;
    }

    /**
     * @deprecated
     * @return the message body.
     */
    @Deprecated
    public ByteBuf getMessageBody() {
        return blockingEntityCollector.getMessageBody();
    }

    /**
     * Check if the payload empty.
     *
     * @return true or false.
     */
    public boolean isEmpty() {
        return blockingEntityCollector.isEmpty();
    }

    /**
     * Count the message length till the given message length and returns.
     * If the message length is shorter than the given length it returns with the
     * available message size. This method is blocking function. Hence, use with care.
     * @param maxLength is the maximum length to count
     * @return counted length
     */
    public long countMessageLengthTill(long maxLength) {
        return this.blockingEntityCollector.countMessageLengthTill(maxLength);
    }

    /**
     * Return the length of entire payload. This is a blocking method.
     * @return the length.
     */
    public long getFullMessageLength() {
        return blockingEntityCollector.getFullMessageLength();
    }

    /**
     * @deprecated
     * @param msgBody the message body.
     */
    @Deprecated
    public void addMessageBody(ByteBuffer msgBody) {
        blockingEntityCollector.addMessageBody(msgBody);
    }

    public void completeMessage() {
        blockingEntityCollector.completeMessage();
    }

    /**
     * Returns the header map of the request.
     *
     * @return all headers.
     */
    public HttpHeaders getHeaders() {
        return this.httpMessage.headers();
    }

    /**
     * Return the value of the given header name.
     *
     * @param key name of the header.
     * @return value of the header.
     */
    public String getHeader(String key) {
        return httpMessage.headers().get(key);
    }

    /**
     * Set the header value for the given name.
     *
     * @param key header name.
     * @param value header value.
     */
    public void setHeader(String key, String value) {
        this.httpMessage.headers().set(key, value);
    }

    /**
     * Set the header value for the given name.
     *
     * @param key header name.
     * @param value header value as object.
     */
    public void setHeader(String key, Object value) {
        this.httpMessage.headers().set(key, value);
    }

    /**
     * Let you set a set of headers.
     *
     * @param httpHeaders set of headers that needs to be set.
     */
    public void setHeaders(HttpHeaders httpHeaders) {
        this.httpMessage.headers().setAll(httpHeaders);
    }

    /**
     * Remove the header using header name.
     *
     * @param key header name.
     */
    public void removeHeader(String key) {
        httpMessage.headers().remove(key);
    }

    public Object getProperty(String key) {
        if (properties != null) {
            return properties.get(key);
        } else {
            return null;
        }
    }

    public synchronized void removeMessageFuture() {
        this.messageFuture = null;
    }

    public Map<String, Object> getProperties() {
        return properties;
    }

    public void setProperty(String key, Object value) {
        properties.put(key, value);
    }

    public void removeProperty(String key) {
        properties.remove(key);
    }

    private void setBlockingEntityCollector(BlockingEntityCollector blockingEntityCollector) {
        this.blockingEntityCollector = blockingEntityCollector;
    }

    /**
     * Returns the future responsible for sending back the response.
     *
     * @return httpOutboundRespFuture.
     */
    public ServerConnectorFuture getHttpResponseFuture() {
        return this.httpOutboundRespFuture;
    }

    /**
     * Returns the future responsible for notifying the response status.
     *
     * @return httpOutboundRespStatusFuture.
     */
    public HttpResponseFuture getHttpOutboundRespStatusFuture() {
        return httpOutboundRespStatusFuture;
    }

    public HttpResponseFuture respond(HttpCarbonMessage httpCarbonMessage) throws ServerConnectorException {
        httpOutboundRespFuture.notifyHttpListener(httpCarbonMessage);
        return httpOutboundRespStatusFuture;
    }

    /**
     * Sends a push response message back to the client.
     *
     * @param httpCarbonMessage the push response message
     * @param pushPromise       the push promise associated with the push response message
     * @return HttpResponseFuture which gives the status of the operation
     * @throws ServerConnectorException if there is an error occurs while doing the operation
     */
    public HttpResponseFuture pushResponse(HttpCarbonMessage httpCarbonMessage, Http2PushPromise pushPromise)
            throws ServerConnectorException {
        httpOutboundRespFuture.notifyHttpListener(httpCarbonMessage, pushPromise);
        return httpOutboundRespStatusFuture;
    }

    /**
     * Sends a push promise message back to the client.
     *
     * @param pushPromise the push promise message
     * @return HttpResponseFuture which gives the status of the operation
     * @throws ServerConnectorException if there is an error occurs while doing the operation
     */
    public HttpResponseFuture pushPromise(Http2PushPromise pushPromise)
            throws ServerConnectorException {
        httpOutboundRespFuture.notifyHttpListener(pushPromise);
        return httpOutboundRespStatusFuture;
    }

    /**
     * Copy Message properties and transport headers.
     *
     * @return HttpCarbonMessage.
     */
    public HttpCarbonMessage cloneCarbonMessageWithOutData() {
        HttpCarbonMessage newCarbonMessage = getNewHttpCarbonMessage();

        Map<String, Object> propertiesMap = this.getProperties();
        propertiesMap.forEach(newCarbonMessage::setProperty);

        return newCarbonMessage;
    }

    private HttpCarbonMessage getNewHttpCarbonMessage() {
        HttpMessage newHttpMessage;
        HttpHeaders httpHeaders;
        if (this.httpMessage instanceof HttpRequest) {
            HttpRequest httpRequest = (HttpRequest) this.httpMessage;
            newHttpMessage = new DefaultHttpRequest(this.httpMessage.protocolVersion(),
                    ((HttpRequest) this.httpMessage).method(), httpRequest.uri());

            httpHeaders = new DefaultHttpHeaders();
            List<Map.Entry<String, String>> headerList = this.httpMessage.headers().entries();
            for (Map.Entry<String, String> entry : headerList) {
                httpHeaders.add(entry.getKey(), entry.getValue());
            }
        } else {
            HttpResponse httpResponse = (HttpResponse) this.httpMessage;
            newHttpMessage = new DefaultFullHttpResponse(this.httpMessage.protocolVersion(), httpResponse.status());

            httpHeaders = new DefaultHttpHeaders();
            List<Map.Entry<String, String>> headerList = this.httpMessage.headers().entries();
            for (Map.Entry<String, String> entry : headerList) {
                httpHeaders.add(entry.getKey(), entry.getValue());
            }
        }
        HttpCarbonMessage httpCarbonMessage = new HttpCarbonMessage(newHttpMessage);
        httpCarbonMessage.getHeaders().set(httpHeaders);
        return httpCarbonMessage;
    }

    /**
     * Wait till the entire payload is received. This is important to avoid data corruption.
     * Before a set a new set of payload, we need remove the existing ones.
     */
    public void waitAndReleaseAllEntities() {
        blockingEntityCollector.waitAndReleaseAllEntities();
    }

    public EntityCollector getBlockingEntityCollector() {
        return blockingEntityCollector;
    }

    /**
     * Gives the underling netty request message.
     * @return netty request message
     */
    public HttpRequest getNettyHttpRequest() {
        return (HttpRequest) this.httpMessage;
    }

    /**
     * Gives the underling netty response message.
     * @return netty response message
     */
    public HttpResponse getNettyHttpResponse() {
        return (HttpResponse) this.httpMessage;
    }

    public synchronized IOException getIoException() {
        return ioException;
    }

    public synchronized void setIoException(IOException ioException) {
        this.ioException = ioException;
    }

<<<<<<< HEAD
    public int getSequenceId() {
        return sequenceId;
    }
    public void setSequenceId(int sequenceId) {
        this.sequenceId = sequenceId;
    }

    public ChannelHandlerContext getSourceContext() {
        return sourceContext;
    }

    public void setSourceContext(ChannelHandlerContext sourceContext) {
        this.sourceContext = sourceContext;
    }

    public HttpPipelineListener getPipelineListener() {
        return pipelineListener;
    }

    public void setPipelineListener(HttpPipelineListener pipelineListener) {
        this.pipelineListener = pipelineListener;
    }

    public boolean isKeepAlive() {
        return keepAlive;
    }

    public void setKeepAlive(boolean keepAlive) {
        this.keepAlive = keepAlive;
    }

    public boolean isPipeliningNeeded() {
        return pipeliningNeeded;
    }

    public void setPipeliningNeeded(boolean pipeliningNeeded) {
        this.pipeliningNeeded = pipeliningNeeded;
    }

=======
    public StateContext getStateContext() {
        return stateContext;
    }

    public void setStateContext(StateContext stateContext) {
        this.stateContext = stateContext;
    }
>>>>>>> 420aa3b0
}<|MERGE_RESOLUTION|>--- conflicted
+++ resolved
@@ -399,7 +399,14 @@
         this.ioException = ioException;
     }
 
-<<<<<<< HEAD
+    public StateContext getStateContext() {
+        return stateContext;
+    }
+
+    public void setStateContext(StateContext stateContext) {
+        this.stateContext = stateContext;
+    }
+
     public int getSequenceId() {
         return sequenceId;
     }
@@ -438,14 +445,4 @@
     public void setPipeliningNeeded(boolean pipeliningNeeded) {
         this.pipeliningNeeded = pipeliningNeeded;
     }
-
-=======
-    public StateContext getStateContext() {
-        return stateContext;
-    }
-
-    public void setStateContext(StateContext stateContext) {
-        this.stateContext = stateContext;
-    }
->>>>>>> 420aa3b0
 }