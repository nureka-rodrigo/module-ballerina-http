/*
 * Copyright (c) 2015, WSO2 Inc. (http://www.wso2.org) All Rights Reserved.
 *
 * WSO2 Inc. licenses this file to you under the Apache License,
 * Version 2.0 (the "License"); you may not use this file except
 * in compliance with the License.
 * You may obtain a copy of the License at
 *
 *    http://www.apache.org/licenses/LICENSE-2.0
 *
 * Unless required by applicable law or agreed to in writing,
 * software distributed under the License is distributed on an
 * "AS IS" BASIS, WITHOUT WARRANTIES OR CONDITIONS OF ANY
 * KIND, either express or implied.  See the License for the
 * specific language governing permissions and limitations
 * under the License.
 */

package org.wso2.transport.http.netty.message;

import io.netty.buffer.ByteBuf;
import io.netty.channel.ChannelHandlerContext;
import io.netty.handler.codec.http.DefaultFullHttpResponse;
import io.netty.handler.codec.http.DefaultHttpHeaders;
import io.netty.handler.codec.http.DefaultHttpRequest;
import io.netty.handler.codec.http.DefaultLastHttpContent;
import io.netty.handler.codec.http.HttpContent;
import io.netty.handler.codec.http.HttpHeaders;
import io.netty.handler.codec.http.HttpMessage;
import io.netty.handler.codec.http.HttpRequest;
import io.netty.handler.codec.http.HttpResponse;
import io.netty.handler.codec.http.LastHttpContent;
import org.wso2.transport.http.netty.contract.Constants;
import org.wso2.transport.http.netty.contract.HttpResponseFuture;
import org.wso2.transport.http.netty.contract.ServerConnectorException;
import org.wso2.transport.http.netty.contract.ServerConnectorFuture;
import org.wso2.transport.http.netty.contractimpl.DefaultHttpResponseFuture;
import org.wso2.transport.http.netty.contractimpl.HttpWsServerConnectorFuture;
import org.wso2.transport.http.netty.contractimpl.common.states.MessageStateContext;

import java.io.IOException;
import java.nio.ByteBuffer;
import java.util.HashMap;
import java.util.List;
import java.util.Map;

/**
 * HTTP based representation for HttpCarbonMessage.
 */
public class HttpCarbonMessage {

    protected HttpMessage httpMessage;
    private EntityCollector blockingEntityCollector;
    private Map<String, Object> properties = new HashMap<>();

    private MessageFuture messageFuture;
    private final ServerConnectorFuture httpOutboundRespFuture = new HttpWsServerConnectorFuture();
    private final DefaultHttpResponseFuture httpOutboundRespStatusFuture = new DefaultHttpResponseFuture();
    private final Observable contentObservable = new DefaultObservable();
    private IOException ioException;
    private MessageStateContext messageStateContext;


    private long sequenceId; //Keep track of request/response order
    private ChannelHandlerContext sourceContext;
    private ChannelHandlerContext targetContext;
    private HttpPipeliningFuture pipeliningFuture;
    private boolean keepAlive;
    private boolean pipeliningNeeded;
    private boolean passthrough = false;

    public HttpCarbonMessage(HttpMessage httpMessage, Listener contentListener) {
        this.httpMessage = httpMessage;
        setBlockingEntityCollector(new BlockingEntityCollector(Constants.ENDPOINT_TIMEOUT));
        this.contentObservable.setListener(contentListener);
    }

    public HttpCarbonMessage(HttpMessage httpMessage, int maxWaitTime, Listener contentListener) {
        this.httpMessage = httpMessage;
        setBlockingEntityCollector(new BlockingEntityCollector(maxWaitTime));
        this.contentObservable.setListener(contentListener);
    }

    public HttpCarbonMessage(HttpMessage httpMessage) {
        this.httpMessage = httpMessage;
        setBlockingEntityCollector(new BlockingEntityCollector(Constants.ENDPOINT_TIMEOUT));
    }

    /**
     * Add http content to HttpCarbonMessage.
     *
     * @param httpContent chunks of the payload.
     */
    public synchronized void addHttpContent(HttpContent httpContent) {
        contentObservable.notifyAddListener(httpContent);
        if (messageFuture != null) {
            if (ioException != null) {
                blockingEntityCollector.addHttpContent(new DefaultLastHttpContent());
                messageFuture.notifyMessageListener(blockingEntityCollector.getHttpContent());
                removeMessageFuture();
                throw new RuntimeException(this.getIoException());
            }
            contentObservable.notifyGetListener(httpContent);
            blockingEntityCollector.addHttpContent(httpContent);
            if (messageFuture.isMessageListenerSet()) {
                messageFuture.notifyMessageListener(blockingEntityCollector.getHttpContent());
            }
            // We remove the feature as the message has reached it life time. If there is a need
            // for using the same message again, we need to set the future again and restart
            // the life-cycle.
            if (httpContent instanceof LastHttpContent) {
                removeMessageFuture();
            }
        } else {
            if (ioException != null) {
                blockingEntityCollector.addHttpContent(new DefaultLastHttpContent());
                throw new RuntimeException(this.getIoException());
            } else {
                blockingEntityCollector.addHttpContent(httpContent);
            }
        }
    }

    /**
     * Get the available content of HttpCarbonMessage.
     *
     * @return HttpContent.
     */
    public HttpContent getHttpContent() {
        HttpContent httpContent = this.blockingEntityCollector.getHttpContent();
        this.contentObservable.notifyGetListener(httpContent);
        return httpContent;
    }

    public synchronized MessageFuture getHttpContentAsync() {
        this.messageFuture = new MessageFuture(this);
        return this.messageFuture;
    }

    /**
     * @deprecated
     * @return the message body.
     */
    @Deprecated
    public ByteBuf getMessageBody() {
        return blockingEntityCollector.getMessageBody();
    }

    /**
     * Check if the payload empty.
     *
     * @return true or false.
     */
    public boolean isEmpty() {
        return blockingEntityCollector.isEmpty();
    }

    /**
     * Count the message length till the given message length and returns.
     * If the message length is shorter than the given length it returns with the
     * available message size. This method is blocking function. Hence, use with care.
     * @param maxLength is the maximum length to count
     * @return counted length
     */
    public long countMessageLengthTill(long maxLength) {
        return this.blockingEntityCollector.countMessageLengthTill(maxLength);
    }

    /**
     * Return the length of entire payload. This is a blocking method.
     * @return the length.
     */
    public long getFullMessageLength() {
        return blockingEntityCollector.getFullMessageLength();
    }

    /**
     * @deprecated
     * @param msgBody the message body.
     */
    @Deprecated
    public void addMessageBody(ByteBuffer msgBody) {
        blockingEntityCollector.addMessageBody(msgBody);
    }

    public void completeMessage() {
        blockingEntityCollector.completeMessage();
    }

    /**
     * Returns the header map of the request.
     *
     * @return all headers.
     */
    public HttpHeaders getHeaders() {
        return this.httpMessage.headers();
    }

    /**
     * Return the value of the given header name.
     *
     * @param key name of the header.
     * @return value of the header.
     */
    public String getHeader(String key) {
        return httpMessage.headers().get(key);
    }

    /**
     * Set the header value for the given name.
     *
     * @param key header name.
     * @param value header value.
     */
    public void setHeader(String key, String value) {
        this.httpMessage.headers().set(key, value);
    }

    /**
     * Set the header value for the given name.
     *
     * @param key header name.
     * @param value header value as object.
     */
    public void setHeader(String key, Object value) {
        this.httpMessage.headers().set(key, value);
    }

    /**
     * Let you set a set of headers.
     *
     * @param httpHeaders set of headers that needs to be set.
     */
    public void setHeaders(HttpHeaders httpHeaders) {
        this.httpMessage.headers().setAll(httpHeaders);
    }

    /**
     * Remove the header using header name.
     *
     * @param key header name.
     */
    public void removeHeader(String key) {
        httpMessage.headers().remove(key);
    }

    public Object getProperty(String key) {
        if (properties != null) {
            return properties.get(key);
        } else {
            return null;
        }
    }

    public synchronized void removeMessageFuture() {
        this.messageFuture = null;
        // To ensure that the carbon message is resuable.
        passthrough = false;
    }

    public Map<String, Object> getProperties() {
        return properties;
    }

    public void setProperty(String key, Object value) {
        properties.put(key, value);
    }

    public void removeProperty(String key) {
        properties.remove(key);
    }

    private void setBlockingEntityCollector(BlockingEntityCollector blockingEntityCollector) {
        this.blockingEntityCollector = blockingEntityCollector;
    }

    /**
     * Returns the future responsible for sending back the response.
     *
     * @return httpOutboundRespFuture.
     */
    public ServerConnectorFuture getHttpResponseFuture() {
        return this.httpOutboundRespFuture;
    }

    /**
     * Returns the future responsible for notifying the response status.
     *
     * @return httpOutboundRespStatusFuture.
     */
    public HttpResponseFuture getHttpOutboundRespStatusFuture() {
        return httpOutboundRespStatusFuture;
    }

    public HttpResponseFuture respond(HttpCarbonMessage httpCarbonMessage) throws ServerConnectorException {
        httpOutboundRespFuture.notifyHttpListener(httpCarbonMessage);
        return httpOutboundRespStatusFuture;
    }

    /**
     * Sends a push response message back to the client.
     *
     * @param httpCarbonMessage the push response message
     * @param pushPromise       the push promise associated with the push response message
     * @return HttpResponseFuture which gives the status of the operation
     * @throws ServerConnectorException if there is an error occurs while doing the operation
     */
    public HttpResponseFuture pushResponse(HttpCarbonMessage httpCarbonMessage, Http2PushPromise pushPromise)
            throws ServerConnectorException {
        httpOutboundRespFuture.notifyHttpListener(httpCarbonMessage, pushPromise);
        return httpOutboundRespStatusFuture;
    }

    /**
     * Sends a push promise message back to the client.
     *
     * @param pushPromise the push promise message
     * @return HttpResponseFuture which gives the status of the operation
     * @throws ServerConnectorException if there is an error occurs while doing the operation
     */
    public HttpResponseFuture pushPromise(Http2PushPromise pushPromise)
            throws ServerConnectorException {
        httpOutboundRespFuture.notifyHttpListener(pushPromise);
        return httpOutboundRespStatusFuture;
    }

    /**
     * Copy Message properties and transport headers.
     *
     * @return HttpCarbonMessage.
     */
    public HttpCarbonMessage cloneCarbonMessageWithOutData() {
        HttpCarbonMessage newCarbonMessage = getNewHttpCarbonMessage();

        Map<String, Object> propertiesMap = this.getProperties();
        propertiesMap.forEach(newCarbonMessage::setProperty);

        return newCarbonMessage;
    }

    private HttpCarbonMessage getNewHttpCarbonMessage() {
        HttpMessage newHttpMessage;
        HttpHeaders httpHeaders;
        if (this.httpMessage instanceof HttpRequest) {
            HttpRequest httpRequest = (HttpRequest) this.httpMessage;
            newHttpMessage = new DefaultHttpRequest(this.httpMessage.protocolVersion(),
                    ((HttpRequest) this.httpMessage).method(), httpRequest.uri());

            httpHeaders = new DefaultHttpHeaders();
            List<Map.Entry<String, String>> headerList = this.httpMessage.headers().entries();
            for (Map.Entry<String, String> entry : headerList) {
                httpHeaders.add(entry.getKey(), entry.getValue());
            }
        } else {
            HttpResponse httpResponse = (HttpResponse) this.httpMessage;
            newHttpMessage = new DefaultFullHttpResponse(this.httpMessage.protocolVersion(), httpResponse.status());

            httpHeaders = new DefaultHttpHeaders();
            List<Map.Entry<String, String>> headerList = this.httpMessage.headers().entries();
            for (Map.Entry<String, String> entry : headerList) {
                httpHeaders.add(entry.getKey(), entry.getValue());
            }
        }
        HttpCarbonMessage httpCarbonMessage = new HttpCarbonMessage(newHttpMessage);
        httpCarbonMessage.getHeaders().set(httpHeaders);
        return httpCarbonMessage;
    }

    /**
     * Wait till the entire payload is received. This is important to avoid data corruption.
     * Before a set a new set of payload, we need remove the existing ones.
     */
    public void waitAndReleaseAllEntities() {
        blockingEntityCollector.waitAndReleaseAllEntities();
    }

    public EntityCollector getBlockingEntityCollector() {
        return blockingEntityCollector;
    }

    /**
     * Gives the underling netty request message.
     * @return netty request message
     */
    public HttpRequest getNettyHttpRequest() {
        return (HttpRequest) this.httpMessage;
    }

    /**
     * Gives the underling netty response message.
     * @return netty response message
     */
    public HttpResponse getNettyHttpResponse() {
        return (HttpResponse) this.httpMessage;
    }

    public synchronized IOException getIoException() {
        return ioException;
    }

    public synchronized void setIoException(IOException ioException) {
        this.ioException = ioException;
    }

    public MessageStateContext getMessageStateContext() {
        return messageStateContext;
    }

    public void setMessageStateContext(MessageStateContext messageStateContext) {
        this.messageStateContext = messageStateContext;
    }

    public long getSequenceId() {
        return sequenceId;
    }

    public void setSequenceId(long sequenceId) {
        this.sequenceId = sequenceId;
    }

    public ChannelHandlerContext getSourceContext() {
        return sourceContext;
    }

    public void setSourceContext(ChannelHandlerContext sourceContext) {
        this.sourceContext = sourceContext;
    }

    public boolean isKeepAlive() {
        return keepAlive;
    }

    public void setKeepAlive(boolean keepAlive) {
        this.keepAlive = keepAlive;
    }

    public boolean isPipeliningNeeded() {
        return pipeliningNeeded;
    }

    public void setPipeliningNeeded(boolean pipeliningNeeded) {
        this.pipeliningNeeded = pipeliningNeeded;
    }

    public HttpPipeliningFuture getPipeliningFuture() {
        return pipeliningFuture;
    }

    public void setPipeliningFuture(HttpPipeliningFuture pipeliningFuture) {
        this.pipeliningFuture = pipeliningFuture;
    }

    /**
     * Removes the content listener that is set for handling Inbound throttling.
     */
    public void removeInboundContentListener() {
        this.contentObservable.removeListener();
    }

    /**
     * @return true if it is a passthrough(when message body is not built).
     */
    public boolean isPassthrough() {
        return passthrough;
    }

    /**
<<<<<<< HEAD
     * This value is to be set when the message is to be sent to the consumer without building/processing the message
     * in the application layer.
=======
     * This value is to be set when sending the message to the consumer without building/processing it in the
     * application layer.
>>>>>>> 4e274b23
     *
     * @param passthrough if the message is a passthrough.
     */
    public void setPassthrough(boolean passthrough) {
        this.passthrough = passthrough;
    }

    /**
     * @param targetContext The target handler context.
     */
    public void setTargetContext(ChannelHandlerContext targetContext) {
        this.targetContext = targetContext;
    }

    /**
     * @return the target handler context for this message.
     */
    public ChannelHandlerContext getTargetContext() {
        return targetContext;
    }
}<|MERGE_RESOLUTION|>--- conflicted
+++ resolved
@@ -465,13 +465,8 @@
     }
 
     /**
-<<<<<<< HEAD
-     * This value is to be set when the message is to be sent to the consumer without building/processing the message
-     * in the application layer.
-=======
      * This value is to be set when sending the message to the consumer without building/processing it in the
      * application layer.
->>>>>>> 4e274b23
      *
      * @param passthrough if the message is a passthrough.
      */
