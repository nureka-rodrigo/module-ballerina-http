/*
 *  Copyright (c) 2015, WSO2 Inc. (http://www.wso2.org) All Rights Reserved.
 *
 *  WSO2 Inc. licenses this file to you under the Apache License,
 *  Version 2.0 (the "License"); you may not use this file except
 *  in compliance with the License.
 *  You may obtain a copy of the License at
 *
 *  http://www.apache.org/licenses/LICENSE-2.0
 *
 *  Unless required by applicable law or agreed to in writing,
 *  software distributed under the License is distributed on an
 *  "AS IS" BASIS, WITHOUT WARRANTIES OR CONDITIONS OF ANY
 *  KIND, either express or implied.  See the License for the
 *  specific language governing permissions and limitations
 *  under the License.
 *
 */

package org.wso2.transport.http.netty.listener;

import io.netty.buffer.ByteBuf;
import io.netty.buffer.Unpooled;
import io.netty.channel.ChannelFutureListener;
import io.netty.channel.ChannelHandlerContext;
import io.netty.channel.ChannelInboundHandlerAdapter;
import io.netty.handler.codec.http.DefaultLastHttpContent;
import io.netty.handler.codec.http.FullHttpMessage;
import io.netty.handler.codec.http.HttpContent;
import io.netty.handler.codec.http.HttpMessage;
import io.netty.handler.codec.http.HttpRequest;
import io.netty.handler.timeout.IdleStateEvent;
import org.apache.commons.pool.impl.GenericObjectPool;
import org.slf4j.Logger;
import org.slf4j.LoggerFactory;
import org.wso2.transport.http.netty.common.Constants;
import org.wso2.transport.http.netty.common.Util;
import org.wso2.transport.http.netty.config.ChunkConfig;
import org.wso2.transport.http.netty.contract.ServerConnectorFuture;
import org.wso2.transport.http.netty.contractimpl.HttpOutboundRespListener;
import org.wso2.transport.http.netty.internal.HTTPTransportContextHolder;
import org.wso2.transport.http.netty.internal.HandlerExecutor;
import org.wso2.transport.http.netty.message.HTTPCarbonMessage;
import org.wso2.transport.http.netty.message.HttpCarbonRequest;
import org.wso2.transport.http.netty.message.PooledDataStreamerFactory;

import java.net.InetSocketAddress;
import java.net.URISyntaxException;
import java.util.Map;
import java.util.concurrent.ConcurrentHashMap;

/**
 * A Class responsible for handle  incoming message through netty inbound pipeline.
 */
public class SourceHandler extends ChannelInboundHandlerAdapter {
    private static Logger log = LoggerFactory.getLogger(SourceHandler.class);

    protected ChannelHandlerContext ctx;
    private HTTPCarbonMessage sourceReqCmsg;
    private Map<String, GenericObjectPool> targetChannelPool;
    private ServerConnectorFuture serverConnectorFuture;
    private String interfaceId;
    private ChunkConfig chunkConfig;
    private HandlerExecutor handlerExecutor;

    public SourceHandler(ServerConnectorFuture serverConnectorFuture,
            String interfaceId, ChunkConfig chunkConfig) throws Exception {

        this.serverConnectorFuture = serverConnectorFuture;
        this.interfaceId = interfaceId;
        this.chunkConfig = chunkConfig;
        this.targetChannelPool = new ConcurrentHashMap<>();
    }

    @Override
    public void handlerAdded(ChannelHandlerContext ctx) throws Exception {
        super.handlerAdded(ctx);
    }

    @Override
    public void channelActive(final ChannelHandlerContext ctx) throws Exception {
        // Start the server connection Timer
        this.handlerExecutor = HTTPTransportContextHolder.getInstance().getHandlerExecutor();
        if (this.handlerExecutor != null) {
            this.handlerExecutor.executeAtSourceConnectionInitiation(Integer.toString(ctx.hashCode()));
        }
        this.ctx = ctx;
    }

    @SuppressWarnings("unchecked")
    @Override
    public void channelRead(ChannelHandlerContext ctx, Object msg) throws Exception {

        if (msg instanceof FullHttpMessage) {
            FullHttpMessage fullHttpMessage = (FullHttpMessage) msg;
            sourceReqCmsg = setupCarbonMessage(fullHttpMessage, ctx);
            notifyRequestListener(sourceReqCmsg, ctx);
            ByteBuf content = ((FullHttpMessage) msg).content();
            sourceReqCmsg.addHttpContent(new DefaultLastHttpContent(content));
            if (handlerExecutor != null) {
                handlerExecutor.executeAtSourceRequestSending(sourceReqCmsg);
            }
        } else if (msg instanceof HttpRequest) {
            HttpRequest httpRequest = (HttpRequest) msg;
            sourceReqCmsg = setupCarbonMessage(httpRequest, ctx);
            notifyRequestListener(sourceReqCmsg, ctx);
        } else {
            if (sourceReqCmsg != null) {
                if (msg instanceof HttpContent) {
                    HttpContent httpContent = (HttpContent) msg;
                    sourceReqCmsg.addHttpContent(httpContent);
                    if (Util.isLastHttpContent(httpContent)) {
                        if (handlerExecutor != null) {
                            handlerExecutor.executeAtSourceRequestSending(sourceReqCmsg);
                        }
                    }
                }
            }
        }
    }

    //Carbon Message is published to registered message processor and Message Processor should return transport thread
    //immediately
    private void notifyRequestListener(HTTPCarbonMessage httpRequestMsg, ChannelHandlerContext ctx)
            throws URISyntaxException {

        if (handlerExecutor != null) {
            handlerExecutor.executeAtSourceRequestReceiving(httpRequestMsg);
        }

//        if (HTTPTransportContextHolder.getInstance().getHandlerExecutor() != null) {
//
//            continueRequest = HTTPTransportContextHolder.getInstance().getHandlerExecutor()
//                    .executeRequestContinuationValidator(httpRequestMsg, carbonMessage -> {
//                        CarbonCallback responseCallback = (CarbonCallback) httpRequestMsg
//                                .getProperty(org.wso2.carbon.messaging.Constants.CALL_BACK);
//                        responseCallback.done(carbonMessage);
//                    });
//
//        }

        boolean continueRequest = true;
        if (continueRequest) {
            if (serverConnectorFuture != null) {
                try {
                    ServerConnectorFuture outboundRespFuture = httpRequestMsg.getHttpResponseFuture();
                    outboundRespFuture
                            .setHttpConnectorListener(new HttpOutboundRespListener(ctx, httpRequestMsg, chunkConfig));
                    this.serverConnectorFuture.notifyHttpListener(httpRequestMsg);
                } catch (Exception e) {
                    log.error("Error while notifying listeners", e);
                }
            } else {
                log.error("Cannot find registered listener to forward the message");
            }
        }

    }

    @Override
    public void channelInactive(ChannelHandlerContext ctx) throws Exception {
        // Stop the connector timer
        ctx.close();
        if (handlerExecutor != null) {
            handlerExecutor.executeAtSourceConnectionTermination(Integer.toString(ctx.hashCode()));
            handlerExecutor = null;
        }

        targetChannelPool.forEach((k, genericObjectPool) -> {
            try {
                targetChannelPool.remove(k).close();
            } catch (Exception e) {
                log.error("Couldn't close target channel socket connections", e);
            }
        });
    }

    public Map<String, GenericObjectPool> getTargetChannelPool() {
        return targetChannelPool;
    }

    public ChannelHandlerContext getInboundChannelContext() {
        return ctx;
    }

    @Override
    public void exceptionCaught(ChannelHandlerContext ctx, Throwable cause) throws Exception {
        if (ctx != null && ctx.channel().isActive()) {
            ctx.writeAndFlush(Unpooled.EMPTY_BUFFER).addListener(ChannelFutureListener.CLOSE);
        }
        serverConnectorFuture.notifyErrorListener(cause);
    }

    private HTTPCarbonMessage setupCarbonMessage(HttpMessage httpMessage, ChannelHandlerContext ctx)
            throws URISyntaxException {

        if (handlerExecutor != null) {
            handlerExecutor.executeAtSourceRequestReceiving(sourceReqCmsg);
        }

        sourceReqCmsg = new HttpCarbonRequest((HttpRequest) httpMessage);
        sourceReqCmsg.setProperty(Constants.POOLED_BYTE_BUFFER_FACTORY, new PooledDataStreamerFactory(ctx.alloc()));

        HttpRequest httpRequest = (HttpRequest) httpMessage;
        sourceReqCmsg.setProperty(Constants.CHNL_HNDLR_CTX, this.ctx);
        sourceReqCmsg.setProperty(Constants.SRC_HANDLER, this);
        sourceReqCmsg.setProperty(Constants.HTTP_VERSION, httpRequest.protocolVersion().text());
        sourceReqCmsg.setProperty(Constants.HTTP_METHOD, httpRequest.method().name());
        InetSocketAddress localAddress = null;

<<<<<<< HEAD
        //This check was added because in case of netty embedded channel, this could be of type 'EmbeddedSocketAddress'.
        if (ctx.channel().localAddress() instanceof InetSocketAddress) {
            localAddress  = (InetSocketAddress) ctx.channel().localAddress();
        }
        sourceReqCmsg.setProperty(org.wso2.carbon.messaging.Constants.LISTENER_PORT, localAddress != null ?
                localAddress.getPort() : null);
        sourceReqCmsg.setProperty(org.wso2.carbon.messaging.Constants.LISTENER_INTERFACE_ID, interfaceId);
        sourceReqCmsg.setProperty(org.wso2.carbon.messaging.Constants.PROTOCOL, Constants.HTTP_SCHEME);
=======
        InetSocketAddress localAddress = (InetSocketAddress) ctx.channel().localAddress();
        sourceReqCmsg.setProperty(Constants.LISTENER_PORT, localAddress.getPort());
        sourceReqCmsg.setProperty(Constants.LISTENER_INTERFACE_ID, interfaceId);
        sourceReqCmsg.setProperty(Constants.PROTOCOL, Constants.HTTP_SCHEME);
>>>>>>> b9852f4d

        boolean isSecuredConnection = false;
        if (ctx.channel().pipeline().get(Constants.SSL_HANDLER) != null) {
            isSecuredConnection = true;
        }
        sourceReqCmsg.setProperty(Constants.IS_SECURED_CONNECTION, isSecuredConnection);

        sourceReqCmsg.setProperty(Constants.LOCAL_ADDRESS, ctx.channel().localAddress());
        sourceReqCmsg.setProperty(Constants.REQUEST_URL, httpRequest.uri());
        sourceReqCmsg.setProperty(Constants.TO, httpRequest.uri());
        //Added protocol name as a string

        return sourceReqCmsg;
    }

    @Override
    public void userEventTriggered(ChannelHandlerContext ctx, Object evt) throws Exception {
        if (evt instanceof IdleStateEvent) {
            ctx.close();
        }
    }
}<|MERGE_RESOLUTION|>--- conflicted
+++ resolved
@@ -208,21 +208,13 @@
         sourceReqCmsg.setProperty(Constants.HTTP_METHOD, httpRequest.method().name());
         InetSocketAddress localAddress = null;
 
-<<<<<<< HEAD
         //This check was added because in case of netty embedded channel, this could be of type 'EmbeddedSocketAddress'.
         if (ctx.channel().localAddress() instanceof InetSocketAddress) {
-            localAddress  = (InetSocketAddress) ctx.channel().localAddress();
-        }
-        sourceReqCmsg.setProperty(org.wso2.carbon.messaging.Constants.LISTENER_PORT, localAddress != null ?
-                localAddress.getPort() : null);
-        sourceReqCmsg.setProperty(org.wso2.carbon.messaging.Constants.LISTENER_INTERFACE_ID, interfaceId);
-        sourceReqCmsg.setProperty(org.wso2.carbon.messaging.Constants.PROTOCOL, Constants.HTTP_SCHEME);
-=======
-        InetSocketAddress localAddress = (InetSocketAddress) ctx.channel().localAddress();
+            localAddress = (InetSocketAddress) ctx.channel().localAddress();
+        }
         sourceReqCmsg.setProperty(Constants.LISTENER_PORT, localAddress.getPort());
         sourceReqCmsg.setProperty(Constants.LISTENER_INTERFACE_ID, interfaceId);
         sourceReqCmsg.setProperty(Constants.PROTOCOL, Constants.HTTP_SCHEME);
->>>>>>> b9852f4d
 
         boolean isSecuredConnection = false;
         if (ctx.channel().pipeline().get(Constants.SSL_HANDLER) != null) {
