--- conflicted
+++ resolved
@@ -57,17 +57,6 @@
         try {
             boolean isReady = wsClient.getBooleanValue(WebSocketConstants.CONNECTOR_IS_READY_FIELD);
             if (!isReady) {
-<<<<<<< HEAD
-                WebSocketUtil.readFirstFrame(connectionInfo.getWebSocketConnection(), wsConnection);
-                callback.setReturnValues(null);
-                callback.notifySuccess();
-            } else {
-                callback.notifyFailure(new WebSocketException("Already started reading frames"));
-            }
-        } catch (Exception e) {
-            log.error("Error occurred when calling ready", e);
-            callback.notifyFailure(WebSocketUtil.createErrorByType(e));
-=======
                 WebSocketUtil.readFirstFrame(connectionInfo.getWebSocketConnection(), wsClient);
             } else {
                 return new WebSocketException("Already started reading frames");
@@ -78,7 +67,6 @@
                                                     WebSocketObservabilityConstants.ERROR_TYPE_READY,
                                                     e.getMessage());
             return WebSocketUtil.createErrorByType(e);
->>>>>>> 3addb9fd
         }
         return null;
     }
