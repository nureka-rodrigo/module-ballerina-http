/*
 * Copyright (c) 2016, WSO2 Inc. (http://www.wso2.org) All Rights Reserved.
 *
 * WSO2 Inc. licenses this file to you under the Apache License,
 * Version 2.0 (the "License"); you may not use this file except
 * in compliance with the License.
 * You may obtain a copy of the License at
 *
 *    http://www.apache.org/licenses/LICENSE-2.0
 *
 * Unless required by applicable law or agreed to in writing,
 * software distributed under the License is distributed on an
 * "AS IS" BASIS, WITHOUT WARRANTIES OR CONDITIONS OF ANY
 * KIND, either express or implied.  See the License for the
 * specific language governing permissions and limitations
 * under the License.
 */

package org.ballerinalang.net.http.actions.httpclient;

import io.netty.handler.codec.EncoderException;
import io.netty.handler.codec.http.DefaultLastHttpContent;
import io.netty.handler.codec.http.HttpHeaderNames;
import io.netty.handler.codec.http.HttpHeaders;
import org.ballerinalang.bre.Context;
import org.ballerinalang.connector.api.BLangConnectorSPIUtil;
import org.ballerinalang.connector.api.BallerinaConnectorException;
import org.ballerinalang.connector.api.Struct;
import org.ballerinalang.mime.util.EntityBodyHandler;
import org.ballerinalang.mime.util.HeaderUtil;
import org.ballerinalang.mime.util.MultipartDataSource;
import org.ballerinalang.model.InterruptibleNativeCallableUnit;
import org.ballerinalang.model.values.BBoolean;
import org.ballerinalang.model.values.BError;
import org.ballerinalang.model.values.BMap;
import org.ballerinalang.model.values.BRefValueArray;
import org.ballerinalang.model.values.BValue;
import org.ballerinalang.net.http.CompressionConfigState;
import org.ballerinalang.net.http.DataContext;
import org.ballerinalang.net.http.HttpConstants;
import org.ballerinalang.net.http.HttpUtil;
import org.ballerinalang.util.exceptions.BallerinaException;
import org.ballerinalang.util.observability.ObservabilityConstants;
import org.ballerinalang.util.observability.ObservabilityUtils;
import org.ballerinalang.util.observability.ObserverContext;
import org.ballerinalang.util.transactions.LocalTransactionInfo;
import org.slf4j.Logger;
import org.slf4j.LoggerFactory;
import org.wso2.transport.http.netty.contract.ClientConnectorException;
import org.wso2.transport.http.netty.contract.Constants;
import org.wso2.transport.http.netty.contract.EndpointTimeOutException;
import org.wso2.transport.http.netty.contract.HttpClientConnector;
import org.wso2.transport.http.netty.contract.HttpClientConnectorListener;
import org.wso2.transport.http.netty.contract.HttpResponseFuture;
import org.wso2.transport.http.netty.message.HttpCarbonMessage;
import org.wso2.transport.http.netty.message.HttpMessageDataStreamer;
import org.wso2.transport.http.netty.message.PooledDataStreamerFactory;
import org.wso2.transport.http.netty.message.ResponseHandle;

import java.io.IOException;
import java.io.OutputStream;
import java.net.MalformedURLException;
import java.net.URL;
import java.util.Optional;

import static io.netty.handler.codec.http.HttpHeaderNames.ACCEPT_ENCODING;
import static org.ballerinalang.net.http.HttpConstants.ANN_CONFIG_ATTR_COMPRESSION;
import static org.ballerinalang.net.http.HttpConstants.CLIENT_ENDPOINT_CONFIG;
import static org.ballerinalang.net.http.HttpConstants.CLIENT_ENDPOINT_SERVICE_URI;
import static org.ballerinalang.net.http.HttpConstants.HTTP_PACKAGE_PATH;
import static org.ballerinalang.net.http.HttpConstants.HTTP_STATUS_CODE;
import static org.ballerinalang.net.http.HttpConstants.REQUEST;
import static org.ballerinalang.net.http.HttpUtil.extractEntity;
import static org.ballerinalang.net.http.HttpUtil.getCompressionState;
import static org.ballerinalang.runtime.Constants.BALLERINA_VERSION;
import static org.wso2.transport.http.netty.contract.Constants.ENCODING_DEFLATE;
import static org.wso2.transport.http.netty.contract.Constants.ENCODING_GZIP;

/**
 * {@code AbstractHTTPAction} is the base class for all HTTP Connector Actions.
 */
public abstract class AbstractHTTPAction implements InterruptibleNativeCallableUnit {

    private static final Logger logger = LoggerFactory.getLogger(AbstractHTTPAction.class);

    private static final String CACHE_BALLERINA_VERSION;

    static {
        CACHE_BALLERINA_VERSION = System.getProperty(BALLERINA_VERSION);
    }

    @Override
    public boolean persistBeforeOperation() {
        return false;
    }

    @Override
    public boolean persistAfterOperation() {
        return false;
    }


    protected HttpCarbonMessage createOutboundRequestMsg(Context context) {

        // Extract Argument values
        BMap<String, BValue> bConnector = (BMap<String, BValue>) context.getRefArgument(0);
        String path = context.getStringArgument(0);

        BMap<String, BValue> requestStruct = ((BMap<String, BValue>) context.getNullableRefArgument(1));
        if (requestStruct == null) {
            requestStruct = BLangConnectorSPIUtil.createBStruct(context, HTTP_PACKAGE_PATH, REQUEST);
        }

        HttpCarbonMessage requestMsg = HttpUtil
                .getCarbonMsg(requestStruct, HttpUtil.createHttpCarbonMessage(true));

        HttpUtil.checkEntityAvailability(context, requestStruct);
        HttpUtil.enrichOutboundMessage(requestMsg, requestStruct);
        prepareOutboundRequest(context, bConnector, path, requestMsg);
        handleAcceptEncodingHeader(requestMsg, getCompressionConfigFromEndpointConfig(bConnector));
        return requestMsg;
    }

    String getCompressionConfigFromEndpointConfig(BMap<String, BValue> httpClientStruct) {
        Struct clientEndpointConfig = BLangConnectorSPIUtil.toStruct(httpClientStruct);
        Struct epConfig = (Struct) clientEndpointConfig.getNativeData(CLIENT_ENDPOINT_CONFIG);
        return epConfig.getRefField(ANN_CONFIG_ATTR_COMPRESSION).getStringValue();
    }

    void handleAcceptEncodingHeader(HttpCarbonMessage outboundRequest, String compressionConfigValue) {
        CompressionConfigState compressionState = getCompressionState(compressionConfigValue);

        if (compressionState == CompressionConfigState.ALWAYS && (outboundRequest.getHeader(
                ACCEPT_ENCODING.toString()) == null)) {
            outboundRequest.setHeader(ACCEPT_ENCODING.toString(), ENCODING_DEFLATE + ", " + ENCODING_GZIP);
        } else if (compressionState == CompressionConfigState.NEVER && (outboundRequest.getHeader(
                ACCEPT_ENCODING.toString()) != null)) {
            outboundRequest.removeHeader(ACCEPT_ENCODING.toString());
        }
    }

    protected void prepareOutboundRequest(Context context, BMap<String, BValue> connector, String path,
                                          HttpCarbonMessage outboundRequest) {
        validateParams(connector);
        if (context.isInTransaction()) {
            LocalTransactionInfo localTransactionInfo = context.getLocalTransactionInfo();
            outboundRequest.setHeader(HttpConstants.HEADER_X_XID, localTransactionInfo.getGlobalTransactionId());
            outboundRequest.setHeader(HttpConstants.HEADER_X_REGISTER_AT_URL, localTransactionInfo.getURL());
        }
        try {
            String uri = connector.get(CLIENT_ENDPOINT_SERVICE_URI).stringValue() + path;
            URL url = new URL(uri);

            int port = getOutboundReqPort(url);
            String host = url.getHost();

            setOutboundReqProperties(outboundRequest, url, port, host);
            setOutboundReqHeaders(outboundRequest, port, host);

        } catch (MalformedURLException e) {
            throw new BallerinaException("Malformed url specified. " + e.getMessage());
        } catch (Exception e) {
            throw new BallerinaException("Failed to prepare request. " + e.getMessage());
        }
    }

    private void setOutboundReqHeaders(HttpCarbonMessage outboundRequest, int port, String host) {
        HttpHeaders headers = outboundRequest.getHeaders();
        setHostHeader(host, port, headers);
        setOutboundUserAgent(headers);
        removeConnectionHeader(headers);
    }

    private void setOutboundReqProperties(HttpCarbonMessage outboundRequest, URL url, int port, String host) {
        outboundRequest.setProperty(Constants.HTTP_HOST, host);
        outboundRequest.setProperty(Constants.HTTP_PORT, port);

        String outboundReqPath = getOutboundReqPath(url);
        outboundRequest.setProperty(HttpConstants.TO, outboundReqPath);

        outboundRequest.setProperty(HttpConstants.PROTOCOL, url.getProtocol());
    }

    private void setHostHeader(String host, int port, HttpHeaders headers) {
        if (port == 80 || port == 443) {
            headers.set(HttpHeaderNames.HOST, host);
        } else {
            headers.set(HttpHeaderNames.HOST, host + ":" + port);
        }
    }

    private void removeConnectionHeader(HttpHeaders headers) {
        // Remove existing Connection header
        if (headers.contains(HttpHeaderNames.CONNECTION)) {
            headers.remove(HttpHeaderNames.CONNECTION);
        }
    }

    private void setOutboundUserAgent(HttpHeaders headers) {
        String userAgent;
        if (CACHE_BALLERINA_VERSION != null) {
            userAgent = "ballerina/" + CACHE_BALLERINA_VERSION;
        } else {
            userAgent = "ballerina";
        }

        if (!headers.contains(HttpHeaderNames.USER_AGENT)) { // If User-Agent is not already set from program
            headers.set(HttpHeaderNames.USER_AGENT, userAgent);
        }
    }

    private String getOutboundReqPath(URL url) {
        String toPath = url.getPath();
        String query = url.getQuery();
        if (query != null) {
            toPath = toPath + "?" + query;
        }
        return toPath;
    }

    private int getOutboundReqPort(URL url) {
        int port = 80;
        if (url.getPort() != -1) {
            port = url.getPort();
        } else if (url.getProtocol().equalsIgnoreCase(HttpConstants.PROTOCOL_HTTPS)) {
            port = 443;
        }
        return port;
    }

    private void validateParams(BMap<String, BValue> connector) {
        if (connector == null || connector.get(CLIENT_ENDPOINT_SERVICE_URI) == null) {
            throw new BallerinaException("Connector parameters not defined correctly.");
        }
    }

    protected void executeNonBlockingAction(DataContext dataContext, boolean async) {
        HttpCarbonMessage outboundRequestMsg = dataContext.getOutboundRequest();

        //Make the request associate with this response consumable again so that it can be reused.
        checkDirtiness(dataContext, outboundRequestMsg);

        Object sourceHandler = outboundRequestMsg.getProperty(HttpConstants.SRC_HANDLER);
        if (sourceHandler == null) {
            outboundRequestMsg.setProperty(HttpConstants.SRC_HANDLER,
                    dataContext.context.getProperty(HttpConstants.SRC_HANDLER));
        }
        Object poolableByteBufferFactory = outboundRequestMsg.getProperty(HttpConstants.POOLED_BYTE_BUFFER_FACTORY);
        if (poolableByteBufferFactory == null) {
            outboundRequestMsg.setProperty(HttpConstants.POOLED_BYTE_BUFFER_FACTORY,
                    dataContext.context.getProperty(HttpConstants.POOLED_BYTE_BUFFER_FACTORY));
        }
        Object remoteAddress = outboundRequestMsg.getProperty(HttpConstants.REMOTE_ADDRESS);
        if (remoteAddress == null) {
            outboundRequestMsg.setProperty(HttpConstants.REMOTE_ADDRESS,
                    dataContext.context.getProperty(HttpConstants.REMOTE_ADDRESS));
        }
        outboundRequestMsg.setProperty(HttpConstants.ORIGIN_HOST,
                dataContext.context.getProperty(HttpConstants.ORIGIN_HOST));
        sendOutboundRequest(dataContext, outboundRequestMsg, async);
    }

    private void checkDirtiness(DataContext dataContext, HttpCarbonMessage outboundRequestMsg) {
        BMap<String, BValue> requestStruct = ((BMap<String, BValue>) dataContext.context.
                getNullableRefArgument(HttpConstants.REQUEST_STRUCT_INDEX));
        String contentType = HttpUtil.getContentTypeFromTransportMessage(outboundRequestMsg);
        outboundRequestMsg.setIoException(null);
        if (requestStruct != null) {
            if (dirty(requestStruct)) {
                cleanOutboundReq(outboundRequestMsg, requestStruct, contentType);
            } else {
                requestStruct.put(HttpConstants.REQUEST_REUSE_STATUS_INDEX, new BBoolean(HttpConstants.DIRTY_REQUEST));
            }
        }
    }

    private void cleanOutboundReq(HttpCarbonMessage outboundRequestMsg, BMap<String, BValue> requestStruct,
                                  String contentType) {
        BMap<String, BValue> entityStruct = extractEntity(requestStruct);
        if (entityStruct != null) {
            BValue messageDataSource = EntityBodyHandler.getMessageDataSource(entityStruct);
            if (messageDataSource == null && EntityBodyHandler.getByteChannel(entityStruct) == null
                    && !HeaderUtil.isMultipart(contentType)) {
                outboundRequestMsg.addHttpContent(new DefaultLastHttpContent());
            } else {
                outboundRequestMsg.waitAndReleaseAllEntities();
            }
        } else {
            outboundRequestMsg.addHttpContent(new DefaultLastHttpContent());
        }
    }

    private boolean dirty(BMap<String, BValue> requestStruct) {
        BValue isDirty = requestStruct.get(HttpConstants.REQUEST_REUSE_STATUS_INDEX);
        return ((BBoolean) isDirty).booleanValue() == HttpConstants.DIRTY_REQUEST;
    }

    private void sendOutboundRequest(DataContext dataContext, HttpCarbonMessage outboundRequestMsg, boolean async) {
        try {
            send(dataContext, outboundRequestMsg, async);
        } catch (BallerinaConnectorException e) {
            dataContext.notifyInboundResponseStatus(null, HttpUtil.getError(dataContext.context, e));
        } catch (Exception e) {
            BallerinaException exception = new BallerinaException("Failed to send outboundRequestMsg to the backend",
                    e, dataContext.context);
            dataContext.notifyInboundResponseStatus(null, HttpUtil.getError(dataContext.context, exception));
        }
    }

    /**
     * Send outbound request through the client connector. If the Content-Type is multipart, check whether the boundary
     * exist. If not get a new boundary string and add it as a parameter to Content-Type, just before sending header
     * info through wire. If a boundary string exist at this point, serialize multipart entity body, else serialize
     * entity body which can either be a message data source or a byte channel.
     *
     * @param dataContext        holds the ballerina context and callback
     * @param outboundRequestMsg Outbound request that needs to be sent across the wire
     * @param async              whether a handle should be return
     */
    private void send(DataContext dataContext, HttpCarbonMessage outboundRequestMsg, boolean async) {
        BMap<String, BValue> bConnector = (BMap<String, BValue>) dataContext.context.getRefArgument(0);
        Struct httpClient = BLangConnectorSPIUtil.toStruct(bConnector);
        HttpClientConnector clientConnector = (HttpClientConnector)
                httpClient.getNativeData(HttpConstants.CALLER_ACTIONS);
        String contentType = HttpUtil.getContentTypeFromTransportMessage(outboundRequestMsg);
        String boundaryString = null;

        if (HeaderUtil.isMultipart(contentType)) {
            boundaryString = HttpUtil.addBoundaryIfNotExist(outboundRequestMsg, contentType);
        }

        HttpUtil.checkAndObserveHttpRequest(dataContext.context, outboundRequestMsg);

        final HTTPClientConnectorListener httpClientConnectorLister = ObservabilityUtils.isObservabilityEnabled() ?
                new ObservableHttpClientConnectorListener(dataContext) :
                new HTTPClientConnectorListener(dataContext);
        final HttpMessageDataStreamer outboundMsgDataStreamer = getHttpMessageDataStreamer(outboundRequestMsg);
        final OutputStream messageOutputStream = outboundMsgDataStreamer.getOutputStream();
        BMap<String, BValue> requestStruct = ((BMap<String, BValue>) dataContext.context.
                getNullableRefArgument(HttpConstants.REQUEST_STRUCT_INDEX));
        BMap<String, BValue> entityStruct = null;
        if (requestStruct != null) {
            entityStruct = extractEntity(requestStruct);
            if (entityStruct == null) {
                //This is reached when it is a passthrough scenario(the body has not been built) or when the
                // entity body is empty/null. It is not possible to differentiate the two scenarios in Ballerina,
                // hence the value for passthrough is set to be true for both cases because transport side will
                // interpret this value only when there is an unbuilt body in carbon message.
                outboundRequestMsg.setPassthrough(true);
            }
        }

        HttpResponseFuture future = clientConnector.send(outboundRequestMsg);
        if (async) {
            future.setResponseHandleListener(httpClientConnectorLister);
        } else {
            future.setHttpConnectorListener(httpClientConnectorLister);
        }
        try {
            if (entityStruct != null) {
                if (boundaryString != null) {
                    serializeMultiparts(entityStruct, messageOutputStream, boundaryString);
                } else {
                    serializeDataSource(entityStruct, messageOutputStream);
                }
            }
        } catch (IOException | EncoderException serializerException) {
            // We don't have to do anything here as the client connector will notify the error though the listener
            logger.warn("couldn't serialize the message", serializerException);
        } catch (RuntimeException exception) {
            if (exception.getMessage() != null &&
                    exception.getMessage().contains(Constants.INBOUND_RESPONSE_ALREADY_RECEIVED)) {
                logger.warn("Response already received before completing the outbound request", exception);
            } else {
                throw exception;
            }
        }
    }

    private HttpMessageDataStreamer getHttpMessageDataStreamer(HttpCarbonMessage outboundRequestMsg) {
        final HttpMessageDataStreamer outboundMsgDataStreamer;
        final PooledDataStreamerFactory pooledDataStreamerFactory = (PooledDataStreamerFactory)
                outboundRequestMsg.getProperty(HttpConstants.POOLED_BYTE_BUFFER_FACTORY);
        if (pooledDataStreamerFactory != null) {
            outboundMsgDataStreamer = pooledDataStreamerFactory.createHttpDataStreamer(outboundRequestMsg);
        } else {
            outboundMsgDataStreamer = new HttpMessageDataStreamer(outboundRequestMsg);
        }
        return outboundMsgDataStreamer;
    }

    /**
     * Serialize multipart entity body. If an array of body parts exist, encode body parts else serialize body content
     * if it exist as a byte channel.
     *
     * @param entityStruct        Represents the entity that holds the actual body
     * @param boundaryString      Boundary string that should be used in encoding body parts
     * @param messageOutputStream Output stream to which the payload is written
     */
    private void serializeMultiparts(BMap<String, BValue> entityStruct, OutputStream messageOutputStream,
                                     String boundaryString) throws IOException {
        BRefValueArray bodyParts = EntityBodyHandler.getBodyPartArray(entityStruct);
        if (bodyParts != null && bodyParts.size() > 0) {
            serializeMultipartDataSource(messageOutputStream, boundaryString, entityStruct);
        } else { //If the content is in a byte channel
            serializeDataSource(entityStruct, messageOutputStream);
        }
    }

    /**
     * Encode body parts with the given boundary and send it across the wire.
     *
     * @param boundaryString      Boundary string of multipart entity
     * @param entityStruct        Represent ballerina entity struct
     * @param messageOutputStream Output stream to which the payload is written
     */
    private void serializeMultipartDataSource(OutputStream messageOutputStream,
                                              String boundaryString, BMap<String, BValue> entityStruct) {
        MultipartDataSource multipartDataSource = new MultipartDataSource(entityStruct, boundaryString);
        multipartDataSource.serialize(messageOutputStream);
        HttpUtil.closeMessageOutputStream(messageOutputStream);
    }

    private void serializeDataSource(BMap<String, BValue> entityStruct, OutputStream messageOutputStream)
            throws IOException {
        BValue messageDataSource = EntityBodyHandler.getMessageDataSource(entityStruct);
        if (messageDataSource != null) {
            HttpUtil.serializeDataSource(messageDataSource, entityStruct, messageOutputStream);
            HttpUtil.closeMessageOutputStream(messageOutputStream);
        } else if (EntityBodyHandler.getByteChannel(entityStruct) != null) {
            //When the entity body is a byte channel and when it is not null
            EntityBodyHandler.writeByteChannelToOutputStream(entityStruct, messageOutputStream);
            HttpUtil.closeMessageOutputStream(messageOutputStream);
        }
    }

    @Override
    public boolean isBlocking() {
        return false;
    }

    private class HTTPClientConnectorListener implements HttpClientConnectorListener {

        private DataContext dataContext;

        private HTTPClientConnectorListener(DataContext dataContext) {
            this.dataContext = dataContext;
        }

        @Override
        public void onMessage(HttpCarbonMessage inboundResponseMessage) {
            this.dataContext.notifyInboundResponseStatus
                    (HttpUtil.createResponseStruct(this.dataContext.context, inboundResponseMessage), null);
        }

        @Override
        public void onResponseHandle(ResponseHandle responseHandle) {
            BMap<String, BValue> httpFuture = BLangConnectorSPIUtil.createBStruct(this.dataContext.context,
                    HttpConstants.PROTOCOL_PACKAGE_HTTP,
                    HttpConstants.HTTP_FUTURE);
            httpFuture.addNativeData(HttpConstants.TRANSPORT_HANDLE, responseHandle);
            this.dataContext.notifyInboundResponseStatus(httpFuture, null);
        }

        @Override
        public void onError(Throwable throwable) {
            BError httpConnectorError;
            if (throwable instanceof EndpointTimeOutException) {
<<<<<<< HEAD
                // TODO : Fix this.
                //                httpConnectorError = BLangConnectorSPIUtil.createBStruct(this.dataContext.context,
                //                        HttpConstants.PROTOCOL_PACKAGE_HTTP,
                //                        HttpConstants.HTTP_TIMEOUT_ERROR);
                httpConnectorError = BLangVMErrors
                        .createError(this.dataContext.context, HttpConstants.HTTP_TIMEOUT_ERROR);
=======
                httpConnectorError = HttpUtil.getError(this.dataContext.context, throwable);
>>>>>>> 0f15a20c
            } else if (throwable instanceof IOException) {
                this.dataContext.getOutboundRequest().setIoException((IOException) throwable);
                httpConnectorError = HttpUtil.getError(this.dataContext.context, throwable);
            } else {
                this.dataContext.getOutboundRequest()
                        .setIoException(new IOException(throwable.getMessage(), throwable));
                httpConnectorError = HttpUtil.getError(this.dataContext.context, throwable);
            }
<<<<<<< HEAD
            ((BMap) httpConnectorError.details)
                    .put(BLangVMErrors.ERROR_MESSAGE_FIELD, new BString(throwable.getMessage()));
=======
>>>>>>> 0f15a20c
            this.dataContext.notifyInboundResponseStatus(null, httpConnectorError);
        }
    }

    /**
     * Observe {@link HTTPClientConnectorListener} and add HTTP status code as a tag to {@link ObserverContext}.
     */
    private class ObservableHttpClientConnectorListener extends HTTPClientConnectorListener {

        private final Context context;

        private ObservableHttpClientConnectorListener(DataContext dataContext) {
            super(dataContext);
            this.context = dataContext.context;
        }

        @Override
        public void onMessage(HttpCarbonMessage httpCarbonMessage) {
            super.onMessage(httpCarbonMessage);
            Integer statusCode = (Integer) httpCarbonMessage.getProperty(HTTP_STATUS_CODE);
            addHttpStatusCode(statusCode != null ? statusCode : 0);
        }

        @Override
        public void onError(Throwable throwable) {
            super.onError(throwable);
            if (throwable instanceof ClientConnectorException) {
                ClientConnectorException clientConnectorException = (ClientConnectorException) throwable;
                addHttpStatusCode(clientConnectorException.getHttpStatusCode());
            }
        }

        private void addHttpStatusCode(int statusCode) {
            Optional<ObserverContext> observerContext = ObservabilityUtils.getParentContext(context);
            observerContext.ifPresent(ctx -> ctx.addTag(ObservabilityConstants.TAG_KEY_HTTP_STATUS_CODE,
                    String.valueOf(statusCode)));
        }
    }
}<|MERGE_RESOLUTION|>--- conflicted
+++ resolved
@@ -466,16 +466,7 @@
         public void onError(Throwable throwable) {
             BError httpConnectorError;
             if (throwable instanceof EndpointTimeOutException) {
-<<<<<<< HEAD
-                // TODO : Fix this.
-                //                httpConnectorError = BLangConnectorSPIUtil.createBStruct(this.dataContext.context,
-                //                        HttpConstants.PROTOCOL_PACKAGE_HTTP,
-                //                        HttpConstants.HTTP_TIMEOUT_ERROR);
-                httpConnectorError = BLangVMErrors
-                        .createError(this.dataContext.context, HttpConstants.HTTP_TIMEOUT_ERROR);
-=======
                 httpConnectorError = HttpUtil.getError(this.dataContext.context, throwable);
->>>>>>> 0f15a20c
             } else if (throwable instanceof IOException) {
                 this.dataContext.getOutboundRequest().setIoException((IOException) throwable);
                 httpConnectorError = HttpUtil.getError(this.dataContext.context, throwable);
@@ -484,11 +475,6 @@
                         .setIoException(new IOException(throwable.getMessage(), throwable));
                 httpConnectorError = HttpUtil.getError(this.dataContext.context, throwable);
             }
-<<<<<<< HEAD
-            ((BMap) httpConnectorError.details)
-                    .put(BLangVMErrors.ERROR_MESSAGE_FIELD, new BString(throwable.getMessage()));
-=======
->>>>>>> 0f15a20c
             this.dataContext.notifyInboundResponseStatus(null, httpConnectorError);
         }
     }
