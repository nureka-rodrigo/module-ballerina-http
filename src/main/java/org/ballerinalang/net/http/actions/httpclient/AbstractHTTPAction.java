--- conflicted
+++ resolved
@@ -43,10 +43,7 @@
 import org.ballerinalang.util.observability.ObservabilityConstants;
 import org.ballerinalang.util.observability.ObserveUtils;
 import org.ballerinalang.util.observability.ObserverContext;
-<<<<<<< HEAD
-=======
 import org.ballerinalang.util.transactions.TransactionLocalContext;
->>>>>>> d3abeecf
 import org.slf4j.Logger;
 import org.slf4j.LoggerFactory;
 import org.wso2.transport.http.netty.contract.ClientConnectorException;
@@ -140,15 +137,9 @@
 
     protected void prepareOutboundRequest(Context context, String path, HttpCarbonMessage outboundRequest) {
         if (context.isInTransaction()) {
-<<<<<<< HEAD
-//            LocalTransactionInfo localTransactionInfo = context.getLocalTransactionInfo();
-//            outboundRequest.setHeader(HttpConstants.HEADER_X_XID, localTransactionInfo.getGlobalTransactionId());
-//            outboundRequest.setHeader(HttpConstants.HEADER_X_REGISTER_AT_URL, localTransactionInfo.getURL());
-=======
             TransactionLocalContext transactionLocalContext = context.getLocalTransactionInfo();
             outboundRequest.setHeader(HttpConstants.HEADER_X_XID, transactionLocalContext.getGlobalTransactionId());
             outboundRequest.setHeader(HttpConstants.HEADER_X_REGISTER_AT_URL, transactionLocalContext.getURL());
->>>>>>> d3abeecf
         }
         try {
             String uri = getServiceUri(context) + path;
