/*
 * Copyright (c) 2016, WSO2 Inc. (http://www.wso2.org) All Rights Reserved.
 *
 * Licensed under the Apache License, Version 2.0 (the "License");
 * you may not use this file except in compliance with the License.
 * You may obtain a copy of the License at
 *
 * http://www.apache.org/licenses/LICENSE-2.0
 *
 * Unless required by applicable law or agreed to in writing, software
 * distributed under the License is distributed on an "AS IS" BASIS,
 * WITHOUT WARRANTIES OR CONDITIONS OF ANY KIND, either express or implied.
 * See the License for the specific language governing permissions and
 * limitations under the License.
 */

package org.ballerinalang.net.http.actions.websocketconnector;

import io.netty.channel.ChannelFuture;
import org.ballerinalang.jvm.scheduling.Strand;
import org.ballerinalang.jvm.values.ArrayValue;
import org.ballerinalang.jvm.values.ObjectValue;
import org.ballerinalang.jvm.values.connector.NonBlockingCallback;
import org.ballerinalang.model.types.TypeKind;
import org.ballerinalang.natives.annotations.BallerinaFunction;
import org.ballerinalang.natives.annotations.Receiver;
<<<<<<< HEAD
import org.ballerinalang.net.http.WebSocketConstants;
import org.ballerinalang.net.http.WebSocketOpenConnectionInfo;
import org.ballerinalang.net.http.WebSocketUtil;
=======
import org.ballerinalang.net.http.websocket.WebSocketConstants;
import org.ballerinalang.net.http.websocket.WebSocketUtil;
import org.ballerinalang.net.http.websocket.observability.WebSocketObservabilityConstants;
import org.ballerinalang.net.http.websocket.observability.WebSocketObservabilityUtil;
import org.ballerinalang.net.http.websocket.server.WebSocketConnectionInfo;
>>>>>>> 3addb9fd
import org.slf4j.Logger;
import org.slf4j.LoggerFactory;

import java.nio.ByteBuffer;

/**
 * {@code Get} is the GET action implementation of the HTTP Connector.
 */
@BallerinaFunction(
        orgName = WebSocketConstants.BALLERINA_ORG,
        packageName = WebSocketConstants.PACKAGE_HTTP,
        functionName = "ping",
        receiver = @Receiver(
                type = TypeKind.OBJECT,
                structType = WebSocketConstants.WEBSOCKET_CONNECTOR,
                structPackage = WebSocketConstants.FULL_PACKAGE_HTTP
        )
)
public class Ping {
    private static final Logger log = LoggerFactory.getLogger(Ping.class);

    public static Object ping(Strand strand, ObjectValue wsConnection, ArrayValue binaryData) {
        NonBlockingCallback callback = new NonBlockingCallback(strand);
        WebSocketConnectionInfo connectionInfo = (WebSocketConnectionInfo) wsConnection
                .getNativeData(WebSocketConstants.NATIVE_DATA_WEBSOCKET_CONNECTION_INFO);
        WebSocketObservabilityUtil.observeResourceInvocation(strand, connectionInfo,
                                                             WebSocketConstants.RESOURCE_NAME_PING);
        try {
            ChannelFuture future = connectionInfo.getWebSocketConnection().ping(ByteBuffer.wrap(binaryData.getBytes()));
            WebSocketUtil.handleWebSocketCallback(callback, future, log);
            WebSocketObservabilityUtil.observeSend(WebSocketObservabilityConstants.MESSAGE_TYPE_PING,
                                                   connectionInfo);
        } catch (Exception e) {
            log.error("Error occurred when pinging", e);
<<<<<<< HEAD
=======
            WebSocketObservabilityUtil.observeError(WebSocketObservabilityUtil.getConnectionInfo(wsConnection),
                                                    WebSocketObservabilityConstants.ERROR_TYPE_MESSAGE_SENT,
                                                    WebSocketObservabilityConstants.MESSAGE_TYPE_PING,
                                                    e.getMessage());

>>>>>>> 3addb9fd
            callback.notifyFailure(WebSocketUtil.createErrorByType(e));
        }
        return null;
    }

    private Ping() {
    }
}<|MERGE_RESOLUTION|>--- conflicted
+++ resolved
@@ -24,17 +24,11 @@
 import org.ballerinalang.model.types.TypeKind;
 import org.ballerinalang.natives.annotations.BallerinaFunction;
 import org.ballerinalang.natives.annotations.Receiver;
-<<<<<<< HEAD
-import org.ballerinalang.net.http.WebSocketConstants;
-import org.ballerinalang.net.http.WebSocketOpenConnectionInfo;
-import org.ballerinalang.net.http.WebSocketUtil;
-=======
 import org.ballerinalang.net.http.websocket.WebSocketConstants;
 import org.ballerinalang.net.http.websocket.WebSocketUtil;
 import org.ballerinalang.net.http.websocket.observability.WebSocketObservabilityConstants;
 import org.ballerinalang.net.http.websocket.observability.WebSocketObservabilityUtil;
 import org.ballerinalang.net.http.websocket.server.WebSocketConnectionInfo;
->>>>>>> 3addb9fd
 import org.slf4j.Logger;
 import org.slf4j.LoggerFactory;
 
@@ -69,14 +63,11 @@
                                                    connectionInfo);
         } catch (Exception e) {
             log.error("Error occurred when pinging", e);
-<<<<<<< HEAD
-=======
             WebSocketObservabilityUtil.observeError(WebSocketObservabilityUtil.getConnectionInfo(wsConnection),
                                                     WebSocketObservabilityConstants.ERROR_TYPE_MESSAGE_SENT,
                                                     WebSocketObservabilityConstants.MESSAGE_TYPE_PING,
                                                     e.getMessage());
 
->>>>>>> 3addb9fd
             callback.notifyFailure(WebSocketUtil.createErrorByType(e));
         }
         return null;
