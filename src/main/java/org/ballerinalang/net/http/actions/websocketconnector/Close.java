--- conflicted
+++ resolved
@@ -36,11 +36,7 @@
 import java.util.concurrent.CountDownLatch;
 import java.util.concurrent.TimeUnit;
 
-<<<<<<< HEAD
-import static org.ballerinalang.net.http.WebSocketConstants.ErrorCode;
-=======
 import static org.ballerinalang.net.http.websocket.WebSocketConstants.ErrorCode;
->>>>>>> 3addb9fd
 
 /**
  * {@code Get} is the GET action implementation of the HTTP Connector.
@@ -79,13 +75,10 @@
                                                    connectionInfo);
         } catch (Exception e) {
             log.error("Error occurred when closing the connection", e);
-<<<<<<< HEAD
-=======
             WebSocketObservabilityUtil.observeError(WebSocketObservabilityUtil.getConnectionInfo(wsConnection),
                                                     WebSocketObservabilityConstants.ERROR_TYPE_MESSAGE_SENT,
                                                     WebSocketObservabilityConstants.MESSAGE_TYPE_CLOSE,
                                                     e.getMessage());
->>>>>>> 3addb9fd
             callback.notifyFailure(WebSocketUtil.createErrorByType(e));
         }
         return null;
@@ -106,12 +99,9 @@
             if (!future.isSuccess() && cause != null) {
                 callback.setReturnValues(
                         new WebSocketException(ErrorCode.WsConnectionClosureError, cause.getMessage()));
-<<<<<<< HEAD
-=======
                 WebSocketObservabilityUtil.observeError(connectionInfo,
                                                         WebSocketObservabilityConstants.ERROR_TYPE_CLOSE,
                                                         cause.getMessage());
->>>>>>> 3addb9fd
             } else {
                 callback.setReturnValues(null);
             }
@@ -131,13 +121,6 @@
                             "Could not receive a WebSocket close frame from remote endpoint within %d seconds",
                             timeoutInSecs);
                     callback.setReturnValues(new WebSocketException(ErrorCode.WsConnectionClosureError, errMsg));
-<<<<<<< HEAD
-                }
-            }
-        } catch (InterruptedException err) {
-            callback.setReturnValues(new WebSocketException(ErrorCode.WsConnectionClosureError,
-                                                            "Connection interrupted while closing the connection"));
-=======
                     WebSocketObservabilityUtil.observeError(connectionInfo,
                                                             WebSocketObservabilityConstants.ERROR_TYPE_CLOSE, errMsg);
                 }
@@ -147,7 +130,6 @@
             callback.setReturnValues(new WebSocketException(ErrorCode.WsConnectionClosureError, errMsg));
             WebSocketObservabilityUtil.observeError(connectionInfo,
                                                     WebSocketObservabilityConstants.ERROR_TYPE_CLOSE, errMsg);
->>>>>>> 3addb9fd
             Thread.currentThread().interrupt();
         }
     }
