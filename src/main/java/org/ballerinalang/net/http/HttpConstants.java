/*
 * Copyright (c) 2016, WSO2 Inc. (http://www.wso2.org) All Rights Reserved.
 *
 * WSO2 Inc. licenses this file to you under the Apache License,
 * Version 2.0 (the "License"); you may not use this file except
 * in compliance with the License.
 * You may obtain a copy of the License at
 *
 *    http://www.apache.org/licenses/LICENSE-2.0
 *
 * Unless required by applicable law or agreed to in writing,
 * software distributed under the License is distributed on an
 * "AS IS" BASIS, WITHOUT WARRANTIES OR CONDITIONS OF ANY
 * KIND, either express or implied.  See the License for the
 * specific language governing permissions and limitations
 * under the License.
 */

package org.ballerinalang.net.http;

import static org.ballerinalang.util.BLangConstants.BALLERINA_BUILTIN_PKG;
import static org.ballerinalang.util.BLangConstants.ORG_NAME_SEPARATOR;

/**
 * Constants for HTTP.
 *
 * @since 0.8.0
 */
public class HttpConstants {

    public static final String HTTPS_ENDPOINT_STARTED = "[ballerina/http] started HTTPS/WSS endpoint ";
    public static final String HTTP_ENDPOINT_STARTED = "[ballerina/http] started HTTP/WS endpoint ";
    public static final String HTTPS_ENDPOINT_STOPPED = "[ballerina/http] stopped HTTPS/WSS endpoint ";
    public static final String HTTP_ENDPOINT_STOPPED = "[ballerina/http] stopped HTTP/WS endpoint ";

    public static final String BASE_PATH = "BASE_PATH";
    public static final String SUB_PATH = "SUB_PATH";
    public static final String EXTRA_PATH_INFO = "EXTRA_PATH_INFO";
    public static final String RAW_URI = "RAW_URI";
    public static final String RESOURCE_ARGS = "RESOURCE_ARGS";
    public static final String MATRIX_PARAMS = "MATRIX_PARAMS";
    public static final String QUERY_STR = "QUERY_STR";
    public static final String RAW_QUERY_STR = "RAW_QUERY_STR";

    public static final String DEFAULT_INTERFACE = "0.0.0.0:8080";
    public static final String DEFAULT_BASE_PATH = "/";
    public static final String DEFAULT_SUB_PATH = "/*";

    public static final String PROTOCOL_HTTP = "http";
    public static final String PROTOCOL_PACKAGE_HTTP = "ballerina" + ORG_NAME_SEPARATOR + "http";
    public static final String HTTP_CALLER_NAME = "ballerina/http:Caller";
    public static final String HTTP_MOCK_SERVER_ENDPOINT_NAME = "Tballerina/http:MockListener;";
    public static final String PROTOCOL_HTTPS = "https";
    public static final String RESOLVED_REQUESTED_URI = "RESOLVED_REQUESTED_URI";
    public static final String HTTP_REASON_PHRASE = "HTTP_REASON_PHRASE";
    public static final String APPLICATION_OCTET_STREAM = "application/octet-stream";
    public static final String PROTOCOL = "PROTOCOL";
    public static final String TO = "TO";
    public static final String LOCAL_ADDRESS = "LOCAL_ADDRESS";
    public static final String HTTP_VERSION = "HTTP_VERSION";
    public static final String MUTUAL_SSL_RESULT = "MUTUAL_SSL_HANDSHAKE_RESULT";
    public static final String LISTENER_PORT = "LISTENER_PORT";
    public static final String HTTP_DEFAULT_HOST = "0.0.0.0";
    public static final String TLS_STORE_TYPE = "tlsStoreType";
    public static final String PKCS_STORE_TYPE = "PKCS12";
    public static final String AUTO = "AUTO";
    public static final String ALWAYS = "ALWAYS";
    public static final String NEVER = "NEVER";
    public static final String FORWARDED_ENABLE = "enable";
    public static final String FORWARDED_TRANSITION = "transition";
    public static final String FORWARDED_DISABLE = "disable";
    public static final String DISABLE = "disable";
    public static final String DEFAULT_HOST = "b7a.default";

    public static final String HTTP_PACKAGE_PATH = "ballerina" + ORG_NAME_SEPARATOR + "http";

    public static final String HTTP_REQUEST_METHOD = "method";
    public static final String HTTP_METHOD_GET = "GET";
    public static final String HTTP_METHOD_POST = "POST";
    public static final String HTTP_METHOD_PUT = "PUT";
    public static final String HTTP_METHOD_PATCH = "PATCH";
    public static final String HTTP_METHOD_DELETE = "DELETE";
    public static final String HTTP_METHOD_OPTIONS = "OPTIONS";
    public static final String HTTP_METHOD_HEAD = "HEAD";

    /* Annotations */
    public static final String ANN_NAME_RESOURCE_CONFIG = "ResourceConfig";
    public static final String ANN_NAME_INTERRUPTIBLE = "interruptible";
    public static final String ANN_RESOURCE_ATTR_METHODS = "methods";
    public static final String ANN_RESOURCE_ATTR_PATH = "path";
    public static final String ANN_RESOURCE_ATTR_BODY = "body";
    public static final String ANN_RESOURCE_ATTR_CONSUMES = "consumes";
    public static final String ANN_RESOURCE_ATTR_PRODUCES = "produces";
    public static final String ANN_NAME_CONFIG = "configuration";
    public static final String ANN_NAME_HTTP_SERVICE_CONFIG = "ServiceConfig";
    public static final String ANN_CONFIG_ATTR_HOST = "host";
    public static final String ANN_CONFIG_ATTR_PORT = "port";
    public static final String ANN_CONFIG_ATTR_HTTP_VERSION = "httpVersion";
    public static final String ANN_CONFIG_ATTR_HTTPS_PORT = "httpsPort";
    public static final String ANN_CONFIG_ATTR_KEEP_ALIVE = "keepAlive";
    public static final String ANN_CONFIG_ATTR_BASE_PATH = "basePath";
    public static final String ANN_CONFIG_ATTR_SCHEME = "scheme";
    public static final String ANN_CONFIG_ATTR_TLS_STORE_TYPE = "tlsStoreType";
    public static final String ANN_CONFIG_ATTR_KEY_STORE_FILE = "keyStoreFile";
    public static final String ANN_CONFIG_ATTR_KEY_STORE_PASS = "keyStorePassword";
    public static final String ANN_CONFIG_ATTR_TRUST_STORE_FILE = "trustStoreFile";
    public static final String ANN_CONFIG_ATTR_TRUST_STORE_PASS = "trustStorePassword";
    public static final String ANN_CONFIG_ATTR_CERT_PASS = "certPassword";
    public static final String ANN_CONFIG_ATTR_SSL_VERIFY_CLIENT = "sslVerifyClient";
    public static final String ANN_CONFIG_ATTR_SSL_ENABLED_PROTOCOLS = "sslEnabledProtocols";
    public static final String ANN_CONFIG_ATTR_CIPHERS = "ciphers";
    public static final String ANN_CONFIG_ATTR_SSL_PROTOCOL = "sslProtocol";
    public static final String ANN_CONFIG_ATTR_VALIDATE_CERT_ENABLED = "validateCertEnabled";
    public static final String ANN_CONFIG_ATTR_COMPRESSION = "compression";
    public static final String ANN_CONFIG_ATTR_COMPRESSION_ENABLE = "enable";
    public static final String ANN_CONFIG_ATTR_COMPRESSION_CONTENT_TYPES = "contentTypes";
    public static final String ANN_CONFIG_ATTR_CACHE_SIZE = "cacheSize";
    public static final String ANN_CONFIG_ATTR_CACHE_VALIDITY_PERIOD = "cacheValidityPeriod";
    public static final String ANN_CONFIG_ATTR_WEBSOCKET = "webSocket";
    public static final String ANN_CONFIG_ATTR_MAXIMUM_URL_LENGTH = "maxUriLength";
    public static final String ANN_CONFIG_ATTR_MAXIMUM_HEADER_SIZE = "maxHeaderSize";
    public static final String ANN_CONFIG_ATTR_MAXIMUM_ENTITY_BODY_SIZE = "maxEntityBodySize";
    public static final String ANN_CONFIG_ATTR_CHUNKING = "chunking";
    public static final String ANN_CONFIG_ATTR_PATTERN = "pattern";
    public static final String ANN_CONFIG_ATTR_ALLOW_NO_VERSION = "allowNoVersion";
    public static final String ANN_CONFIG_ATTR_MATCH_MAJOR_VERSION = "matchMajorVersion";
    public static final String ANN_CONFIG_ATTR_WEBSOCKET_UPGRADE = "webSocketUpgrade";
    public static final String ANN_WEBSOCKET_ATTR_UPGRADE_PATH = "upgradePath";
    public static final String ANNOTATION_METHOD_GET = HTTP_METHOD_GET;
    public static final String ANNOTATION_METHOD_POST = HTTP_METHOD_POST;
    public static final String ANNOTATION_METHOD_PUT = HTTP_METHOD_PUT;
    public static final String ANNOTATION_METHOD_PATCH = HTTP_METHOD_PATCH;
    public static final String ANNOTATION_METHOD_DELETE = HTTP_METHOD_DELETE;
    public static final String ANNOTATION_METHOD_OPTIONS = HTTP_METHOD_OPTIONS;
    public static final String ANN_NAME_PARAM_ORDER_CONFIG = "ParamOrderConfig";
    public static final String ANN_FIELD_PATH_PARAM_ORDER = "pathParamOrder";

    public static final String VALUE_ATTRIBUTE = "value";

    public static final String COOKIE_HEADER = "Cookie";
    public static final String SESSION_ID = "BSESSIONID=";
    public static final String PATH = "Path=";
    public static final String RESPONSE_COOKIE_HEADER = "Set-Cookie";
    public static final String SESSION = "Session";
    public static final String HTTP_ONLY = "HttpOnly";
    public static final String SECURE = "Secure";

    public static final String ALLOW_ORIGIN = "allowOrigins";
    public static final String ALLOW_CREDENTIALS = "allowCredentials";
    public static final String ALLOW_METHODS = "allowMethods";
    public static final String MAX_AGE = "maxAge";
    public static final String ALLOW_HEADERS = "allowHeaders";
    public static final String EXPOSE_HEADERS = "exposeHeaders";
    public static final String PREFLIGHT_RESOURCES = "PREFLIGHT_RESOURCES";
    public static final String RESOURCES_CORS = "RESOURCES_CORS";
    public static final String LISTENER_INTERFACE_ID = "listener.interface.id";
    public static final String PACKAGE_BALLERINA_BUILTIN = BALLERINA_BUILTIN_PKG;

    public static final String CLIENT = "Client";
    public static final String HTTP_CLIENT = "HttpClient";

    public static final String SRC_HANDLER = "SRC_HANDLER";
    public static final String REMOTE_ADDRESS = "REMOTE_ADDRESS";
    public static final String ORIGIN_HOST = "ORIGIN_HOST";
    public static final String POOLED_BYTE_BUFFER_FACTORY = "POOLED_BYTE_BUFFER_FACTORY";
    public static final String HTTP_SERVICE = "HTTP_SERVICE";
    public static final String VERSION = "{version}";
    public static final String DEFAULT_VERSION = "v.{major}.{minor}";
    public static final String MAJOR_VERSION = "{major}";
    public static final String MINOR_VERSION = "{minor}";

    /* Annotations */
    public static final String ANNOTATION_NAME_SOURCE = "Source";
    public static final String ANNOTATION_NAME_BASE_PATH = "BasePath";
    public static final String ANNOTATION_NAME_PATH = "Path";
    public static final String HTTP_CLIENT_EXCEPTION_CATEGORY = "http-client";
    public static final String SERVICE_ENDPOINT = "Listener";
    public static final String CALLER = "Caller";
    public static final String REMOTE = "Remote";
    public static final String LOCAL = "Local";
    public static final String REQUEST = "Request";
    public static final String RESPONSE = "Response";
    public static final String HTTP_FUTURE = "HttpFuture";
    public static final String PUSH_PROMISE = "PushPromise";
    public static final String ENTITY = "Entity";
    public static final String RESPONSE_CACHE_CONTROL = "ResponseCacheControl";
    public static final String REQUEST_CACHE_CONTROL = "RequestCacheControl";
    public static final String STRUCT_GENERIC_ERROR = "error";
    public static final String HTTP_TIMEOUT_ERROR = "HttpTimeoutError";
    public static final String TYPE_STRING = "string";
    public static final String TRANSPORT_MESSAGE = "transport_message";
    public static final String QUERY_PARAM_MAP = "queryParamMap";
    public static final String TRANSPORT_HANDLE = "transport_handle";
    public static final String TRANSPORT_PUSH_PROMISE = "transport_push_promise";
    public static final String MESSAGE_OUTPUT_STREAM = "message_output_stream";
    public static final String HTTP_SESSION = "http_session";
    public static final String MUTUAL_SSL_HANDSHAKE_RECORD = "MutualSslHandshake";

    public static final String HTTP_TRANSPORT_CONF = "transports.netty.conf";
    public static final String CIPHERS = "ciphers";
    public static final String SSL_ENABLED_PROTOCOLS = "sslEnabledProtocols";
    public static final int OPTIONS_STRUCT_INDEX = 0;

    public static final int HTTP_MESSAGE_INDEX = 0;
    public static final int ENTITY_INDEX = 1;

    public static final String HTTP_ERROR_CODE = "{ballerina/http}HTTPError";
    public static final String HTTP_ERROR_RECORD = "HTTPError";
    public static final String HTTP_ERROR_MESSAGE = "message";

    // ServeConnector struct indices
    public static final String HTTP_CONNECTOR_CONFIG_FIELD = "config";
    public static final String SERVICE_ENDPOINT_CONFIG_FIELD = "config";
    public static final String SERVICE_ENDPOINT_CONNECTION_FIELD = "caller";

    //Connection struct indexes
    public static final int CONNECTION_HOST_INDEX = 0;
    public static final int CONNECTION_PORT_INDEX = 0;

    //Request struct field names
    public static final String REQUEST_RAW_PATH_FIELD = "rawPath";
    public static final String REQUEST_METHOD_FIELD = "method";
    public static final String REQUEST_VERSION_FIELD = "httpVersion";
    public static final String REQUEST_USER_AGENT_FIELD = "userAgent";
    public static final String REQUEST_EXTRA_PATH_INFO_FIELD = "extraPathInfo";
    public static final String REQUEST_CACHE_CONTROL_FIELD = "cacheControl";
    public static final String REQUEST_REUSE_STATUS_FIELD = "dirtyRequest";
    public static final String REQUEST_NO_ENTITY_BODY_FIELD = "noEntityBody";
    public static final String REQUEST_MUTUAL_SSL_HANDSHAKE_FIELD = "mutualSslHandshake";
    public static final String REQUEST_MUTUAL_SSL_HANDSHAKE_STATUS = "status";

    //Response struct field names
    public static final String RESPONSE_STATUS_CODE_FIELD = "statusCode";
    public static final String RESPONSE_REASON_PHRASE_FIELD = "reasonPhrase";
    public static final String RESPONSE_SERVER_FIELD = "server";
    public static final String RESOLVED_REQUESTED_URI_FIELD = "resolvedRequestedURI";
    public static final String RESPONSE_CACHE_CONTROL_FIELD = "cacheControl";
    public static final String IN_RESPONSE_RECEIVED_TIME_FIELD = "receivedTime";

    //PushPromise struct field names
    public static final String PUSH_PROMISE_PATH_FIELD = "path";
    public static final String PUSH_PROMISE_METHOD_FIELD = "method";

    //Proxy server struct field names
    public static final int PROXY_STRUCT_INDEX = 3;
    public static final String PROXY_HOST_INDEX = "host";
    public static final String PROXY_PORT_INDEX = "port";
    public static final String PROXY_USER_NAME_INDEX = "userName";
    public static final String PROXY_PASSWORD_INDEX = "password";

    //Connection Throttling struct field names
    public static final int CONNECTION_THROTTLING_STRUCT_INDEX = 4;
    public static final String CONNECTION_THROTTLING_MAX_ACTIVE_CONNECTIONS_INDEX = "maxActiveConnections";
    public static final String CONNECTION_THROTTLING_WAIT_TIME_INDEX = "waitTime";

    //Retry Struct field names
    public static final int RETRY_STRUCT_FIELD = 4;
    public static final String RETRY_COUNT_FIELD = "count";
    public static final String RETRY_INTERVAL_FIELD = "intervalInMillis";

    // ResponseCacheControl struct field names
    public static final String RES_CACHE_CONTROL_MUST_REVALIDATE_FIELD = "mustRevalidate";
    public static final String RES_CACHE_CONTROL_NO_CACHE_FIELD = "noCache";
    public static final String RES_CACHE_CONTROL_NO_STORE_FIELD = "noStore";
    public static final String RES_CACHE_CONTROL_NO_TRANSFORM_FIELD = "noTransform";
    public static final String RES_CACHE_CONTROL_IS_PRIVATE_FIELD = "isPrivate";
    public static final String RES_CACHE_CONTROL_PROXY_REVALIDATE_FIELD = "proxyRevalidate";
    public static final String RES_CACHE_CONTROL_MAX_AGE_FIELD = "maxAge";
    public static final String RES_CACHE_CONTROL_S_MAXAGE_FIELD = "sMaxAge";
    public static final String RES_CACHE_CONTROL_NO_CACHE_FIELDS_FIELD = "noCacheFields";
    public static final String RES_CACHE_CONTROL_PRIVATE_FIELDS_FIELD = "privateFields";

    // RequestCacheControl struct field names
    public static final String REQ_CACHE_CONTROL_NO_CACHE_FIELD = "noCache";
    public static final String REQ_CACHE_CONTROL_NO_STORE_FIELD = "noStore";
    public static final String REQ_CACHE_CONTROL_NO_TRANSFORM_FIELD = "noTransform";
    public static final String REQ_CACHE_CONTROL_ONLY_IF_CACHED_FIELD = "onlyIfCached";
    public static final String REQ_CACHE_CONTROL_MAX_AGE_FIELD = "maxAge";
    public static final String REQ_CACHE_CONTROL_MAX_STALE_FIELD = "maxStale";
    public static final String REQ_CACHE_CONTROL_MIN_FRESH_FIELD = "minFresh";

    public static final String CONNECTION_HEADER = "Connection";
    public static final String HEADER_VAL_CONNECTION_CLOSE = "Close";
    public static final String HEADER_VAL_CONNECTION_KEEP_ALIVE = "Keep-Alive";
    public static final String HEADER_VAL_100_CONTINUE = "100-continue";

    //Response codes
    public static final String HTTP_BAD_REQUEST = "400";
    public static final String HEADER_X_XID = "x-b7a-xid";
    public static final String HEADER_X_REGISTER_AT_URL = "x-b7a-register-at";


    public static final String HTTP_SERVER_CONNECTOR = "HTTP_SERVER_CONNECTOR";
    public static final String HTTP_SERVICE_REGISTRY = "HTTP_SERVICE_REGISTRY";
    public static final String WS_SERVICE_REGISTRY = "WS_SERVICE_REGISTRY";
    public static final String CONNECTOR_STARTED = "CONNECTOR_STARTED";

    //Service Endpoint
    public static final int SERVICE_ENDPOINT_NAME_INDEX = 0;
    public static final String SERVICE_ENDPOINT_CONFIG = "config";
    public static final String SERVER_NAME = "server";
    public static final String SERVER_ENDPOINT_CONFIG = "ServiceEndpointConfiguration";

    //Service Endpoint Config
    public static final String ENDPOINT_CONFIG_HOST = "host";
    public static final String ENDPOINT_CONFIG_PORT = "port";
    public static final String ENDPOINT_CONFIG_KEEP_ALIVE = "keepAlive";
    public static final String ENDPOINT_CONFIG_TIMEOUT = "timeoutInMillis";
    public static final String ENDPOINT_CONFIG_CHUNKING = "chunking";
    public static final String ENDPOINT_CONFIG_VERSION = "httpVersion";
    public static final String ENDPOINT_REQUEST_LIMITS = "requestLimits";
    public static final String REQUEST_LIMITS_MAXIMUM_URL_LENGTH = "maxUriLength";
    public static final String REQUEST_LIMITS_MAXIMUM_HEADER_SIZE = "maxHeaderSize";
    public static final String REQUEST_LIMITS_MAXIMUM_ENTITY_BODY_SIZE = "maxEntityBodySize";
    public static final String ENDPOINT_CONFIG_PIPELINING = "pipelining";
    public static final String ENABLE_PIPELINING = "enable";
    public static final String PIPELINING_REQUEST_LIMIT = "maxPipelinedRequests";

    public static final String ENDPOINT_CONFIG_SECURE_SOCKET = "secureSocket";

    public static final String ENDPOINT_CONFIG_TRUST_STORE = "trustStore";
    public static final String FILE_PATH = "path";
    public static final String PASSWORD = "password";
    public static final String SSL_PROTOCOL_VERSION = "name";
    public static final String ENABLED_PROTOCOLS = "versions";
    public static final String ENABLE = "enable";
    public static final String ENDPOINT_CONFIG_OCSP_STAPLING = "ocspStapling";
    public static final String ENDPOINT_CONFIG_KEY_STORE = "keyStore";
    public static final String ENDPOINT_CONFIG_PROTOCOLS = "protocol";
    public static final String ENDPOINT_CONFIG_VALIDATE_CERT = "certValidation";
    public static final String ENDPOINT_CONFIG_CERTIFICATE = "certFile";
    public static final String ENDPOINT_CONFIG_KEY = "keyFile";
    public static final String ENDPOINT_CONFIG_KEY_PASSWORD = "keyPassword";
    public static final String ENDPOINT_CONFIG_TRUST_CERTIFICATES = "trustedCertFile";
<<<<<<< HEAD
    public static final String ENDPOINT_CONFIG_HANDSHAKE_TIMEOUT = "handshakeTimeoutInSeconds";
    public static final String ENDPOINT_CONFIG_SESSION_TIMEOUT = "sessionTimeoutInSeconds";
=======
    public static final String ENDPOINT_CONFIG_HANDSHAKE_TIMEOUT = "handshakeTimeout";
    public static final String ENDPOINT_CONFIG_SESSION_TIMEOUT = "sessionTimeout";
    public static final String ENDPOINT_CONFIG_DISABLE_SSL = "disable";
>>>>>>> b2d83ddc

    //SslConfiguration indexes
    public static final String SSL_CONFIG_SSL_VERIFY_CLIENT = "sslVerifyClient";
    public static final String SSL_CONFIG_CIPHERS = "ciphers";
    public static final String SSL_CONFIG_CACHE_SIZE = "cacheSize";
    public static final String SSL_CONFIG_CACHE_VALIDITY_PERIOD = "cacheValidityPeriod";
    public static final String SSL_CONFIG_HOST_NAME_VERIFICATION_ENABLED = "verifyHostname";
    public static final String SSL_CONFIG_ENABLE_SESSION_CREATION = "shareSession";

    //Client Endpoint (CallerActions)
    public static final String CLIENT_ENDPOINT_SERVICE_URI = "url";
    public static final String CLIENT_ENDPOINT_CONFIG = "config";
    public static final int CLIENT_ENDPOINT_CONFIG_INDEX = 0;
    public static final int CLIENT_ENDPOINT_URL_INDEX = 0;
    public static final int CLIENT_GLOBAL_POOL_INDEX = 1;

    //Client Endpoint Config
    public static final String CLIENT_EP_CHUNKING = "chunking";
    public static final String CLIENT_EP_ENDPOINT_TIMEOUT = "timeoutInMillis";
    public static final String CLIENT_EP_IS_KEEP_ALIVE = "keepAlive";
    public static final String CLIENT_EP_HTTP_VERSION = "httpVersion";
    public static final String CLIENT_EP_FORWARDED = "forwarded";
    public static final String TARGET_SERVICES = "targets";
    public static final String CLIENT_EP_ACCEPT_ENCODING = "acceptEncoding";
    public static final String HTTP2_PRIOR_KNOWLEDGE = "http2PriorKnowledge";
    public static final String HTTP1_SETTINGS = "http1Settings";
    public static final String HTTP2_SETTINGS = "http2Settings";

    //Connection Throttling field names
    public static final String CONNECTION_THROTTLING_STRUCT_REFERENCE = "connectionThrottling";
    public static final String CONNECTION_THROTTLING_MAX_ACTIVE_CONNECTIONS = "maxActiveConnections";
    public static final String CONNECTION_THROTTLING_WAIT_TIME = "waitTime";
    public static final String CONNECTION_THROTTLING_MAX_ACTIVE_STREAMS_PER_CONNECTION =
            "maxActiveStreamsPerConnection";

    //Client connection pooling configs
    public static final String CONNECTION_POOLING_MAX_ACTIVE_CONNECTIONS = "maxActiveConnections";
    public static final String CONNECTION_POOLING_MAX_IDLE_CONNECTIONS = "maxIdleConnections";
    public static final String CONNECTION_POOLING_WAIT_TIME = "waitTimeInMillis";
    public static final String CONNECTION_POOLING_MAX_ACTIVE_STREAMS_PER_CONNECTION = "maxActiveStreamsPerConnection";
    public static final String HTTP_CLIENT_CONNECTION_POOL = "PoolConfiguration";
    public static final String CONNECTION_MANAGER = "ConnectionManager";
    public static final int POOL_CONFIG_INDEX = 1;
    public static final String USER_DEFINED_POOL_CONFIG = "poolConfig";

    //FollowRedirect field names
    public static final String FOLLOW_REDIRECT_STRUCT_REFERENCE = "followRedirects";
    public static final String FOLLOW_REDIRECT_ENABLED = "enabled";
    public static final String FOLLOW_REDIRECT_MAXCOUNT = "maxCount";

    //Proxy field names
    public static final String PROXY_STRUCT_REFERENCE = "proxy";
    public static final String PROXY_HOST = "host";
    public static final String PROXY_PORT = "port";
    public static final String PROXY_USERNAME = "userName";
    public static final String PROXY_PASSWORD = "password";

    public static final String HTTP_SERVICE_TYPE = "Service";
    // Filter related
    public static final String ENDPOINT_CONFIG_FILTERS = "filters";
    public static final String FILTERS = "FILTERS";
    public static final String HTTP_REQUEST_FILTER_FUNCTION_NAME = "filterRequest";

    // Retry Config
    public static final String CLIENT_EP_RETRY = "retry";
    public static final String RETRY_COUNT = "count";
    public static final String RETRY_INTERVAL = "intervalInMillis";

    public static final String SERVICE_ENDPOINT_PROTOCOL_FIELD = "protocol";

    //Remote struct field names
    public static final String REMOTE_STRUCT_FIELD = "remoteAddress";
    public static final String REMOTE_HOST_FIELD = "host";
    public static final String REMOTE_PORT_FIELD = "port";

    //Local struct field names
    public static final String LOCAL_STRUCT_INDEX = "localAddress";
    public static final String LOCAL_HOST_FIELD = "host";
    public static final String LOCAL_PORT_FIELD = "port";

    //WebSocket Related constants for WebSocket upgrade
    public static final String NATIVE_DATA_WEBSOCKET_CONNECTION_MANAGER = "NATIVE_DATA_WEBSOCKET_CONNECTION_MANAGER";

    public static final int REQUEST_STRUCT_INDEX = 1;
    public static final boolean DIRTY_REQUEST = true;
    public static final String NO_ENTITY_BODY = "NO_ENTITY_BODY";

    public static final String MOCK_LISTENER_ENDPOINT = "MockListener";
    public static final String HTTP_LISTENER_ENDPOINT = "Listener";

    public static final String COLON = ":";
    public static final String DOLLAR = "$";

    public static final String HTTP_VERSION_1_1 = "1.1";

    // Ballerina error types related constants
    public static final String HTTP_ERROR_DETAIL_RECORD = "Detail";

    private HttpConstants() {
    }
}<|MERGE_RESOLUTION|>--- conflicted
+++ resolved
@@ -332,14 +332,9 @@
     public static final String ENDPOINT_CONFIG_KEY = "keyFile";
     public static final String ENDPOINT_CONFIG_KEY_PASSWORD = "keyPassword";
     public static final String ENDPOINT_CONFIG_TRUST_CERTIFICATES = "trustedCertFile";
-<<<<<<< HEAD
     public static final String ENDPOINT_CONFIG_HANDSHAKE_TIMEOUT = "handshakeTimeoutInSeconds";
     public static final String ENDPOINT_CONFIG_SESSION_TIMEOUT = "sessionTimeoutInSeconds";
-=======
-    public static final String ENDPOINT_CONFIG_HANDSHAKE_TIMEOUT = "handshakeTimeout";
-    public static final String ENDPOINT_CONFIG_SESSION_TIMEOUT = "sessionTimeout";
     public static final String ENDPOINT_CONFIG_DISABLE_SSL = "disable";
->>>>>>> b2d83ddc
 
     //SslConfiguration indexes
     public static final String SSL_CONFIG_SSL_VERIFY_CLIENT = "sslVerifyClient";
