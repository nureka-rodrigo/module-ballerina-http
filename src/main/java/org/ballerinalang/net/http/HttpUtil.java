--- conflicted
+++ resolved
@@ -660,10 +660,7 @@
         MapValue mutualSslRecord = ValueCreatorUtils.createHTTPRecordValue(MUTUAL_SSL_HANDSHAKE_RECORD);
         mutualSslRecord.put(REQUEST_MUTUAL_SSL_HANDSHAKE_STATUS,
                 inboundRequestMsg.getProperty(HttpConstants.MUTUAL_SSL_RESULT));
-<<<<<<< HEAD
-=======
         mutualSslRecord.put(MUTUAL_SSL_CERTIFICATE, inboundRequestMsg.getProperty(HttpConstants.BASE_64_ENCODED_CERT));
->>>>>>> f1b24b41
         inboundRequest.set(REQUEST_MUTUAL_SSL_HANDSHAKE_FIELD, mutualSslRecord);
 
         enrichWithInboundRequestInfo(inboundRequest, inboundRequestMsg);
