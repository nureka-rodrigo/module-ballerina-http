/*
 * Copyright (c) 2020, WSO2 Inc. (http://www.wso2.org) All Rights Reserved.
 *
 * Licensed under the Apache License, Version 2.0 (the "License");
 * you may not use this file except in compliance with the License.
 * You may obtain a copy of the License at
 *
 * http://www.apache.org/licenses/LICENSE-2.0
 *
 * Unless required by applicable law or agreed to in writing, software
 * distributed under the License is distributed on an "AS IS" BASIS,
 * WITHOUT WARRANTIES OR CONDITIONS OF ANY KIND, either express or implied.
 * See the License for the specific language governing permissions and
 * limitations under the License.
 *
 */
plugins {
    id 'jacoco'
}

apply plugin: 'java'

import org.apache.tools.ant.taskdefs.condition.Os

description = 'Ballerina - HTTP/WS Ballerina Tests'

def packageName = "http"
def packageOrg = "ballerina"
def tomlVersion = stripBallerinaExtensionVersion("${project.version}")
def ballerinaConfigFile = new File("$project.projectDir/Ballerina.toml")
def ballerinaDependencyFile = new File("$project.projectDir/Dependencies.toml")
def originalConfig = ballerinaConfigFile.text
def originalDependency = ballerinaDependencyFile.text
def ballerinaDist = "build/target/extracted-distributions/jballerina-tools-zip/jballerina-tools-${ballerinaLangVersion}"
def distributionBinPath =  project.projectDir.absolutePath + "/build/target/extracted-distributions/jballerina-tools-zip/jballerina-tools-${ballerinaLangVersion}/bin"
def testCoverageParam = "--code-coverage --coverage-format=xml --includes=org.ballerinalang.net.*:ballerina.http*"

def stripBallerinaExtensionVersion(String extVersion) {
    if (extVersion.matches(project.ext.timestampedVersionRegex)) {
        def splitVersion = extVersion.split('-');
        if (splitVersion.length > 3) {
            def strippedValues = splitVersion[0..-4]
            return strippedValues.join('-')
        } else {
            return extVersion
        }
    } else {
        return extVersion.replace("${project.ext.snapshotVersion}", "")
    }
}

configurations {
    jbalTools
}

dependencies {
    jbalTools ("org.ballerinalang:jballerina-tools:${ballerinaLangVersion}") {
        transitive = false
    }
    compile group: 'org.ballerinalang', name: 'toml-parser', version: "${ballerinaTomlParserVersion}"
}

clean {
    delete "$project.projectDir/target"
}

jar {
    manifest {
        attributes('Implementation-Title': project.name,
                'Implementation-Version': project.version)
    }
}

task unpackJballerinaTools(type: Copy) {
    configurations.jbalTools.resolvedConfiguration.resolvedArtifacts.each { artifact ->
        from zipTree(artifact.getFile())
        into new File("${buildDir}/target/extracted-distributions", "jballerina-tools-zip")
    }
}

task unpackStdLibs() {
    doLast {
        configurations.ballerinaStdLibs.resolvedConfiguration.resolvedArtifacts.each { artifact ->
            copy {
                from project.zipTree(artifact.getFile())
                into new File("${buildDir}/target/extracted-distributions", artifact.name + "-zip")
            }
        }
    }
}

task copyStdlibsForTest(type: Copy) {
    dependsOn(unpackJballerinaTools)
    dependsOn(unpackStdLibs)

    into ballerinaDist

    /* Standard Libraries */
    configurations.ballerinaStdLibs.resolvedConfiguration.resolvedArtifacts.each { artifact ->
        def artifactExtractedPath = "${buildDir}/target/extracted-distributions/" + artifact.name + "-zip"
        into("repo/bala") {
            from "${artifactExtractedPath}/bala/"
        }
        into("repo/cache") {
            from "${artifactExtractedPath}/cache"
        }
    }
}

task copyHttpStdlib {
    dependsOn(":http-ballerina:build")
    dependsOn(copyStdlibsForTest)
    doLast {
        /* Copy HTTP module */
        copy {
            from "$project.rootDir/http-ballerina/build/cache_parent/bala"
            into "${ballerinaDist}/repo/bala"
        }
    }
}

task updateTomlVerions {
    doLast {
<<<<<<< HEAD
        def stdlibDependentIoVersion = project.stdlibIoVersion.split("-")[0]
        def stdlibDependentLogVersion = project.stdlibLogVersion.split("-")[0]
        def stdlibDependentRegexVersion = project.stdlibRegexVersion.split("-")[0]
        def stdlibDependentMimeVersion = project.stdlibMimeVersion.split("-")[0]
        def stdlibDependentAuthVersion = project.stdlibAuthVersion.split("-")[0]
        def stdlibDependentJwtVersion = project.stdlibJwtVersion.split("-")[0]
        def stdlibDependentOAuth2Version = project.stdlibOAuth2Version.split("-")[0]
        def stdlibDependentFileVersion = project.stdlibFileVersion.split("-")[0]
        def stdlibDependentConfigVersion = project.stdlibConfigVersion.split("-")[0]

        def newConfig = ballerinaConfigFile.text.replace("@project.version@", project.version)
        newConfig = newConfig.replace("@toml.version@", tomlVersion)
        newConfig = newConfig.replace("@stdlib.io.version@", stdlibDependentIoVersion)
        newConfig = newConfig.replace("@stdlib.log.version@", stdlibDependentLogVersion)
        newConfig = newConfig.replace("@stdlib.regex.version@", stdlibDependentRegexVersion)
        newConfig = newConfig.replace("@stdlib.mime.version@", stdlibDependentMimeVersion)
        newConfig = newConfig.replace("@stdlib.auth.version@", stdlibDependentAuthVersion)
        newConfig = newConfig.replace("@stdlib.jwt.version@", stdlibDependentJwtVersion)
        newConfig = newConfig.replace("@stdlib.oauth2.version@", stdlibDependentOAuth2Version)
        newConfig = newConfig.replace("@stdlib.file.version@", stdlibDependentFileVersion)
        newConfig = newConfig.replace("@stdlib.config.version@", stdlibDependentConfigVersion)
=======
        def stdlibDependentIoVersion = stripBallerinaExtensionVersion(project.stdlibIoVersion)
        def stdlibDependentLogVersion = stripBallerinaExtensionVersion(project.stdlibLogVersion)
        def stdlibDependentRegexVersion = stripBallerinaExtensionVersion(project.stdlibRegexVersion)
        def stdlibDependentMimeVersion = stripBallerinaExtensionVersion(project.stdlibMimeVersion)
        def stdlibDependentAuthVersion = stripBallerinaExtensionVersion(project.stdlibAuthVersion)
        def stdlibDependentJwtVersion = stripBallerinaExtensionVersion(project.stdlibJwtVersion)
        def stdlibDependentOAuth2Version = stripBallerinaExtensionVersion(project.stdlibOAuth2Version)
        def stdlibDependentFileVersion = stripBallerinaExtensionVersion(project.stdlibFileVersion)

        def newConfig = ballerinaConfigFile.text.replace("@project.version@", project.version)
        newConfig = newConfig.replace("@toml.version@", tomlVersion)
>>>>>>> 238492d2
        ballerinaConfigFile.text = newConfig

        def newDependencyConfig = ballerinaDependencyFile.text.replace("@stdlib.io.version@", stdlibDependentIoVersion)
        newDependencyConfig = newDependencyConfig.replace("@stdlib.log.version@", stdlibDependentLogVersion)
        newDependencyConfig = newDependencyConfig.replace("@stdlib.regex.version@", stdlibDependentRegexVersion)
        newDependencyConfig = newDependencyConfig.replace("@stdlib.mime.version@", stdlibDependentMimeVersion)
        newDependencyConfig = newDependencyConfig.replace("@stdlib.auth.version@", stdlibDependentAuthVersion)
        newDependencyConfig = newDependencyConfig.replace("@stdlib.jwt.version@", stdlibDependentJwtVersion)
        newDependencyConfig = newDependencyConfig.replace("@stdlib.oauth2.version@", stdlibDependentOAuth2Version)
        newDependencyConfig = newDependencyConfig.replace("@stdlib.file.version@", stdlibDependentFileVersion)
        newDependencyConfig = newDependencyConfig.replace("@toml.version@", tomlVersion)
        ballerinaDependencyFile.text = newDependencyConfig
    }
}

task revertTomlFile {
    doLast {
        ballerinaConfigFile.text = originalConfig
        ballerinaDependencyFile.text = originalDependency
    }
}

def groupParams = ""
def disableGroups = ""
def debugParams = ""
def balJavaDebugParam = ""
def testParams = ""

task initializeVariables {
    if (project.hasProperty("groups")) {
        groupParams = "--groups ${project.findProperty("groups")}"
    }
    if (project.hasProperty("disable")) {
        disableGroups = "--disable-groups ${project.findProperty("disable")}"
    }
    if (project.hasProperty("debug")) {
        debugParams = "--debug ${project.findProperty("debug")}"
    }
    if (project.hasProperty("balJavaDebug")) {
        balJavaDebugParam = "BAL_JAVA_DEBUG=${project.findProperty("balJavaDebug")}"
    }

    gradle.taskGraph.whenReady { graph ->
        if (graph.hasTask(":${packageName}-ballerina:test")) {
            testParams = "${testCoverageParam}"
        } else {
            testParams = "--skip-tests"
        }
    }
}

task ballerinaTest {
    inputs.dir file(project.projectDir)
    dependsOn(":${packageName}-${packageOrg}:build")
    dependsOn(updateTomlVerions)
    dependsOn(copyHttpStdlib)
    dependsOn(initializeVariables)
    finalizedBy(revertTomlFile)

    def privateKey = "tests/certsandkeys/private.key"
    def publicCert = "tests/certsandkeys/public.crt"
    def certsAndKeys = "--certificate.key=${privateKey} --public.cert=${publicCert}"


    doLast {
        exec {
            workingDir project.projectDir
            environment "JAVA_OPTS", "-DBALLERINA_DEV_COMPILE_BALLERINA_ORG=true"
            if (Os.isFamily(Os.FAMILY_WINDOWS)) {
                commandLine 'cmd', '/c', "${balJavaDebugParam} ${distributionBinPath}/bal.bat test " +
                        "${testParams} ${groupParams} ${disableGroups} ${debugParams} ${certsAndKeys} && " +
                        "exit %%ERRORLEVEL%%"
            } else {
                commandLine 'sh', '-c', "${balJavaDebugParam} ${distributionBinPath}/bal test " +
                        "${testParams} ${groupParams} ${disableGroups} ${debugParams} ${certsAndKeys}"
            }
        }
    }
}

publishing {
    repositories {
        maven {
            name = "GitHubPackages"
            url = uri("https://maven.pkg.github.com/ballerina-platform/module-${packageOrg}-${packageName}")
            credentials {
                username = System.getenv("packageUser")
                password = System.getenv("packagePAT")
            }
        }
    }
}

task startLdapServer() {
    doLast {
        // This check is added to prevent starting the server in Windows OS, since the Docker image does not support
        // for Windows OS.
        if (!Os.isFamily(Os.FAMILY_WINDOWS)) {
            def stdOut = new ByteArrayOutputStream()
            exec {
                commandLine 'sh', '-c', "docker ps --filter name=openldap-server"
                standardOutput = stdOut
            }
            if (!stdOut.toString().contains("openldap-server")) {
                println "Starting LDAP server."
                exec {
                    commandLine 'sh', '-c', "docker-compose -f $project.projectDir/tests/openldap/docker-compose.yml up -d"
                    standardOutput = stdOut
                }
                println stdOut.toString()
                println "Waiting 15s until the LDAP server get initiated."
                sleep(15 * 1000)
            } else {
                println "LDAP server is already started."
            }
        }
    }
}

task stopLdapServer() {
    doLast {
        // This check is added to prevent trying to stop the server in Windows OS, since the Docker image not started
        // in Windows OS.
        if (!Os.isFamily(Os.FAMILY_WINDOWS)) {
            def stdOut = new ByteArrayOutputStream()
            exec {
                commandLine 'sh', '-c', "docker ps --filter name=openldap-server"
                standardOutput = stdOut
            }
            if (stdOut.toString().contains("openldap-server")) {
                println "Stopping LDAP server."
                exec {
                    commandLine 'sh', '-c', "docker stop openldap-server"
                    standardOutput = stdOut
                }
                println stdOut.toString()
                println "Waiting 5s until the LDAP server get stopped."
                sleep(5 * 1000)
            } else {
                println "LDAP server is not started."
            }
        }
    }
}

ballerinaTest.finalizedBy stopLdapServer
ballerinaTest.dependsOn startLdapServer
test.dependsOn ballerinaTest
build.dependsOn test<|MERGE_RESOLUTION|>--- conflicted
+++ resolved
@@ -121,29 +121,6 @@
 
 task updateTomlVerions {
     doLast {
-<<<<<<< HEAD
-        def stdlibDependentIoVersion = project.stdlibIoVersion.split("-")[0]
-        def stdlibDependentLogVersion = project.stdlibLogVersion.split("-")[0]
-        def stdlibDependentRegexVersion = project.stdlibRegexVersion.split("-")[0]
-        def stdlibDependentMimeVersion = project.stdlibMimeVersion.split("-")[0]
-        def stdlibDependentAuthVersion = project.stdlibAuthVersion.split("-")[0]
-        def stdlibDependentJwtVersion = project.stdlibJwtVersion.split("-")[0]
-        def stdlibDependentOAuth2Version = project.stdlibOAuth2Version.split("-")[0]
-        def stdlibDependentFileVersion = project.stdlibFileVersion.split("-")[0]
-        def stdlibDependentConfigVersion = project.stdlibConfigVersion.split("-")[0]
-
-        def newConfig = ballerinaConfigFile.text.replace("@project.version@", project.version)
-        newConfig = newConfig.replace("@toml.version@", tomlVersion)
-        newConfig = newConfig.replace("@stdlib.io.version@", stdlibDependentIoVersion)
-        newConfig = newConfig.replace("@stdlib.log.version@", stdlibDependentLogVersion)
-        newConfig = newConfig.replace("@stdlib.regex.version@", stdlibDependentRegexVersion)
-        newConfig = newConfig.replace("@stdlib.mime.version@", stdlibDependentMimeVersion)
-        newConfig = newConfig.replace("@stdlib.auth.version@", stdlibDependentAuthVersion)
-        newConfig = newConfig.replace("@stdlib.jwt.version@", stdlibDependentJwtVersion)
-        newConfig = newConfig.replace("@stdlib.oauth2.version@", stdlibDependentOAuth2Version)
-        newConfig = newConfig.replace("@stdlib.file.version@", stdlibDependentFileVersion)
-        newConfig = newConfig.replace("@stdlib.config.version@", stdlibDependentConfigVersion)
-=======
         def stdlibDependentIoVersion = stripBallerinaExtensionVersion(project.stdlibIoVersion)
         def stdlibDependentLogVersion = stripBallerinaExtensionVersion(project.stdlibLogVersion)
         def stdlibDependentRegexVersion = stripBallerinaExtensionVersion(project.stdlibRegexVersion)
@@ -155,7 +132,6 @@
 
         def newConfig = ballerinaConfigFile.text.replace("@project.version@", project.version)
         newConfig = newConfig.replace("@toml.version@", tomlVersion)
->>>>>>> 238492d2
         ballerinaConfigFile.text = newConfig
 
         def newDependencyConfig = ballerinaDependencyFile.text.replace("@stdlib.io.version@", stdlibDependentIoVersion)
