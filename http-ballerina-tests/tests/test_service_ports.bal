// Copyright (c) 2020 WSO2 Inc. (http://www.wso2.org) All Rights Reserved.
//
// WSO2 Inc. licenses this file to you under the Apache License,
// Version 2.0 (the "License"); you may not use this file except
// in compliance with the License.
// You may obtain a copy of the License at
//
// http://www.apache.org/licenses/LICENSE-2.0
//
// Unless required by applicable law or agreed to in writing,
// software distributed under the License is distributed on an
// "AS IS" BASIS, WITHOUT WARRANTIES OR CONDITIONS OF ANY
// KIND, either express or implied. See the License for the
// specific language governing permissions and limitations
// under the License.

const int requestTest = 9000;
const int requestTest2 = 9093;
const int databindingTest = 9001;
const int producesConsumesTest = 9002;
const int uriMatrixParamMatchingTest = 9003;
const int uriTemplateTest1 = 9004;
const int uriTemplateTest2 = 9005;
const int uriTemplateDefaultTest1 = 9006;
const int uriTemplateDefaultTest2 = 9007;
const int uriTemplateDefaultTest3 = 9008;
const int uriTemplateMatchingTest = 9009;
const int virtualHostTest = 9010;
const int serviceTest = 9011;
const int CompressionConfigTest = 9012;
const int serviceConfigTest = 7070;
const int corsConfigTest = 9013;
const int connectionNativeTest = 9014;
const int serviceDetachTest = 9015;
const int serviceEndpointTest = 9016;
const int parseHeaderTest = 9017;
const int multipartRequestTest = 9018;
const int responseTest = 9094;
const int entityTest = 9097;
const int mimeTest = 9096;

// Integration test ports
// HTTP
const int acceptEncodingHeaderTestPort = 9500;
const int requestLimitsTestPort1 = 9501;
const int requestLimitsTestPort2 = 9502;
const int requestLimitsTestPort3 = 9503;
const int requestLimitsTestPort4 = 9504;
const int compressionAnnotationTestPort = 9505;
const int echoServiceTestPort = 9506;
const int echoHttpsServiceTestPort = 9507;
const int ecommerceTestPort = 9508;
const int httpClientActionTestPort1 = 9509;
const int httpClientActionTestPort2 = 9510;
const int httpClientContinueTestPort1 = 9511;
const int httpClientContinueTestPort2 = 9512;
const int httpServerFieldTestPort1 = 9513;
const int idleTimeoutTestPort = 9514;
const int httpHeaderTestPort1 = 9515;
const int httpHeaderTestPort2 = 9516;
const int httpOptionsTestPort = 9517;
const int httpPayloadTestPort1 = 9518;
const int httpPayloadTestPort2 = 9519;
const int httpStatusCodeTestPort = 9520;
const int httpUrlTestPort1 = 9521;
const int httpUrlTestPort2 = 9522;
const int httpVerbTestPort = 9523;
const int httpRoutingTestPort = 9524;
const int serviceChainingTestPort = 9525;
const int trailingHeaderTestPort1 = 9526;
const int trailingHeaderTestPort2 = 9527;
const int reuseRequestTestPort = 9528;
const int expectContinueTestPort1 = 9529;
const int expectContinueTestPort2 = 9530;
const int pipeliningTestPort1 = 9531;
const int pipeliningTestPort2 = 9532;
const int pipeliningTestPort3 = 9533;
const int keepAliveClientTestPort = 9534;
const int multipleClientTestPort1 = 9535;
const int multipleClientTestPort2 = 9536;
const int resourceFunctionTestPort = 9537;
const int retryFunctionTestPort1 = 9538;
const int retryFunctionTestPort2 = 9539;
const int serializeXmlTestPort = 9540;
const int cachingTestPort1 = 9541;
const int cachingTestPort2 = 9542;
const int cachingTestPort3 = 9543;
const int cachingTestPort4 = 9544;
const int callerActionTestPort = 9545;
const int dirtyResponseTestPort = 9546;
const int listenerMethodTestPort1 = 9547;
const int listenerMethodTestPort2 = 9548;
const int clientDatabindingTestPort1 = 9549;
const int clientDatabindingTestPort2 = 9550;
const int clientDatabindingTestPort3 = 9551;
const int queryParamBindingTest = 9552;
const int basePathTest = 9553;

//HTTP2
const int serverPushTestPort1 = 9601;
const int serverPushTestPort2 = 9602;
const int http2RedirectTestPort1 = 9603;
const int http2RedirectTestPort2 = 9604;
const int http2RedirectTestPort3 = 9605;

//Security
<<<<<<< HEAD
const int securedListenerPort = 9402;
=======
const int filterTestPort = 9400;
const int oauth2AuthorizationServerPort = 9401;
>>>>>>> 087764bb
<|MERGE_RESOLUTION|>--- conflicted
+++ resolved
@@ -104,9 +104,6 @@
 const int http2RedirectTestPort3 = 9605;
 
 //Security
-<<<<<<< HEAD
-const int securedListenerPort = 9402;
-=======
 const int filterTestPort = 9400;
 const int oauth2AuthorizationServerPort = 9401;
->>>>>>> 087764bb
+const int securedListenerPort = 9402;