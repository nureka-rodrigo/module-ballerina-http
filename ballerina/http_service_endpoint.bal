--- conflicted
+++ resolved
@@ -30,9 +30,6 @@
     # + config - Configurations for the HTTP service listener
     # + return - A `ListenerError` if an error occurred during the listener initialization
     public isolated function init(int port, *ListenerConfiguration config) returns ListenerError? {
-<<<<<<< HEAD
-        self.config = config;
-=======
         InferredListenerConfiguration inferredListenerConfig = {
             host: config.host,
             http1Settings: config.http1Settings,
@@ -43,7 +40,6 @@
             requestLimits: config.requestLimits
         };
         self.inferredConfig = inferredListenerConfig.cloneReadOnly();
->>>>>>> 764b2066
         self.port = port;
         return externInitEndpoint(self, config);
     }
@@ -96,17 +92,11 @@
 
     # Retrieves the `InferredListenerConfiguration` of the HTTP listener.
     #
-<<<<<<< HEAD
-    # + return - The readonly HTTP listener configuration
-    public isolated function getConfig() returns ListenerConfiguration {
-        return self.config;
-=======
     # + return - The readonly HTTP listener inferred configuration
     public isolated function getConfig() returns readonly & InferredListenerConfiguration {
         lock {
             return <readonly & InferredListenerConfiguration> self.inferredConfig.cloneReadOnly();
         }
->>>>>>> 764b2066
     }
 }
 
