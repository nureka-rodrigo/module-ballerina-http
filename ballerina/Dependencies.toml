--- conflicted
+++ resolved
@@ -78,11 +78,7 @@
 [[package]]
 org = "ballerina"
 name = "http"
-<<<<<<< HEAD
-version = "2.6.0"
-=======
-version = "2.5.2"
->>>>>>> 71672011
+version = "2.6.0"
 dependencies = [
 	{org = "ballerina", name = "auth"},
 	{org = "ballerina", name = "cache"},
@@ -255,11 +251,7 @@
 [[package]]
 org = "ballerina"
 name = "mime"
-<<<<<<< HEAD
-version = "2.6.0"
-=======
-version = "2.5.1"
->>>>>>> 71672011
+version = "2.6.0"
 dependencies = [
 	{org = "ballerina", name = "io"},
 	{org = "ballerina", name = "jballerina.java"},
