// Copyright (c) 2019 WSO2 Inc. (http://www.wso2.org) All Rights Reserved.
//
// WSO2 Inc. licenses this file to you under the Apache License,
// Version 2.0 (the "License"); you may not use this file except
// in compliance with the License.
// You may obtain a copy of the License at
//
// http://www.apache.org/licenses/LICENSE-2.0
//
// Unless required by applicable law or agreed to in writing,
// software distributed under the License is distributed on an
// "AS IS" BASIS, WITHOUT WARRANTIES OR CONDITIONS OF ANY
// KIND, either express or implied.  See the License for the
// specific language governing permissions and limitations
// under the License.

import http.httpscerr;

# Represents the details of an HTTP error.
# 
# + statusCode - The inbound error response status code
# + headers - The inbound error response headers
# + body - The inbound error response body
public type Detail record {
    int statusCode;
    map<string[]> headers;
    anydata body;
};

# Represents the details of the `LoadBalanceActionError`.
#
# + httpActionErr - Array of errors occurred at each endpoint
public type LoadBalanceActionErrorData record {
    error[] httpActionErr?;
};

// Level 1
# Defines the common error type for the module.
public type Error distinct error;

// Level 2
# Defines the possible listener error types.
public type ListenerError distinct Error;

# Defines the possible client error types.
public type ClientError distinct Error;

# Represents a header not found error when retrieving headers.
public type HeaderNotFoundError distinct Error;

# Represents an error, which occurred due to payload binding.
public type PayloadBindingError distinct Error;

// Level 3
# Defines the listener error types that returned while receiving inbound request.
public type InboundRequestError distinct ListenerError;

# Defines the listener error types that returned while sending outbound response.
public type OutboundResponseError distinct ListenerError;

# Represents a generic listener error.
public type GenericListenerError distinct ListenerError;

# Represents an error, which occurred due to a failure in interceptor return.
public type InterceptorReturnError distinct ListenerError & httpscerr:InternalServerErrorError;

# Represents an error, which occurred due to a header binding.
public type HeaderBindingError distinct ListenerError & httpscerr:BadRequestError;

// TODO: Change the error type as HeaderBindingError once this issue is fixed:
// https://github.com/ballerina-platform/ballerina-lang/issues/40273
# Represents an error, which occurred due to a header constraint validation.
public type HeaderValidationError distinct HeaderBindingError & httpscerr:BadRequestError;

# Represents an error, which occurred due to the absence of the payload.
public type NoContentError distinct ClientError;

type PayloadBindingClientError ClientError & PayloadBindingError;

type PayloadBindingListenerError distinct ListenerError & PayloadBindingError & httpscerr:BadRequestError;

# Represents an error, which occurred due to payload constraint validation.
public type PayloadValidationError distinct PayloadBindingError;

type PayloadValidationClientError ClientError & PayloadValidationError;

type PayloadValidationListenerError distinct ListenerError & PayloadValidationError & httpscerr:BadRequestError;

# Represents an error, which occurred due to a query parameter binding.
public type QueryParameterBindingError distinct ListenerError & httpscerr:BadRequestError;

// TODO: Change the error type as QueryParameterBindingError once this issue is fixed:
// https://github.com/ballerina-platform/ballerina-lang/issues/40273
# Represents an error, which occurred due to a query parameter constraint validation.
public type QueryParameterValidationError distinct QueryParameterBindingError & httpscerr:BadRequestError;

# Represents an error, which occurred due to a path parameter binding.
public type PathParameterBindingError distinct ListenerError & httpscerr:BadRequestError;

# Represents an error, which occurred during the request dispatching.
public type RequestDispatchingError distinct ListenerError;

# Represents an error, which occurred during the service dispatching.
public type ServiceDispatchingError distinct RequestDispatchingError;

# Represents an error, which occurred during the resource dispatching.
public type ResourceDispatchingError distinct RequestDispatchingError;

# Defines the auth error types that returned from listener.
public type ListenerAuthError distinct ListenerError;

# Defines the authentication error types that returned from listener.
public type ListenerAuthnError distinct httpscerr:UnauthorizedError & ListenerAuthError;

# Defines the authorization error types that returned from listener.
public type ListenerAuthzError distinct httpscerr:ForbiddenError & ListenerAuthError;

# Defined for internal use when panicing from the auth_desugar
type InternalListenerAuthnError distinct httpscerr:UnauthorizedError & ListenerAuthError;

# Defined for internal use when panicing from the auth_desugar
type InternalListenerAuthzError distinct httpscerr:ForbiddenError & ListenerAuthError;

# Defines the client error types that returned while sending outbound request.
public type OutboundRequestError distinct ClientError;

# Defines the client error types that returned while receiving inbound response.
public type InboundResponseError distinct ClientError;

# Defines the Auth error types that returned from client.
public type ClientAuthError distinct ClientError;

# Defines the resiliency error types that returned from client.
public type ResiliencyError distinct ClientError;

// Generic errors (mostly to wrap errors from other modules)
# Represents a generic client error.
public type GenericClientError distinct ClientError;

# Represents an HTTP/2 client generic error.
public type Http2ClientError distinct ClientError;

# Represents a client error that occurred due to SSL failure.
public type SslError distinct ClientError;

# Represents both 4XX and 5XX application response client error.
public type ApplicationResponseError distinct (ClientError & error<Detail>);

// Other client-related errors
# Represents a client error that occurred due to unsupported action invocation.
public type UnsupportedActionError distinct GenericClientError;

# Represents a client error that occurred exceeding maximum wait time.
public type MaximumWaitTimeExceededError distinct GenericClientError;

# Represents a cookie error that occurred when using the cookies.
public type CookieHandlingError distinct GenericClientError;

# Represents a client connector error that occurred.
<<<<<<< HEAD
public type ClientConnectorError distinct (ClientError & httpscerr:BadGatewayError);
=======
public type ClientConnectorError distinct ClientError;
>>>>>>> 8304d9a1

# Represents an error, which occurred due to bad syntax or incomplete info in the client request(4xx HTTP response).
public type ClientRequestError distinct (ApplicationResponseError & error<Detail>);

# Represents an error, which occurred due to a failure of the remote server(5xx HTTP response).
public type RemoteServerError distinct (ApplicationResponseError & error<Detail>);

// Resiliency errors
# Represents a client error that occurred due to all the failover endpoint failure.
public type FailoverAllEndpointsFailedError distinct ResiliencyError;

# Represents a client error that occurred due to failover action failure.
public type FailoverActionFailedError distinct ResiliencyError;

# Represents a client error that occurred due to upstream service unavailability.
public type UpstreamServiceUnavailableError distinct ResiliencyError;

# Represents a client error that occurred due to all the load balance endpoint failure.
public type AllLoadBalanceEndpointsFailedError distinct ResiliencyError;

# Represents a client error that occurred due to circuit breaker configuration error.
public type CircuitBreakerConfigError distinct ResiliencyError;

# Represents a client error that occurred due to all the the retry attempts failure.
public type AllRetryAttemptsFailed distinct ResiliencyError;

# Represents the error that triggered upon a request/response idle timeout.
public type IdleTimeoutError distinct ResiliencyError;

# Represents an error occurred in an remote function of the Load Balance connector.
public type LoadBalanceActionError distinct ResiliencyError & error<LoadBalanceActionErrorData>;

// Outbound request errors in client
# Represents a client error that occurred due to outbound request initialization failure.
public type InitializingOutboundRequestError distinct OutboundRequestError;

# Represents a client error that occurred while writing outbound request headers.
public type WritingOutboundRequestHeadersError distinct OutboundRequestError;

# Represents a client error that occurred while writing outbound request entity body.
public type WritingOutboundRequestBodyError distinct OutboundRequestError;

// Inbound response errors in client
# Represents a client error that occurred due to inbound response initialization failure.
public type InitializingInboundResponseError distinct InboundResponseError;

# Represents a client error that occurred while reading inbound response headers.
public type ReadingInboundResponseHeadersError distinct InboundResponseError;

# Represents a client error that occurred while reading inbound response entity body.
public type ReadingInboundResponseBodyError distinct InboundResponseError;

//Inbound request errors in listener
# Represents a listener error that occurred due to inbound request initialization failure.
public type InitializingInboundRequestError distinct InboundRequestError;

# Represents a listener error that occurred while reading inbound request headers.
public type ReadingInboundRequestHeadersError distinct InboundRequestError;

# Represents a listener error that occurred while writing the inbound request entity body.
public type ReadingInboundRequestBodyError distinct InboundRequestError;

// Outbound response errors in listener
# Represents a listener error that occurred due to outbound response initialization failure.
public type InitializingOutboundResponseError distinct OutboundResponseError;

# Represents a listener error that occurred while writing outbound response headers.
public type WritingOutboundResponseHeadersError distinct OutboundResponseError;

# Represents a listener error that occurred while writing outbound response entity body.
public type WritingOutboundResponseBodyError distinct OutboundResponseError;

# Represents an error that occurred due to 100 continue response initialization failure.
public type Initiating100ContinueResponseError distinct OutboundResponseError;

# Represents an error that occurred while writing 100 continue response.
public type Writing100ContinueResponseError distinct OutboundResponseError;

# Represents a cookie error that occurred when sending cookies in the response.
public type InvalidCookieError distinct OutboundResponseError;

# Represents Service Not Found error.
public type ServiceNotFoundError httpscerr:NotFoundError & ServiceDispatchingError;

# Represents Bad Matrix Parameter in the request error.
public type BadMatrixParamError httpscerr:BadRequestError & ServiceDispatchingError;

# Represents an error, which occurred when the resource is not found during dispatching.
public type ResourceNotFoundError httpscerr:NotFoundError & ResourceDispatchingError;

# Represents an error, which occurred due to a path parameter constraint validation.
public type ResourcePathValidationError httpscerr:BadRequestError & ResourceDispatchingError;

# Represents an error, which occurred when the resource method is not allowed during dispatching.
public type ResourceMethodNotAllowedError httpscerr:MethodNotAllowedError & ResourceDispatchingError;

# Represents an error, which occurred when the media type is not supported during dispatching.
public type UnsupportedRequestMediaTypeError httpscerr:UnsupportedMediaTypeError & ResourceDispatchingError;

# Represents an error, which occurred when the payload is not acceptable during dispatching.
public type RequestNotAcceptableError httpscerr:NotAcceptableError & ResourceDispatchingError;

# Represents other internal server errors during dispatching.
public type ResourceDispatchingServerError httpscerr:InternalServerErrorError & ResourceDispatchingError;<|MERGE_RESOLUTION|>--- conflicted
+++ resolved
@@ -157,11 +157,7 @@
 public type CookieHandlingError distinct GenericClientError;
 
 # Represents a client connector error that occurred.
-<<<<<<< HEAD
-public type ClientConnectorError distinct (ClientError & httpscerr:BadGatewayError);
-=======
 public type ClientConnectorError distinct ClientError;
->>>>>>> 8304d9a1
 
 # Represents an error, which occurred due to bad syntax or incomplete info in the client request(4xx HTTP response).
 public type ClientRequestError distinct (ApplicationResponseError & error<Detail>);
