--- conflicted
+++ resolved
@@ -122,11 +122,7 @@
 |};
 
 # The annotation which is used to define the query resource signature parameter.
-<<<<<<< HEAD
 public const annotation HttpQuery Query on parameter, record field;
-=======
-public annotation HttpQuery Query on parameter;
->>>>>>> 6efc5e73
 
 # Defines the HTTP response cache configuration. By default the `no-cache` directive is setted to the `cache-control`
 # header. In addition to that `etag` and `last-modified` headers are also added for cache validation.
