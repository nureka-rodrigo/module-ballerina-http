--- conflicted
+++ resolved
@@ -27,23 +27,15 @@
 # + maxIdleConnections - Maximum number of idle connections allowed per pool.
 # + waitTime - Maximum amount of time (in seconds), the client should wait for an idle connection before it sends an error when the pool is exhausted
 # + maxActiveStreamsPerConnection - Maximum active streams per connection. This only applies to HTTP/2. Default value is 100
-<<<<<<< HEAD
-# + http2ConnectionIdleTimeout - HTTP2 connection idle timeout in seconds. This only applies to HTTP/2. Default value is 30 seconds
-=======
 # + minEvictableIdleTime - Minimum evictable time for an idle connection in seconds. Default value is 5 minutes
 # + timeBetweenEvictionRuns - Time between eviction runs in seconds. Default value is 30 seconds
->>>>>>> 269c0e8f
 public type PoolConfiguration record {|
     int maxActiveConnections = maxActiveConnections;
     int maxIdleConnections = maxIdleConnections;
     decimal waitTime = waitTime;
     int maxActiveStreamsPerConnection = maxActiveStreamsPerConnection;
-<<<<<<< HEAD
-    int http2ConnectionIdleTimeout = 30;
-=======
     decimal minEvictableIdleTime = 300;
     decimal timeBetweenEvictionRuns = 30;
->>>>>>> 269c0e8f
 |};
 
 //This is a hack to get the global map initialized, without involving locking.
