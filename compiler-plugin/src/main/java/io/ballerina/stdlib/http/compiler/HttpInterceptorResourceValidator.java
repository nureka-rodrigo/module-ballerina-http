/*
 * Copyright (c) 2021, WSO2 Inc. (http://www.wso2.org) All Rights Reserved.
 *
 * WSO2 Inc. licenses this file to you under the Apache License,
 * Version 2.0 (the "License"); you may not use this file except
 * in compliance with the License.
 * You may obtain a copy of the License at
 *
 *    http://www.apache.org/licenses/LICENSE-2.0
 *
 * Unless required by applicable law or agreed to in writing,
 * software distributed under the License is distributed on an
 * "AS IS" BASIS, WITHOUT WARRANTIES OR CONDITIONS OF ANY
 * KIND, either express or implied. See the License for the
 * specific language governing permissions and limitations
 * under the License.
 */

package io.ballerina.stdlib.http.compiler;

import io.ballerina.compiler.syntax.tree.AnnotationNode;
import io.ballerina.compiler.syntax.tree.FunctionDefinitionNode;
import io.ballerina.compiler.syntax.tree.IdentifierToken;
import io.ballerina.compiler.syntax.tree.MetadataNode;
import io.ballerina.compiler.syntax.tree.Node;
import io.ballerina.compiler.syntax.tree.NodeList;
import io.ballerina.projects.plugins.SyntaxNodeAnalysisContext;

import java.util.Optional;

/**
 * Validates a ballerina http interceptor resource.
 */
public class HttpInterceptorResourceValidator {
    public static void validateResource(SyntaxNodeAnalysisContext ctx, FunctionDefinitionNode member, String type) {
        checkResourceAnnotation(ctx, member);
        if (type.equals(Constants.REQUEST_ERROR_INTERCEPTOR)) {
            extractAndValidateMethodAndPath(ctx, member);
        }
        HttpResourceValidator.extractInputParamTypeAndValidate(ctx, member);
        HttpCompilerPluginUtil.extractInterceptorReturnTypeAndValidate(ctx, member, HttpDiagnosticCodes.HTTP_126);
    }

    private static void extractAndValidateMethodAndPath(SyntaxNodeAnalysisContext ctx, FunctionDefinitionNode member) {
        NodeList<Node> path = member.relativeResourcePath();
        String resourcePath = path.get(0).toString().strip();
        if (!resourcePath.matches(Constants.DEFAULT_PATH_REGEX)) {
            reportInvalidResourcePath(ctx, path.get(0));
        }
        String method = member.functionName().toString().strip();
        if (!method.contains(Constants.DEFAULT)) {
            reportInvalidResourceMethod(ctx, member.functionName());
        }
    }

    private static void checkResourceAnnotation(SyntaxNodeAnalysisContext ctx,
                                                FunctionDefinitionNode member) {
        Optional<MetadataNode> metadataNodeOptional = member.metadata();
        if (metadataNodeOptional.isPresent()) {
            NodeList<AnnotationNode> annotations = metadataNodeOptional.get().annotations();
            if (!annotations.isEmpty()) {
                reportResourceAnnotationNotAllowed(ctx, annotations.get(0));
            }
        }
    }

<<<<<<< HEAD
=======
    private static void extractReturnTypeAndValidate(SyntaxNodeAnalysisContext ctx, FunctionDefinitionNode member) {
        Optional<ReturnTypeDescriptorNode> returnTypeDescriptorNode = member.functionSignature().returnTypeDesc();
        if (returnTypeDescriptorNode.isEmpty()) {
            return;
        }
        Node returnTypeNode = returnTypeDescriptorNode.get().type();
        String returnTypeStringValue = HttpResourceValidator.getReturnTypeDescription(returnTypeDescriptorNode.get());
        Optional<Symbol> functionSymbol = ctx.semanticModel().symbol(member);
        if (functionSymbol.isEmpty()) {
            return;
        }
        FunctionTypeSymbol functionTypeSymbol = ((FunctionSymbol) functionSymbol.get()).typeDescriptor();
        Optional<TypeSymbol> returnTypeSymbol = functionTypeSymbol.returnTypeDescriptor();
        returnTypeSymbol.ifPresent(typeSymbol -> validateReturnType(ctx, returnTypeNode, returnTypeStringValue,
                                                                    typeSymbol));
    }

    private static void validateReturnType(SyntaxNodeAnalysisContext ctx, Node node,
                                           String returnTypeStringValue, TypeSymbol returnTypeSymbol) {
        if (isServiceType(returnTypeSymbol)) {
            return;
        }
        TypeDescKind kind = returnTypeSymbol.typeKind();
        if (kind == TypeDescKind.ERROR || kind == TypeDescKind.NIL) {
            return;
        }
        if (kind == TypeDescKind.TYPE_REFERENCE) {
            TypeSymbol typeDescriptor = ((TypeReferenceTypeSymbol) returnTypeSymbol).typeDescriptor();
            validateReturnType(ctx, node, returnTypeStringValue, typeDescriptor);
        } else if (kind == TypeDescKind.UNION) {
            List<TypeSymbol> typeSymbols = ((UnionTypeSymbol) returnTypeSymbol).memberTypeDescriptors();
            for (TypeSymbol typeSymbol : typeSymbols) {
                validateReturnType(ctx, node, returnTypeStringValue, typeSymbol);
            }
        } else {
            reportInvalidReturnType(ctx, node, returnTypeStringValue);
        }
    }

    private static boolean isServiceType(TypeSymbol returnTypeSymbol) {
        Optional<String> optionalTypeName = returnTypeSymbol.getName();
        return optionalTypeName.filter(typeName -> typeName.equals(Constants.SERVICE) ||
                typeName.equals(Constants.REQUEST_INTERCEPTOR)).isPresent();
    }

>>>>>>> 2d592ba2
    private static void reportResourceAnnotationNotAllowed(SyntaxNodeAnalysisContext ctx, AnnotationNode node) {
        HttpCompilerPluginUtil.updateDiagnostic(ctx, node.location(), HttpDiagnosticCodes.HTTP_125,
                                                node.annotReference().toString());
    }

<<<<<<< HEAD
=======
    private static void reportInvalidReturnType(SyntaxNodeAnalysisContext ctx, Node node,
                                                String returnType) {
        HttpCompilerPluginUtil.updateDiagnostic(ctx, node.location(), HttpDiagnosticCodes.HTTP_126, returnType);
    }

>>>>>>> 2d592ba2
    private static void reportInvalidResourcePath(SyntaxNodeAnalysisContext ctx, Node node) {
        HttpCompilerPluginUtil.updateDiagnostic(ctx, node.location(), HttpDiagnosticCodes.HTTP_127, node.toString());
    }

    private static void reportInvalidResourceMethod(SyntaxNodeAnalysisContext ctx, IdentifierToken identifierToken) {
        HttpCompilerPluginUtil.updateDiagnostic(ctx, identifierToken.location(), HttpDiagnosticCodes.HTTP_128,
                                                identifierToken.toString().strip());
    }
}<|MERGE_RESOLUTION|>--- conflicted
+++ resolved
@@ -64,67 +64,11 @@
         }
     }
 
-<<<<<<< HEAD
-=======
-    private static void extractReturnTypeAndValidate(SyntaxNodeAnalysisContext ctx, FunctionDefinitionNode member) {
-        Optional<ReturnTypeDescriptorNode> returnTypeDescriptorNode = member.functionSignature().returnTypeDesc();
-        if (returnTypeDescriptorNode.isEmpty()) {
-            return;
-        }
-        Node returnTypeNode = returnTypeDescriptorNode.get().type();
-        String returnTypeStringValue = HttpResourceValidator.getReturnTypeDescription(returnTypeDescriptorNode.get());
-        Optional<Symbol> functionSymbol = ctx.semanticModel().symbol(member);
-        if (functionSymbol.isEmpty()) {
-            return;
-        }
-        FunctionTypeSymbol functionTypeSymbol = ((FunctionSymbol) functionSymbol.get()).typeDescriptor();
-        Optional<TypeSymbol> returnTypeSymbol = functionTypeSymbol.returnTypeDescriptor();
-        returnTypeSymbol.ifPresent(typeSymbol -> validateReturnType(ctx, returnTypeNode, returnTypeStringValue,
-                                                                    typeSymbol));
-    }
-
-    private static void validateReturnType(SyntaxNodeAnalysisContext ctx, Node node,
-                                           String returnTypeStringValue, TypeSymbol returnTypeSymbol) {
-        if (isServiceType(returnTypeSymbol)) {
-            return;
-        }
-        TypeDescKind kind = returnTypeSymbol.typeKind();
-        if (kind == TypeDescKind.ERROR || kind == TypeDescKind.NIL) {
-            return;
-        }
-        if (kind == TypeDescKind.TYPE_REFERENCE) {
-            TypeSymbol typeDescriptor = ((TypeReferenceTypeSymbol) returnTypeSymbol).typeDescriptor();
-            validateReturnType(ctx, node, returnTypeStringValue, typeDescriptor);
-        } else if (kind == TypeDescKind.UNION) {
-            List<TypeSymbol> typeSymbols = ((UnionTypeSymbol) returnTypeSymbol).memberTypeDescriptors();
-            for (TypeSymbol typeSymbol : typeSymbols) {
-                validateReturnType(ctx, node, returnTypeStringValue, typeSymbol);
-            }
-        } else {
-            reportInvalidReturnType(ctx, node, returnTypeStringValue);
-        }
-    }
-
-    private static boolean isServiceType(TypeSymbol returnTypeSymbol) {
-        Optional<String> optionalTypeName = returnTypeSymbol.getName();
-        return optionalTypeName.filter(typeName -> typeName.equals(Constants.SERVICE) ||
-                typeName.equals(Constants.REQUEST_INTERCEPTOR)).isPresent();
-    }
-
->>>>>>> 2d592ba2
     private static void reportResourceAnnotationNotAllowed(SyntaxNodeAnalysisContext ctx, AnnotationNode node) {
         HttpCompilerPluginUtil.updateDiagnostic(ctx, node.location(), HttpDiagnosticCodes.HTTP_125,
                                                 node.annotReference().toString());
     }
 
-<<<<<<< HEAD
-=======
-    private static void reportInvalidReturnType(SyntaxNodeAnalysisContext ctx, Node node,
-                                                String returnType) {
-        HttpCompilerPluginUtil.updateDiagnostic(ctx, node.location(), HttpDiagnosticCodes.HTTP_126, returnType);
-    }
-
->>>>>>> 2d592ba2
     private static void reportInvalidResourcePath(SyntaxNodeAnalysisContext ctx, Node node) {
         HttpCompilerPluginUtil.updateDiagnostic(ctx, node.location(), HttpDiagnosticCodes.HTTP_127, node.toString());
     }
