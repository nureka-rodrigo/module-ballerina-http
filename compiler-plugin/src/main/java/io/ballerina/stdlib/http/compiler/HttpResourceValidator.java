--- conflicted
+++ resolved
@@ -301,44 +301,7 @@
                 String typeName = typeSymbol.signature();
                 TypeDescKind kind = typeSymbol.typeKind();
 
-<<<<<<< HEAD
                 if (kind == TypeDescKind.ERROR) {
-=======
-                        Optional<String> typeNameOptional = typeDescriptor.getName();
-                        if (typeNameOptional.isEmpty()) {
-                            reportInvalidParameterType(ctx, paramLocation, paramType);
-                            continue;
-                        }
-                        switch (typeNameOptional.get()) {
-                            case CALLER_OBJ_NAME:
-                                callerPresent = isObjectPresent(ctx, paramLocation, callerPresent, paramName,
-                                                                HttpDiagnosticCodes.HTTP_115);
-                                break;
-                            case REQUEST_OBJ_NAME:
-                                requestPresent = isObjectPresent(ctx, paramLocation, requestPresent, paramName,
-                                                                 HttpDiagnosticCodes.HTTP_116);
-                                break;
-                            case REQUEST_CONTEXT_OBJ_NAME:
-                                requestCtxPresent = isObjectPresent(ctx, paramLocation, requestCtxPresent, paramName,
-                                                                    HttpDiagnosticCodes.HTTP_121);
-                                break;
-                            case HEADER_OBJ_NAME:
-                                headersPresent = isObjectPresent(ctx, paramLocation, headersPresent, paramName,
-                                                                 HttpDiagnosticCodes.HTTP_117);
-                                break;
-                            default:
-                                reportInvalidParameterType(ctx, paramLocation, paramType);
-                                break;
-                        }
-                    } else {
-                        if (!isAllowedQueryParamType(typeDescKind, typeDescriptor)) {
-                            reportInvalidParameterType(ctx, paramLocation, paramType);
-                        }
-                    }
-                } else if (isValidQueryParamType(ctx, paramLocation, kind, typeSymbol, paramName)) {
-                    continue;
-                } else if (kind == TypeDescKind.ERROR) {
->>>>>>> a7e66596
                     errorPresent = isObjectPresent(ctx, paramLocation, errorPresent, paramName,
                             HttpDiagnosticCodes.HTTP_122);
                 } else if (subtypeOf(typeSymbols, typeSymbol, OBJECT)) {
@@ -473,100 +436,11 @@
         }
     }
 
-<<<<<<< HEAD
     private static void validatePayloadParamType(SyntaxNodeAnalysisContext ctx, Map<String, TypeSymbol> typeSymbols,
                                                  Location paramLocation, String resourceMethodOptional,
                                                  ParameterSymbol param, TypeSymbol typeDescriptor) {
         if (resourceMethodOptional != null) {
             validatePayloadAnnotationUsage(ctx, paramLocation, resourceMethodOptional);
-=======
-    private static boolean isValidQueryParamType(SyntaxNodeAnalysisContext ctx, Location paramLocation,
-                                                 TypeDescKind kind, TypeSymbol typeSymbol, String paramName) {
-        if (isAllowedQueryParamType(kind, typeSymbol)) {
-            // Allowed query param types
-            return true;
-        } else if (kind == TypeDescKind.MAP) {
-            TypeSymbol constrainedTypeSymbol = ((MapTypeSymbol) typeSymbol).typeParam();
-            TypeDescKind constrainedType = getReferencedTypeDescKind(constrainedTypeSymbol);
-            if (constrainedType != TypeDescKind.JSON) {
-                reportInvalidQueryParameterType(ctx, paramLocation, paramName);
-            }
-            return true;
-        } else if (kind == TypeDescKind.ARRAY) {
-            // Allowed query param array types
-            TypeSymbol arrTypeSymbol = ((ArrayTypeSymbol) typeSymbol).memberTypeDescriptor();
-            TypeDescKind elementKind = getReferencedTypeDescKind(arrTypeSymbol);
-            if (arrTypeSymbol.typeKind() == TypeDescKind.TYPE_REFERENCE &&
-                    isEnumQueryParamType(((TypeReferenceTypeSymbol) arrTypeSymbol).typeDescriptor())) {
-                return true;
-            }
-            if (elementKind == TypeDescKind.MAP) {
-                TypeSymbol constrainedTypeSymbol = ((MapTypeSymbol) arrTypeSymbol).typeParam();
-                TypeDescKind constrainedType = constrainedTypeSymbol.typeKind();
-                if (constrainedType != TypeDescKind.JSON) {
-                    reportInvalidQueryParameterType(ctx, paramLocation, paramName);
-                }
-                return true;
-            }
-            if (!isAllowedQueryParamType(elementKind, arrTypeSymbol)) {
-                reportInvalidQueryParameterType(ctx, paramLocation, paramName);
-            }
-            return true;
-        } else if (kind == TypeDescKind.UNION) {
-            // Allowed query param union types
-            List<TypeSymbol> symbolList = ((UnionTypeSymbol) typeSymbol).memberTypeDescriptors();
-            int size = symbolList.size();
-            if (size > 2) {
-                reportInvalidUnionQueryType(ctx, paramLocation, paramName);
-                return true;
-            }
-            if (symbolList.stream().noneMatch(type -> type.typeKind() == TypeDescKind.NIL)) {
-                reportInvalidUnionQueryType(ctx, paramLocation, paramName);
-                return true;
-            }
-            for (TypeSymbol type : symbolList) {
-                TypeDescKind elementKind = getReferencedTypeDescKind(type);
-                if (elementKind == TypeDescKind.ARRAY) {
-                    TypeSymbol arrTypeSymbol = ((ArrayTypeSymbol) type).memberTypeDescriptor();
-                    TypeDescKind arrElementKind = getReferencedTypeDescKind(arrTypeSymbol);
-                    if (arrElementKind == TypeDescKind.MAP) {
-                        TypeSymbol constrainedTypeSymbol = ((MapTypeSymbol) arrTypeSymbol).typeParam();
-                        TypeDescKind constrainedType = constrainedTypeSymbol.typeKind();
-                        if (constrainedType == TypeDescKind.JSON) {
-                            return true;
-                        }
-                    }
-                    if (isAllowedQueryParamType(arrElementKind, arrTypeSymbol)) {
-                        return true;
-                    }
-                } else if (elementKind == TypeDescKind.MAP) {
-                    TypeSymbol constrainedTypeSymbol = ((MapTypeSymbol) type).typeParam();
-                    TypeDescKind constrainedType = constrainedTypeSymbol.typeKind();
-                    if (constrainedType == TypeDescKind.JSON) {
-                        return true;
-                    }
-                } else {
-                    if (elementKind == TypeDescKind.NIL || isAllowedQueryParamType(elementKind, type)) {
-                        return true;
-                    }
-                }
-                reportInvalidQueryParameterType(ctx, paramLocation, paramName);
-            }
-        }
-        return false;
-    }
-
-    private static boolean isValidPayloadParamType(TypeSymbol typeDescriptor, SyntaxNodeAnalysisContext ctx,
-                                                   Location paramLocation, String paramName, boolean isRecordField) {
-        TypeDescKind kind = typeDescriptor.typeKind();
-        if (kind == TypeDescKind.INTERSECTION) {
-            typeDescriptor = getEffectiveTypeFromReadonlyIntersection((IntersectionTypeSymbol) typeDescriptor);
-            if (typeDescriptor == null) {
-                reportInvalidIntersectionType(ctx, paramLocation, paramName);
-                return false;
-            }
-            return isValidPayloadParamType(typeDescriptor, ctx, paramLocation, paramName, isRecordField);
->>>>>>> a7e66596
         }
         if (subtypeOf(typeSymbols, typeDescriptor, ANYDATA)) {
             return;
