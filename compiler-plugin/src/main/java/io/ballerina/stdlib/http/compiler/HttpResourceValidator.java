--- conflicted
+++ resolved
@@ -84,18 +84,6 @@
     private static void extractResourceAnnotationAndValidate(SyntaxNodeAnalysisContext ctx,
                                                              FunctionDefinitionNode member) {
         Optional<MetadataNode> metadataNodeOptional = member.metadata();
-<<<<<<< HEAD
-        if (metadataNodeOptional.isPresent()) {
-            NodeList<AnnotationNode> annotations = metadataNodeOptional.get().annotations();
-            for (AnnotationNode annotation : annotations) {
-                Node annotReference = annotation.annotReference();
-                String annotName = annotReference.toString();
-                if (annotReference.kind() == SyntaxKind.QUALIFIED_NAME_REFERENCE) {
-                    String[] strings = annotName.split(Constants.COLON);
-                    if (RESOURCE_CONFIG_ANNOTATION.equals(strings[strings.length - 1].trim())) {
-                        continue;
-                    }
-=======
         if (metadataNodeOptional.isEmpty()) {
             return;
         }
@@ -107,7 +95,6 @@
                 String[] strings = annotName.split(Constants.COLON);
                 if (RESOURCE_CONFIG_ANNOTATION.equals(strings[strings.length - 1].trim())) {
                     continue;
->>>>>>> 2d592ba2
                 }
             }
             reportInvalidResourceAnnotation(ctx, annotReference.location(), annotName);
@@ -621,8 +608,6 @@
         }
     }
 
-<<<<<<< HEAD
-=======
     private static void validateReturnType(SyntaxNodeAnalysisContext ctx, Node node, String returnTypeStringValue,
                                            TypeSymbol returnTypeSymbol) {
         TypeDescKind kind = returnTypeSymbol.typeKind();
@@ -688,7 +673,6 @@
         }
     }
 
->>>>>>> 2d592ba2
     private static void enableConfigureReturnMediaTypeCodeAction(SyntaxNodeAnalysisContext ctx, Node node) {
         HttpCompilerPluginUtil.updateDiagnostic(ctx, node.location(), HttpDiagnosticCodes.HTTP_HINT_103);
     }
@@ -710,19 +694,12 @@
             }
         } else if (kind == TypeDescKind.TYPE_REFERENCE) {
             TypeSymbol typeDescriptor = ((TypeReferenceTypeSymbol) returnTypeSymbol).typeDescriptor();
-<<<<<<< HEAD
             TypeDescKind typeDescKind = HttpCompilerPluginUtil.retrieveEffectiveTypeDesc(typeDescriptor);
-=======
-            TypeDescKind typeDescKind = retrieveEffectiveTypeDesc(typeDescriptor);
->>>>>>> 2d592ba2
             return typeDescKind != TypeDescKind.ERROR;
         }
         return true;
     }
 
-<<<<<<< HEAD
-    public static boolean isHttpCaller(ParameterSymbol param) {
-=======
     private static TypeDescKind retrieveEffectiveTypeDesc(TypeSymbol descriptor) {
         TypeDescKind typeDescKind = descriptor.typeKind();
         if (typeDescKind == TypeDescKind.INTERSECTION) {
@@ -797,7 +774,6 @@
     }
 
     private static boolean isHttpCaller(ParameterSymbol param) {
->>>>>>> 2d592ba2
         TypeDescKind typeDescKind = param.typeDescriptor().typeKind();
         if (TypeDescKind.TYPE_REFERENCE.equals(typeDescKind)) {
             TypeSymbol typeDescriptor = ((TypeReferenceTypeSymbol) param.typeDescriptor()).typeDescriptor();
@@ -806,8 +782,6 @@
         return false;
     }
 
-<<<<<<< HEAD
-=======
     public static String getReturnTypeDescription(ReturnTypeDescriptorNode returnTypeDescriptorNode) {
         return returnTypeDescriptorNode.type().toString().trim();
     }
@@ -833,7 +807,6 @@
         HttpCompilerPluginUtil.updateDiagnostic(ctx, node.location(), HttpDiagnosticCodes.HTTP_102, returnType);
     }
 
->>>>>>> 2d592ba2
     private static void reportInvalidResourceAnnotation(SyntaxNodeAnalysisContext ctx, Location location,
                                                         String annotName) {
         HttpCompilerPluginUtil.updateDiagnostic(ctx, location, HttpDiagnosticCodes.HTTP_103, annotName);
