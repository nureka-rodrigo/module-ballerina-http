/*
 * Copyright (c) 2021, WSO2 Inc. (http://www.wso2.org) All Rights Reserved.
 *
 * WSO2 Inc. licenses this file to you under the Apache License,
 * Version 2.0 (the "License"); you may not use this file except
 * in compliance with the License.
 * You may obtain a copy of the License at
 *
 *    http://www.apache.org/licenses/LICENSE-2.0
 *
 * Unless required by applicable law or agreed to in writing,
 * software distributed under the License is distributed on an
 * "AS IS" BASIS, WITHOUT WARRANTIES OR CONDITIONS OF ANY
 * KIND, either express or implied. See the License for the
 * specific language governing permissions and limitations
 * under the License.
 */

package io.ballerina.stdlib.http.compiler;

/**
 * Constants related to compiler plugin implementation.
 */
public class Constants {
    public static final String BALLERINA = "ballerina";
    public static final String HTTP = "http";
    public static final String SERVICE_KEYWORD = "service";
    public static final String REMOTE_KEYWORD = "remote";
    public static final String RESOURCE_KEYWORD = "resource";
    public static final String RESPONSE_OBJ_NAME = "Response";
    public static final String ANYDATA = "anydata";
    public static final String JSON = "json";
    public static final String ERROR = "error";
    public static final String STRING = "string?";
    public static final String STRING_ARRAY = "string[]?";
    public static final String INT = "int?";
    public static final String INT_ARRAY = "int[]?";
    public static final String FLOAT = "float?";
    public static final String FLOAT_ARRAY = "float[]?";
    public static final String DECIMAL = "decimal?";
    public static final String DECIMAL_ARRAY = "decimal[]?";
    public static final String BOOLEAN = "boolean?";
    public static final String BOOLEAN_ARRAY = "boolean[]?";
    public static final String NIL = "nil";
    public static final String RESOURCE_RETURN_TYPE = "ResourceReturnType";
    public static final String INTERCEPTOR_RESOURCE_RETURN_TYPE = "InterceptorResourceReturnType";
    public static final String CALLER_OBJ_NAME = "Caller";
    public static final String REQUEST_OBJ_NAME = "Request";
    public static final String REQUEST_CONTEXT_OBJ_NAME = "RequestContext";
    public static final String OBJECT = "object";
    public static final String HEADER_OBJ_NAME = "Headers";
    public static final String PAYLOAD_ANNOTATION = "Payload";
    public static final String CACHE_ANNOTATION = "Cache";
    public static final String SERVICE_CONFIG_ANNOTATION = "ServiceConfig";
    public static final String MEDIA_TYPE_SUBTYPE_PREFIX = "mediaTypeSubtypePrefix";
    public static final String RESOURCE_CONFIG_ANNOTATION = "ResourceConfig";
    public static final String PAYLOAD_ANNOTATION_TYPE = "HttpPayload";
    public static final String CALLER_ANNOTATION_TYPE = "HttpCallerInfo";
    public static final String HEADER_ANNOTATION_TYPE = "HttpHeader";
    public static final String QUERY_ANNOTATION_TYPE = "HttpQuery";
    public static final String CALLER_ANNOTATION_NAME = "CallerInfo";
    public static final String FIELD_RESPONSE_TYPE = "respondType";
    public static final String RESPOND_METHOD_NAME = "respond";
    public static final String ALLOWED_RETURN_UNION = "anydata|http:Response|http:StatusCodeResponse|error";
    public static final String REQUEST_INTERCEPTOR = "RequestInterceptor";
    public static final String RESPONSE_INTERCEPTOR = "ResponseInterceptor";
    public static final String REQUEST_ERROR_INTERCEPTOR = "RequestErrorInterceptor";
    public static final String RESPONSE_ERROR_INTERCEPTOR = "ResponseErrorInterceptor";
<<<<<<< HEAD
=======
    public static final String SERVICE = "Service";
    public static final String HTTP_SERVICE = "http:Service";
>>>>>>> a7e66596
    public static final String HTTP_REQUEST_INTERCEPTOR = "http:RequestInterceptor";
    public static final String HTTP_REQUEST_ERROR_INTERCEPTOR = "http:RequestErrorInterceptor";
    public static final String HTTP_RESPONSE_INTERCEPTOR = "http:ResponseInterceptor";
    public static final String HTTP_RESPONSE_ERROR_INTERCEPTOR = "http:ResponseErrorInterceptor";
    public static final String ALLOWED_INTERCEPTOR_RETURN_UNION = "anydata|http:Response|http:StatusCodeResponse|" +
                                                                  "http:NextService|error?";
    public static final String DEFAULT = "default";
    public static final String GET = "get";
    public static final String HEAD = "head";
    public static final String OPTIONS = "options";
    public static final String INTERCEPT_RESPONSE = "interceptResponse";
    public static final String INTERCEPT_RESPONSE_ERROR = "interceptResponseError";
    public static final String NAME = "name";
    public static final String LINKED_TO = "linkedTo";
    public static final String METHOD = "method";
    public static final String RELATION = "relation";
    public static final String PARAM = "$param$";
    public static final String SELF = "self";
    public static final String MEDIA_TYPE_FIELD = "mediaType";

    public static final String EMPTY = "";
    public static final String COLON = ":";
    public static final String PLUS = "+";
    public static final String SPACE = " ";
    public static final String COMMA_WITH_SPACE = ", ";
    public static final String DEFAULT_PATH_REGEX = "\\[\\s*(string)\\s*(\\.{3})\\s*\\w+\\s*\\]";
    public static final String SUFFIX_SEPARATOR_REGEX = "\\+";
    public static final String MEDIA_TYPE_SUBTYPE_REGEX = "^(\\w)+(\\s*\\.\\s*(\\w)+)*(\\s*\\+\\s*(\\w)+)*";
    public static final String UNNECESSARY_CHARS_REGEX = "^'|\"|\\n";
}<|MERGE_RESOLUTION|>--- conflicted
+++ resolved
@@ -66,11 +66,8 @@
     public static final String RESPONSE_INTERCEPTOR = "ResponseInterceptor";
     public static final String REQUEST_ERROR_INTERCEPTOR = "RequestErrorInterceptor";
     public static final String RESPONSE_ERROR_INTERCEPTOR = "ResponseErrorInterceptor";
-<<<<<<< HEAD
-=======
     public static final String SERVICE = "Service";
     public static final String HTTP_SERVICE = "http:Service";
->>>>>>> a7e66596
     public static final String HTTP_REQUEST_INTERCEPTOR = "http:RequestInterceptor";
     public static final String HTTP_REQUEST_ERROR_INTERCEPTOR = "http:RequestErrorInterceptor";
     public static final String HTTP_RESPONSE_INTERCEPTOR = "http:ResponseInterceptor";
