<<<<<<< HEAD
/*
 *  Copyright (c) 2018, WSO2 Inc. (http://www.wso2.org) All Rights Reserved.
 *
 *  WSO2 Inc. licenses this file to you under the Apache License,
 *  Version 2.0 (the "License"); you may not use this file except
 *  in compliance with the License.
 *  You may obtain a copy of the License at
 *
 *  http://www.apache.org/licenses/LICENSE-2.0
 *
 *  Unless required by applicable law or agreed to in writing,
 *  software distributed under the License is distributed on an
 *  "AS IS" BASIS, WITHOUT WARRANTIES OR CONDITIONS OF ANY
 *  KIND, either express or implied.  See the License for the
 *  specific language governing permissions and limitations
 *  under the License.
 */

package org.ballerinalang.stdlib.services.dispatching;

import org.ballerinalang.model.util.JsonParser;
import org.ballerinalang.model.util.StringUtils;
import org.ballerinalang.model.values.BMap;
import org.ballerinalang.model.values.BValue;
import org.ballerinalang.stdlib.utils.HTTPTestRequest;
import org.ballerinalang.stdlib.utils.MessageUtils;
import org.ballerinalang.stdlib.utils.Services;
import org.ballerinalang.test.util.BCompileUtil;
import org.ballerinalang.test.util.CompileResult;
import org.testng.Assert;
import org.testng.annotations.BeforeClass;
import org.testng.annotations.Test;
import org.wso2.transport.http.netty.message.HttpCarbonMessage;
import org.wso2.transport.http.netty.message.HttpMessageDataStreamer;

/**
 * Test class for Matrix parameters based dispatching.
 */
public class UriMatrixParametersMatchTest {

    private static final int TEST_EP = 9090;
    private CompileResult application;

    @BeforeClass()
    public void setup() {
        application = BCompileUtil.compile("test-src/services/dispatching/uri-matrix-param-matching.bal");
    }

    // @Test
    // public void testMatrixParamsAndQueryParamsMatching() {
    //     String path = "/hello/t1/john;age=10;color=white/bar/1991;month=may;day=12/foo;a=5;b=10?x=10&y=5";
    //     HTTPTestRequest cMsg = MessageUtils.generateHTTPMessage(path, "GET");
    //     HttpCarbonMessage response = Services.invoke(TEST_EP, cMsg);

    //     Assert.assertNotNull(response, "Response message not found");
    //     BValue bJson = JsonParser.parse(new HttpMessageDataStreamer(response).getInputStream());

    //     Assert.assertEquals(((BMap<String, BValue>) bJson).get("pathParams").stringValue(), "john, 1991");
    //     Assert.assertEquals(((BMap<String, BValue>) bJson).get("personMatrix").stringValue(), "age=10;color=white");
    //     Assert.assertEquals(((BMap<String, BValue>) bJson).get("yearMatrix").stringValue(), "month=may;day=12");
    //     Assert.assertEquals(((BMap<String, BValue>) bJson).get("fooMatrix").stringValue(), "a=5;b=10");
    //     Assert.assertEquals(((BMap<String, BValue>) bJson).get("queryParams").stringValue(), "x=10&y=5");
    // }

    // @Test
    // public void testEncodedPathDispatching() {
    //     String path = "/hello/t2/john;age=2;color=white/foo%3Ba%3D5%3Bb%3D10"; // encoded URI
    //     HTTPTestRequest cMsg = MessageUtils.generateHTTPMessage(path, "GET");
    //     HttpCarbonMessage response = Services.invoke(TEST_EP, cMsg);

    //     Assert.assertNotNull(response, "Response message not found");
    //     BValue bJson = JsonParser.parse(new HttpMessageDataStreamer(response).getInputStream());

    //     Assert.assertEquals(((BMap<String, BValue>) bJson).get("person").stringValue(), "john");
    //     Assert.assertEquals(((BMap<String, BValue>) bJson).get("personParamSize").stringValue(), "2");
    //     Assert.assertEquals(((BMap<String, BValue>) bJson).get("fooParamSize").stringValue(), "0");
    // }

    // @Test
    // public void testEncodedPathParamDispatching() {
    //     String path = "/hello/t2/john%3Bage%3D2%3Bcolor%3Dwhite/foo%3Ba%3D5%3Bb%3D10"; // encoded URI
    //     HTTPTestRequest cMsg = MessageUtils.generateHTTPMessage(path, "GET");
    //     HttpCarbonMessage response = Services.invoke(TEST_EP, cMsg);

    //     Assert.assertNotNull(response, "Response message not found");
    //     BValue bJson = JsonParser.parse(new HttpMessageDataStreamer(response).getInputStream());

    //     Assert.assertEquals(((BMap<String, BValue>) bJson).get("person").stringValue(), "john;age=2;color=white");
    //     Assert.assertEquals(((BMap<String, BValue>) bJson).get("personParamSize").stringValue(), "0");
    //     Assert.assertEquals(((BMap<String, BValue>) bJson).get("personParamSize").stringValue(), "0");
    // }

    // @Test
    // public void testNonEncodedUrlDispatching() {
    //     String path = "/hello/t2/john;age=2;color=white/foo;a=5;b=10"; // encoded URI
    //     HTTPTestRequest cMsg = MessageUtils.generateHTTPMessage(path, "GET");
    //     HttpCarbonMessage response = Services.invoke(TEST_EP, cMsg);

    //     Assert.assertNotNull(response, "Response message not found");
    //     Assert.assertEquals((int) response.getHttpStatusCode(), 404, "Response code mismatch");
    //     //checking the exception message
    //     String errorMessage = StringUtils
    //             .getStringFromInputStream(new HttpMessageDataStreamer(response).getInputStream());
    //     Assert.assertNotNull(errorMessage, "Message body null");
    //     Assert.assertTrue(errorMessage.contains("no matching resource found for path"),
    //                       "Expected error not found.");
    // }

    // @Test
    // public void testErrorReportInURI() {
    //     String path = "/hello/t2/john;age;color=white/foo;a=5;b=10"; // encoded URI
    //     HTTPTestRequest cMsg = MessageUtils.generateHTTPMessage(path, "GET");
    //     HttpCarbonMessage response = Services.invoke(TEST_EP, cMsg);

    //     Assert.assertNotNull(response, "Response message not found");
    //     Assert.assertEquals((int) response.getHttpStatusCode(), 500, "Response code mismatch");
    //     //checking the exception message
    //     String errorMessage = StringUtils
    //             .getStringFromInputStream(new HttpMessageDataStreamer(response).getInputStream());
    //     Assert.assertNotNull(errorMessage, "Message body null");
    //     Assert.assertTrue(errorMessage.contains("found non-matrix parameter"),
    //                       "Expected error not found.");
    // }
}
=======
// /*
//  *  Copyright (c) 2018, WSO2 Inc. (http://www.wso2.org) All Rights Reserved.
//  *
//  *  WSO2 Inc. licenses this file to you under the Apache License,
//  *  Version 2.0 (the "License"); you may not use this file except
//  *  in compliance with the License.
//  *  You may obtain a copy of the License at
//  *
//  *  http://www.apache.org/licenses/LICENSE-2.0
//  *
//  *  Unless required by applicable law or agreed to in writing,
//  *  software distributed under the License is distributed on an
//  *  "AS IS" BASIS, WITHOUT WARRANTIES OR CONDITIONS OF ANY
//  *  KIND, either express or implied.  See the License for the
//  *  specific language governing permissions and limitations
//  *  under the License.
//  */

// package org.ballerinalang.stdlib.services.dispatching;

// import org.ballerinalang.model.util.JsonParser;
// import org.ballerinalang.model.util.StringUtils;
// import org.ballerinalang.model.values.BMap;
// import org.ballerinalang.model.values.BValue;
// import org.ballerinalang.stdlib.utils.HTTPTestRequest;
// import org.ballerinalang.stdlib.utils.MessageUtils;
// import org.ballerinalang.stdlib.utils.Services;
// import org.ballerinalang.test.util.BCompileUtil;
// import org.ballerinalang.test.util.CompileResult;
// import org.testng.Assert;
// import org.testng.annotations.BeforeClass;
// import org.testng.annotations.Test;
// import org.wso2.transport.http.netty.message.HttpCarbonMessage;
// import org.wso2.transport.http.netty.message.HttpMessageDataStreamer;

// /**
//  * Test class for Matrix parameters based dispatching.
//  */
// public class UriMatrixParametersMatchTest {

//     private static final int TEST_EP = 9090;
//     private CompileResult application;

//     @BeforeClass()
//     public void setup() {
//         application = BCompileUtil.compile("test-src/services/dispatching/uri-matrix-param-matching.bal");
//     }

//     // @Test
//     // public void testMatrixParamsAndQueryParamsMatching() {
//     //     String path = "/hello/t1/john;age=10;color=white/bar/1991;month=may;day=12/foo;a=5;b=10?x=10&y=5";
//     //     HTTPTestRequest cMsg = MessageUtils.generateHTTPMessage(path, "GET");
//     //     HttpCarbonMessage response = Services.invoke(TEST_EP, cMsg);

//     //     Assert.assertNotNull(response, "Response message not found");
//     //     BValue bJson = JsonParser.parse(new HttpMessageDataStreamer(response).getInputStream());

//     //     Assert.assertEquals(((BMap<String, BValue>) bJson).get("pathParams").stringValue(), "john, 1991");
//     //     Assert.assertEquals(((BMap<String, BValue>) bJson).get("personMatrix").stringValue(), "age=10;color=white");
//     //     Assert.assertEquals(((BMap<String, BValue>) bJson).get("yearMatrix").stringValue(), "month=may;day=12");
//     //     Assert.assertEquals(((BMap<String, BValue>) bJson).get("fooMatrix").stringValue(), "a=5;b=10");
//     //     Assert.assertEquals(((BMap<String, BValue>) bJson).get("queryParams").stringValue(), "x=10&y=5");
//     // }

//     // @Test
//     // public void testEncodedPathDispatching() {
//     //     String path = "/hello/t2/john;age=2;color=white/foo%3Ba%3D5%3Bb%3D10"; // encoded URI
//     //     HTTPTestRequest cMsg = MessageUtils.generateHTTPMessage(path, "GET");
//     //     HttpCarbonMessage response = Services.invoke(TEST_EP, cMsg);

//     //     Assert.assertNotNull(response, "Response message not found");
//     //     BValue bJson = JsonParser.parse(new HttpMessageDataStreamer(response).getInputStream());

//     //     Assert.assertEquals(((BMap<String, BValue>) bJson).get("person").stringValue(), "john");
//     //     Assert.assertEquals(((BMap<String, BValue>) bJson).get("personParamSize").stringValue(), "2");
//     //     Assert.assertEquals(((BMap<String, BValue>) bJson).get("fooParamSize").stringValue(), "0");
//     // }

//     // @Test
//     // public void testEncodedPathParamDispatching() {
//     //     String path = "/hello/t2/john%3Bage%3D2%3Bcolor%3Dwhite/foo%3Ba%3D5%3Bb%3D10"; // encoded URI
//     //     HTTPTestRequest cMsg = MessageUtils.generateHTTPMessage(path, "GET");
//     //     HttpCarbonMessage response = Services.invoke(TEST_EP, cMsg);

//     //     Assert.assertNotNull(response, "Response message not found");
//     //     BValue bJson = JsonParser.parse(new HttpMessageDataStreamer(response).getInputStream());

//     //     Assert.assertEquals(((BMap<String, BValue>) bJson).get("person").stringValue(), "john;age=2;color=white");
//     //     Assert.assertEquals(((BMap<String, BValue>) bJson).get("personParamSize").stringValue(), "0");
//     //     Assert.assertEquals(((BMap<String, BValue>) bJson).get("personParamSize").stringValue(), "0");
//     // }

//     // @Test
//     // public void testNonEncodedUrlDispatching() {
//     //     String path = "/hello/t2/john;age=2;color=white/foo;a=5;b=10"; // encoded URI
//     //     HTTPTestRequest cMsg = MessageUtils.generateHTTPMessage(path, "GET");
//     //     HttpCarbonMessage response = Services.invoke(TEST_EP, cMsg);

//     //     Assert.assertNotNull(response, "Response message not found");
//     //     Assert.assertEquals((int) response.getHttpStatusCode(), 404, "Response code mismatch");
//     //     //checking the exception message
//     //     String errorMessage = StringUtils
//     //             .getStringFromInputStream(new HttpMessageDataStreamer(response).getInputStream());
//     //     Assert.assertNotNull(errorMessage, "Message body null");
//     //     Assert.assertTrue(errorMessage.contains("no matching resource found for path"),
//     //                       "Expected error not found.");
//     // }

//     // @Test
//     // public void testErrorReportInURI() {
//     //     String path = "/hello/t2/john;age;color=white/foo;a=5;b=10"; // encoded URI
//     //     HTTPTestRequest cMsg = MessageUtils.generateHTTPMessage(path, "GET");
//     //     HttpCarbonMessage response = Services.invoke(TEST_EP, cMsg);

//     //     Assert.assertNotNull(response, "Response message not found");
//     //     Assert.assertEquals((int) response.getHttpStatusCode(), 500, "Response code mismatch");
//     //     //checking the exception message
//     //     String errorMessage = StringUtils
//     //             .getStringFromInputStream(new HttpMessageDataStreamer(response).getInputStream());
//     //     Assert.assertNotNull(errorMessage, "Message body null");
//     //     Assert.assertTrue(errorMessage.contains("found non-matrix parameter"),
//     //                       "Expected error not found.");
//     // }
// }
>>>>>>> 6b4eeb93
<|MERGE_RESOLUTION|>--- conflicted
+++ resolved
@@ -1,129 +1,3 @@
-<<<<<<< HEAD
-/*
- *  Copyright (c) 2018, WSO2 Inc. (http://www.wso2.org) All Rights Reserved.
- *
- *  WSO2 Inc. licenses this file to you under the Apache License,
- *  Version 2.0 (the "License"); you may not use this file except
- *  in compliance with the License.
- *  You may obtain a copy of the License at
- *
- *  http://www.apache.org/licenses/LICENSE-2.0
- *
- *  Unless required by applicable law or agreed to in writing,
- *  software distributed under the License is distributed on an
- *  "AS IS" BASIS, WITHOUT WARRANTIES OR CONDITIONS OF ANY
- *  KIND, either express or implied.  See the License for the
- *  specific language governing permissions and limitations
- *  under the License.
- */
-
-package org.ballerinalang.stdlib.services.dispatching;
-
-import org.ballerinalang.model.util.JsonParser;
-import org.ballerinalang.model.util.StringUtils;
-import org.ballerinalang.model.values.BMap;
-import org.ballerinalang.model.values.BValue;
-import org.ballerinalang.stdlib.utils.HTTPTestRequest;
-import org.ballerinalang.stdlib.utils.MessageUtils;
-import org.ballerinalang.stdlib.utils.Services;
-import org.ballerinalang.test.util.BCompileUtil;
-import org.ballerinalang.test.util.CompileResult;
-import org.testng.Assert;
-import org.testng.annotations.BeforeClass;
-import org.testng.annotations.Test;
-import org.wso2.transport.http.netty.message.HttpCarbonMessage;
-import org.wso2.transport.http.netty.message.HttpMessageDataStreamer;
-
-/**
- * Test class for Matrix parameters based dispatching.
- */
-public class UriMatrixParametersMatchTest {
-
-    private static final int TEST_EP = 9090;
-    private CompileResult application;
-
-    @BeforeClass()
-    public void setup() {
-        application = BCompileUtil.compile("test-src/services/dispatching/uri-matrix-param-matching.bal");
-    }
-
-    // @Test
-    // public void testMatrixParamsAndQueryParamsMatching() {
-    //     String path = "/hello/t1/john;age=10;color=white/bar/1991;month=may;day=12/foo;a=5;b=10?x=10&y=5";
-    //     HTTPTestRequest cMsg = MessageUtils.generateHTTPMessage(path, "GET");
-    //     HttpCarbonMessage response = Services.invoke(TEST_EP, cMsg);
-
-    //     Assert.assertNotNull(response, "Response message not found");
-    //     BValue bJson = JsonParser.parse(new HttpMessageDataStreamer(response).getInputStream());
-
-    //     Assert.assertEquals(((BMap<String, BValue>) bJson).get("pathParams").stringValue(), "john, 1991");
-    //     Assert.assertEquals(((BMap<String, BValue>) bJson).get("personMatrix").stringValue(), "age=10;color=white");
-    //     Assert.assertEquals(((BMap<String, BValue>) bJson).get("yearMatrix").stringValue(), "month=may;day=12");
-    //     Assert.assertEquals(((BMap<String, BValue>) bJson).get("fooMatrix").stringValue(), "a=5;b=10");
-    //     Assert.assertEquals(((BMap<String, BValue>) bJson).get("queryParams").stringValue(), "x=10&y=5");
-    // }
-
-    // @Test
-    // public void testEncodedPathDispatching() {
-    //     String path = "/hello/t2/john;age=2;color=white/foo%3Ba%3D5%3Bb%3D10"; // encoded URI
-    //     HTTPTestRequest cMsg = MessageUtils.generateHTTPMessage(path, "GET");
-    //     HttpCarbonMessage response = Services.invoke(TEST_EP, cMsg);
-
-    //     Assert.assertNotNull(response, "Response message not found");
-    //     BValue bJson = JsonParser.parse(new HttpMessageDataStreamer(response).getInputStream());
-
-    //     Assert.assertEquals(((BMap<String, BValue>) bJson).get("person").stringValue(), "john");
-    //     Assert.assertEquals(((BMap<String, BValue>) bJson).get("personParamSize").stringValue(), "2");
-    //     Assert.assertEquals(((BMap<String, BValue>) bJson).get("fooParamSize").stringValue(), "0");
-    // }
-
-    // @Test
-    // public void testEncodedPathParamDispatching() {
-    //     String path = "/hello/t2/john%3Bage%3D2%3Bcolor%3Dwhite/foo%3Ba%3D5%3Bb%3D10"; // encoded URI
-    //     HTTPTestRequest cMsg = MessageUtils.generateHTTPMessage(path, "GET");
-    //     HttpCarbonMessage response = Services.invoke(TEST_EP, cMsg);
-
-    //     Assert.assertNotNull(response, "Response message not found");
-    //     BValue bJson = JsonParser.parse(new HttpMessageDataStreamer(response).getInputStream());
-
-    //     Assert.assertEquals(((BMap<String, BValue>) bJson).get("person").stringValue(), "john;age=2;color=white");
-    //     Assert.assertEquals(((BMap<String, BValue>) bJson).get("personParamSize").stringValue(), "0");
-    //     Assert.assertEquals(((BMap<String, BValue>) bJson).get("personParamSize").stringValue(), "0");
-    // }
-
-    // @Test
-    // public void testNonEncodedUrlDispatching() {
-    //     String path = "/hello/t2/john;age=2;color=white/foo;a=5;b=10"; // encoded URI
-    //     HTTPTestRequest cMsg = MessageUtils.generateHTTPMessage(path, "GET");
-    //     HttpCarbonMessage response = Services.invoke(TEST_EP, cMsg);
-
-    //     Assert.assertNotNull(response, "Response message not found");
-    //     Assert.assertEquals((int) response.getHttpStatusCode(), 404, "Response code mismatch");
-    //     //checking the exception message
-    //     String errorMessage = StringUtils
-    //             .getStringFromInputStream(new HttpMessageDataStreamer(response).getInputStream());
-    //     Assert.assertNotNull(errorMessage, "Message body null");
-    //     Assert.assertTrue(errorMessage.contains("no matching resource found for path"),
-    //                       "Expected error not found.");
-    // }
-
-    // @Test
-    // public void testErrorReportInURI() {
-    //     String path = "/hello/t2/john;age;color=white/foo;a=5;b=10"; // encoded URI
-    //     HTTPTestRequest cMsg = MessageUtils.generateHTTPMessage(path, "GET");
-    //     HttpCarbonMessage response = Services.invoke(TEST_EP, cMsg);
-
-    //     Assert.assertNotNull(response, "Response message not found");
-    //     Assert.assertEquals((int) response.getHttpStatusCode(), 500, "Response code mismatch");
-    //     //checking the exception message
-    //     String errorMessage = StringUtils
-    //             .getStringFromInputStream(new HttpMessageDataStreamer(response).getInputStream());
-    //     Assert.assertNotNull(errorMessage, "Message body null");
-    //     Assert.assertTrue(errorMessage.contains("found non-matrix parameter"),
-    //                       "Expected error not found.");
-    // }
-}
-=======
 // /*
 //  *  Copyright (c) 2018, WSO2 Inc. (http://www.wso2.org) All Rights Reserved.
 //  *
@@ -247,5 +121,4 @@
 //     //     Assert.assertTrue(errorMessage.contains("found non-matrix parameter"),
 //     //                       "Expected error not found.");
 //     // }
-// }
->>>>>>> 6b4eeb93
+// }